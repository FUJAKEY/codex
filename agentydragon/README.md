--- conflicted
+++ resolved
@@ -42,12 +42,9 @@
   - When enabled, headings render immediately adjacent to content with no blank line between them.
   - Updated Markdown rendering in chat UI and logs to honor compact mode globally (diffs, docs, help messages).
   - Added unit tests covering H1–H6 heading spacing for both compact and default modes.
-<<<<<<< HEAD
 ## codex-rs: document MCP servers example in README
 - Added an inline TOML snippet under “Model Context Protocol Support” in `codex-rs/README.md` showing how to configure external `mcp_servers` entries in `~/.codex/config.toml`.
 - Documented `codex mcp` behavior: JSON-RPC over stdin/stdout, optional sandbox, no ephemeral container, default `codex` tool schema, and example ListTools/CallTool schema.
-=======
->>>>>>> 4e784045
 
 ## Documentation tasks
 
