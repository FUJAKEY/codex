--- conflicted
+++ resolved
@@ -33,24 +33,14 @@
     "elapsed",
     "sandbox_summary",
 ] }
-<<<<<<< HEAD
-codex-core = { path = "../core" }
-codex-git-tooling = { path = "../git-tooling" }
-codex-file-search = { path = "../file-search" }
-codex-login = { path = "../login" }
-codex-ollama = { path = "../ollama" }
-codex-protocol = { path = "../protocol" }
-color-eyre = "0.6.3"
-crossterm = { version = "0.28.1", features = [
-=======
 codex-core = { workspace = true }
 codex-file-search = { workspace = true }
+codex-git-tooling = { workspace = true }
 codex-login = { workspace = true }
 codex-ollama = { workspace = true }
 codex-protocol = { workspace = true }
 color-eyre = { workspace = true }
 crossterm = { workspace = true, features = [
->>>>>>> 8bc73a2b
     "bracketed-paste",
     "event-stream",
 ] }
