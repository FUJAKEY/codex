[package]
edition = "2024"
name = "codex-tui"
version = { workspace = true }

[[bin]]
name = "codex-tui"
path = "src/main.rs"

[lib]
name = "codex_tui"
path = "src/lib.rs"

[features]
# Enable vt100-based tests (emulator) when running with `--features vt100-tests`.
vt100-tests = []
# Gate verbose debug logging inside the TUI implementation.
debug-logs = []
# Enable syntax highlighting for code blocks
syntax-highlighting = ["dep:syntect"]

[lints]
workspace = true

[dependencies]
anyhow = { workspace = true }
async-stream = { workspace = true }
base64 = { workspace = true }
chrono = { workspace = true, features = ["serde"] }
clap = { workspace = true, features = ["derive"] }
codex-ansi-escape = { workspace = true }
codex-arg0 = { workspace = true }
codex-common = { workspace = true, features = [
    "cli",
    "elapsed",
    "sandbox_summary",
] }
codex-core = { workspace = true }
codex-file-search = { workspace = true }
codex-git-tooling = { workspace = true }
codex-login = { workspace = true }
codex-ollama = { workspace = true }
codex-protocol = { workspace = true }
color-eyre = { workspace = true }
crossterm = { workspace = true, features = ["bracketed-paste", "event-stream"] }
diffy = { workspace = true }
dirs = { workspace = true }
image = { workspace = true, features = ["jpeg", "png"] }
itertools = { workspace = true }
lazy_static = { workspace = true }
mcp-types = { workspace = true }
path-clean = { workspace = true }
pathdiff = { workspace = true }
pulldown-cmark = { workspace = true }
rand = { workspace = true }
ratatui = { workspace = true, features = [
    "scrolling-regions",
    "unstable-backend-writer",
    "unstable-rendered-line-info",
    "unstable-widget-ref",
] }
<<<<<<< HEAD
regex-lite = { workspace = true }
serde = { workspace = true, features = ["derive"] }
serde_json = { workspace = true, features = ["preserve_order"] }
shlex = { workspace = true }
strum = { workspace = true }
strum_macros = { workspace = true }
supports-color = { workspace = true }
tempfile = { workspace = true }
textwrap = { workspace = true }
tokio = { workspace = true, features = [
=======
regex-lite = "0.1"
serde = { version = "1", features = ["derive"] }
serde_json = { version = "1", features = ["preserve_order"] }
shlex = "1.3.0"
strum = "0.27.2"
strum_macros = "0.27.2"
supports-color = "3.0.2"
syntect = { version = "5.0", features = ["default-fancy", "default-onig"], optional = true }
tempfile = "3"
textwrap = "0.16.2"
tokio = { version = "1", features = [
>>>>>>> e9fbc977
    "io-std",
    "macros",
    "process",
    "rt-multi-thread",
    "signal",
] }
<<<<<<< HEAD
tokio-stream = { workspace = true }
tracing = { workspace = true, features = ["log"] }
tracing-appender = { workspace = true }
tracing-subscriber = { workspace = true, features = ["env-filter"] }
unicode-segmentation = { workspace = true }
unicode-width = { workspace = true }
url = { workspace = true }
=======
tokio-stream = "0.1.17"
tracing = { version = "0.1.41", features = ["log"] }
tracing-appender = "0.2.3"
tracing-subscriber = { version = "0.3.19", features = ["env-filter"] }
pulldown-cmark = "0.10"
unicode-segmentation = "1.12.0"
unicode-width = "0.1"
url = "2"
pathdiff = "0.2"
tui-markdown = "0.3.5"
>>>>>>> e9fbc977

[target.'cfg(unix)'.dependencies]
libc = { workspace = true }

# Clipboard support via `arboard` is not available on Android/Termux.
# Only include it for non-Android targets so the crate builds on Android.
[target.'cfg(not(target_os = "android"))'.dependencies]
arboard = { workspace = true }


[dev-dependencies]
chrono = { workspace = true, features = ["serde"] }
insta = { workspace = true }
pretty_assertions = { workspace = true }
rand = { workspace = true }
vt100 = { workspace = true }<|MERGE_RESOLUTION|>--- conflicted
+++ resolved
@@ -23,54 +23,44 @@
 workspace = true
 
 [dependencies]
-anyhow = { workspace = true }
-async-stream = { workspace = true }
-base64 = { workspace = true }
-chrono = { workspace = true, features = ["serde"] }
-clap = { workspace = true, features = ["derive"] }
-codex-ansi-escape = { workspace = true }
-codex-arg0 = { workspace = true }
-codex-common = { workspace = true, features = [
+anyhow = "1"
+async-stream = "0.3.6"
+base64 = "0.22.1"
+chrono = { version = "0.4", features = ["serde"] }
+clap = { version = "4", features = ["derive"] }
+codex-ansi-escape = { path = "../ansi-escape" }
+codex-arg0 = { path = "../arg0" }
+codex-common = { path = "../common", features = [
     "cli",
     "elapsed",
     "sandbox_summary",
 ] }
-codex-core = { workspace = true }
-codex-file-search = { workspace = true }
-codex-git-tooling = { workspace = true }
-codex-login = { workspace = true }
-codex-ollama = { workspace = true }
-codex-protocol = { workspace = true }
-color-eyre = { workspace = true }
-crossterm = { workspace = true, features = ["bracketed-paste", "event-stream"] }
-diffy = { workspace = true }
-dirs = { workspace = true }
-image = { workspace = true, features = ["jpeg", "png"] }
-itertools = { workspace = true }
-lazy_static = { workspace = true }
-mcp-types = { workspace = true }
-path-clean = { workspace = true }
-pathdiff = { workspace = true }
-pulldown-cmark = { workspace = true }
-rand = { workspace = true }
-ratatui = { workspace = true, features = [
+codex-core = { path = "../core" }
+codex-file-search = { path = "../file-search" }
+codex-login = { path = "../login" }
+codex-ollama = { path = "../ollama" }
+codex-protocol = { path = "../protocol" }
+color-eyre = "0.6.3"
+crossterm = { version = "0.28.1", features = [
+    "bracketed-paste",
+    "event-stream",
+] }
+diffy = "0.4.2"
+image = { version = "^0.25.8", default-features = false, features = [
+    "jpeg",
+    "png",
+] }
+itertools = "0.14.0"
+lazy_static = "1"
+mcp-types = { path = "../mcp-types" }
+once_cell = "1"
+path-clean = "1.0.1"
+rand = "0.9"
+ratatui = { version = "0.29.0", features = [
     "scrolling-regions",
-    "unstable-backend-writer",
     "unstable-rendered-line-info",
     "unstable-widget-ref",
 ] }
-<<<<<<< HEAD
-regex-lite = { workspace = true }
-serde = { workspace = true, features = ["derive"] }
-serde_json = { workspace = true, features = ["preserve_order"] }
-shlex = { workspace = true }
-strum = { workspace = true }
-strum_macros = { workspace = true }
-supports-color = { workspace = true }
-tempfile = { workspace = true }
-textwrap = { workspace = true }
-tokio = { workspace = true, features = [
-=======
 regex-lite = "0.1"
 serde = { version = "1", features = ["derive"] }
 serde_json = { version = "1", features = ["preserve_order"] }
@@ -82,22 +72,12 @@
 tempfile = "3"
 textwrap = "0.16.2"
 tokio = { version = "1", features = [
->>>>>>> e9fbc977
     "io-std",
     "macros",
     "process",
     "rt-multi-thread",
     "signal",
 ] }
-<<<<<<< HEAD
-tokio-stream = { workspace = true }
-tracing = { workspace = true, features = ["log"] }
-tracing-appender = { workspace = true }
-tracing-subscriber = { workspace = true, features = ["env-filter"] }
-unicode-segmentation = { workspace = true }
-unicode-width = { workspace = true }
-url = { workspace = true }
-=======
 tokio-stream = "0.1.17"
 tracing = { version = "0.1.41", features = ["log"] }
 tracing-appender = "0.2.3"
@@ -108,20 +88,19 @@
 url = "2"
 pathdiff = "0.2"
 tui-markdown = "0.3.5"
->>>>>>> e9fbc977
 
 [target.'cfg(unix)'.dependencies]
-libc = { workspace = true }
+libc = "0.2"
 
 # Clipboard support via `arboard` is not available on Android/Termux.
 # Only include it for non-Android targets so the crate builds on Android.
 [target.'cfg(not(target_os = "android"))'.dependencies]
-arboard = { workspace = true }
+arboard = "3"
 
 
 [dev-dependencies]
-chrono = { workspace = true, features = ["serde"] }
-insta = { workspace = true }
-pretty_assertions = { workspace = true }
-rand = { workspace = true }
-vt100 = { workspace = true }+chrono = { version = "0.4", features = ["serde"] }
+insta = "1.43.2"
+pretty_assertions = "1"
+rand = "0.9"
+vt100 = "0.16.2"