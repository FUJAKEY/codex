[package]
edition = "2024"
name = "codex-tui"
version = { workspace = true }

[[bin]]
name = "codex-tui"
path = "src/main.rs"

[lib]
name = "codex_tui"
path = "src/lib.rs"

[lints]
workspace = true

[dependencies]
anyhow = "1"
base64 = "0.22.1"
chrono = { version = "0.4", features = ["serde"] }
clap = { version = "4", features = ["derive"] }
codex-ansi-escape = { path = "../ansi-escape" }
codex-arg0 = { path = "../arg0" }
codex-common = { path = "../common", features = [
    "cli",
    "elapsed",
    "sandbox_summary",
] }
codex-core = { path = "../core" }
codex-file-search = { path = "../file-search" }
codex-login = { path = "../login" }
color-eyre = "0.6.3"
crossterm = { version = "0.28.1", features = ["bracketed-paste"] }
image = { version = "^0.25.6", default-features = false, features = ["jpeg"] }
lazy_static = "1"
mcp-types = { path = "../mcp-types" }
path-clean = "1.0.1"
ratatui = { version = "0.29.0", features = [
    "scrolling-regions",
    "unstable-rendered-line-info",
    "unstable-widget-ref",
] }
ratatui-image = "8.0.0"
regex-lite = "0.1"
reqwest = { version = "0.12", features = ["json"] }
serde = { version = "1", features = ["derive"] }
serde_json = { version = "1", features = ["preserve_order"] }
shlex = "1.3.0"
strum = "0.27.2"
strum_macros = "0.27.2"
<<<<<<< HEAD
supports-color = "3.0.2"
=======
textwrap = "0.16.2"
>>>>>>> 78a1d49f
tokio = { version = "1", features = [
    "io-std",
    "macros",
    "process",
    "rt-multi-thread",
    "signal",
] }
tracing = { version = "0.1.41", features = ["log"] }
tracing-appender = "0.2.3"
tracing-subscriber = { version = "0.3.19", features = ["env-filter"] }
tui-input = "0.14.0"
tui-markdown = "0.3.3"
unicode-segmentation = "1.12.0"
unicode-width = "0.1"
uuid = "1"



[dev-dependencies]
insta = "1.43.1"
pretty_assertions = "1"
rand = "0.8"
chrono = { version = "0.4", features = ["serde"] }<|MERGE_RESOLUTION|>--- conflicted
+++ resolved
@@ -48,11 +48,8 @@
 shlex = "1.3.0"
 strum = "0.27.2"
 strum_macros = "0.27.2"
-<<<<<<< HEAD
 supports-color = "3.0.2"
-=======
 textwrap = "0.16.2"
->>>>>>> 78a1d49f
 tokio = { version = "1", features = [
     "io-std",
     "macros",
