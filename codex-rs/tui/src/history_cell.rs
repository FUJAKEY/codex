use crate::diff_render::create_diff_summary;
use crate::exec_command::relativize_to_home;
use crate::exec_command::strip_bash_lc_and_escape;
use crate::markdown::append_markdown;
use crate::slash_command::SlashCommand;
use crate::text_formatting::format_and_truncate_tool_result;
use base64::Engine;
use codex_ansi_escape::ansi_escape_line;
use codex_common::create_config_summary_entries;
use codex_common::elapsed::format_duration;
use codex_core::config::Config;
use codex_core::plan_tool::PlanItemArg;
use codex_core::plan_tool::StepStatus;
use codex_core::plan_tool::UpdatePlanArgs;
use codex_core::project_doc::discover_project_doc_paths;
use codex_core::protocol::FileChange;
use codex_core::protocol::McpInvocation;
use codex_core::protocol::SandboxPolicy;
use codex_core::protocol::SessionConfiguredEvent;
use codex_core::protocol::TokenUsage;
use codex_login::get_auth_file;
use codex_login::try_read_auth_json;
use codex_protocol::parse_command::ParsedCommand;
use image::DynamicImage;
use image::ImageReader;
use itertools::Itertools;
use mcp_types::EmbeddedResourceResource;
use mcp_types::ResourceLink;
use ratatui::prelude::*;
use ratatui::style::Modifier;
use ratatui::style::Style;
use ratatui::style::Styled;
use ratatui::style::Stylize;
use ratatui::widgets::Paragraph;
use ratatui::widgets::WidgetRef;
use ratatui::widgets::Wrap;
use std::collections::HashMap;
use std::io::Cursor;
use std::path::Path;
use std::path::PathBuf;
use std::time::Duration;
use std::time::Instant;
use tracing::error;
use unicode_width::UnicodeWidthStr;
use uuid::Uuid;

#[derive(Clone, Debug)]
pub(crate) struct CommandOutput {
    pub(crate) exit_code: i32,
    pub(crate) stdout: String,
    pub(crate) stderr: String,
    pub(crate) formatted_output: String,
}

#[derive(Clone, Debug)]
pub(crate) enum PatchEventType {
    ApprovalRequest,
    ApplyBegin { auto_approved: bool },
}

/// Represents an event to display in the conversation history. Returns its
/// `Vec<Line<'static>>` representation to make it easier to display in a
/// scrollable list.
pub(crate) trait HistoryCell: std::fmt::Debug + Send + Sync {
    fn display_lines(&self, width: u16) -> Vec<Line<'static>>;

    fn transcript_lines(&self) -> Vec<Line<'static>> {
        self.display_lines(u16::MAX)
    }

    fn desired_height(&self, width: u16) -> u16 {
        Paragraph::new(Text::from(self.display_lines(width)))
            .wrap(Wrap { trim: false })
            .line_count(width)
            .try_into()
            .unwrap_or(0)
    }

    fn is_stream_continuation(&self) -> bool {
        false
    }
}

#[derive(Debug)]
pub(crate) struct UserHistoryCell {
    message: String,
}

impl HistoryCell for UserHistoryCell {
    fn display_lines(&self, width: u16) -> Vec<Line<'static>> {
        let mut lines: Vec<Line<'static>> = Vec::new();

        // Wrap the content first, then prefix each wrapped line with the marker.
        let wrap_width = width.saturating_sub(1); // account for the ▌ prefix
        let wrapped = textwrap::wrap(
            &self.message,
            textwrap::Options::new(wrap_width as usize)
                .wrap_algorithm(textwrap::WrapAlgorithm::FirstFit) // Match textarea wrap
                .word_splitter(textwrap::WordSplitter::NoHyphenation),
        );

        for line in wrapped {
            lines.push(vec!["▌".cyan().dim(), line.to_string().dim()].into());
        }
        lines
    }

    fn transcript_lines(&self) -> Vec<Line<'static>> {
        let mut lines: Vec<Line<'static>> = Vec::new();
        lines.push("user".cyan().bold().into());
        lines.extend(self.message.lines().map(|l| l.to_string().into()));
        lines
    }
}

#[derive(Debug)]
pub(crate) struct AgentMessageCell {
    lines: Vec<Line<'static>>,
    is_first_line: bool,
}

impl AgentMessageCell {
    pub(crate) fn new(lines: Vec<Line<'static>>, is_first_line: bool) -> Self {
        Self {
            lines,
            is_first_line,
        }
    }
}

impl HistoryCell for AgentMessageCell {
    fn display_lines(&self, width: u16) -> Vec<Line<'static>> {
        let mut out: Vec<Line<'static>> = Vec::new();
        // We want:
        // - First visual line: "> " prefix (collapse with header logic)
        // - All subsequent visual lines: two-space prefix
        let mut is_first_visual = true;
        let wrap_width = width.saturating_sub(2); // account for prefix
        for line in &self.lines {
            let wrapped =
                crate::insert_history::word_wrap_lines(std::slice::from_ref(line), wrap_width);
            for (i, piece) in wrapped.into_iter().enumerate() {
                let mut spans = Vec::with_capacity(piece.spans.len() + 1);
                spans.push(if is_first_visual && i == 0 && self.is_first_line {
                    "> ".into()
                } else {
                    "  ".into()
                });
                spans.extend(piece.spans.into_iter());
                out.push(spans.into());
            }
            is_first_visual = false;
        }
        out
    }

    fn transcript_lines(&self) -> Vec<Line<'static>> {
        let mut out: Vec<Line<'static>> = Vec::new();
        if self.is_first_line {
            out.push("codex".magenta().bold().into());
        }
        out.extend(self.lines.clone());
        out
    }

    fn is_stream_continuation(&self) -> bool {
        !self.is_first_line
    }
}

#[derive(Debug)]
pub(crate) struct PlainHistoryCell {
    lines: Vec<Line<'static>>,
}

impl HistoryCell for PlainHistoryCell {
    fn display_lines(&self, _width: u16) -> Vec<Line<'static>> {
        self.lines.clone()
    }
}

#[derive(Debug)]
pub(crate) struct TranscriptOnlyHistoryCell {
    lines: Vec<Line<'static>>,
}

impl HistoryCell for TranscriptOnlyHistoryCell {
    fn display_lines(&self, _width: u16) -> Vec<Line<'static>> {
        Vec::new()
    }

    fn transcript_lines(&self) -> Vec<Line<'static>> {
        self.lines.clone()
    }
}

#[derive(Debug)]
pub(crate) struct PatchHistoryCell {
    event_type: PatchEventType,
    changes: HashMap<PathBuf, FileChange>,
    cwd: PathBuf,
}

impl HistoryCell for PatchHistoryCell {
    fn display_lines(&self, width: u16) -> Vec<Line<'static>> {
        create_diff_summary(
            &self.changes,
            self.event_type.clone(),
            &self.cwd,
            width as usize,
        )
    }
}

#[derive(Debug, Clone)]
pub(crate) struct ExecCall {
    pub(crate) call_id: String,
    pub(crate) command: Vec<String>,
    pub(crate) parsed: Vec<ParsedCommand>,
    pub(crate) output: Option<CommandOutput>,
    start_time: Option<Instant>,
    duration: Option<Duration>,
}

#[derive(Debug)]
pub(crate) struct ExecCell {
    calls: Vec<ExecCall>,
}
impl HistoryCell for ExecCell {
    fn display_lines(&self, width: u16) -> Vec<Line<'static>> {
        if self.is_exploring_cell() {
            self.exploring_display_lines(width)
        } else {
            self.command_display_lines(width)
        }
    }

    fn transcript_lines(&self) -> Vec<Line<'static>> {
        let mut lines: Vec<Line<'static>> = vec![];
        for call in &self.calls {
            let cmd_display = strip_bash_lc_and_escape(&call.command);
            for (i, part) in cmd_display.lines().enumerate() {
                if i == 0 {
                    lines.push(vec!["$ ".magenta(), part.to_string().into()].into());
                } else {
                    lines.push(vec!["    ".into(), part.to_string().into()].into());
                }
            }

            if let Some(output) = call.output.as_ref() {
                lines.extend(output.formatted_output.lines().map(ansi_escape_line));
                let duration = call
                    .duration
                    .map(format_duration)
                    .unwrap_or_else(|| "unknown".to_string());
                let mut result: Line = if output.exit_code == 0 {
                    Line::from("✓".green().bold())
                } else {
                    Line::from(vec![
                        "✗".red().bold(),
                        format!(" ({})", output.exit_code).into(),
                    ])
                };
                result.push_span(format!(" • {duration}").dim());
                lines.push(result);
            }
            lines.push("".into());
        }
        lines
    }
}

impl ExecCell {
    fn is_active(&self) -> bool {
        self.calls.iter().any(|c| c.output.is_none())
    }

    fn exploring_display_lines(&self, width: u16) -> Vec<Line<'static>> {
        let mut lines: Vec<Line<'static>> = Vec::new();
        let active_start_time = self
            .calls
            .iter()
            .find(|c| c.output.is_none())
            .and_then(|c| c.start_time);
        lines.push(Line::from(vec![
            if self.is_active() {
                // Show an animated spinner while exploring
                spinner(active_start_time)
            } else {
                "•".bold()
            },
            " ".into(),
            if self.is_active() {
                "Exploring".bold()
            } else {
                "Explored".bold()
            },
        ]));
        let mut calls = self.calls.clone();
        let mut first = true;
        while !calls.is_empty() {
            let mut call = calls.remove(0);
            if call
                .parsed
                .iter()
                .all(|c| matches!(c, ParsedCommand::Read { .. }))
            {
                while let Some(next) = calls.first() {
                    if next
                        .parsed
                        .iter()
                        .all(|c| matches!(c, ParsedCommand::Read { .. }))
                    {
                        call.parsed.extend(next.parsed.clone());
                        calls.remove(0);
                    } else {
                        break;
                    }
                }
            }
            let call_lines: Vec<(&str, Vec<Span<'static>>)> = if call
                .parsed
                .iter()
                .all(|c| matches!(c, ParsedCommand::Read { .. }))
            {
                let names: Vec<String> = call
                    .parsed
                    .iter()
                    .map(|c| match c {
                        ParsedCommand::Read { name, .. } => name.clone(),
                        _ => unreachable!(),
                    })
                    .unique()
                    .collect();
                vec![(
                    "Read",
                    itertools::Itertools::intersperse(
                        names.into_iter().map(|n| n.into()),
                        ", ".dim(),
                    )
                    .collect(),
                )]
            } else {
                let mut lines = Vec::new();
                for p in call.parsed {
                    match p {
                        ParsedCommand::Read { name, .. } => {
                            lines.push(("Read", vec![name.into()]));
                        }
                        ParsedCommand::ListFiles { cmd, path } => {
                            lines.push(("List", vec![path.unwrap_or(cmd).into()]));
                        }
                        ParsedCommand::Search { cmd, query, path } => {
                            lines.push((
                                "Search",
                                match (query, path) {
                                    (Some(q), Some(p)) => {
                                        vec![q.into(), " in ".dim(), p.into()]
                                    }
                                    (Some(q), None) => vec![q.into()],
                                    _ => vec![cmd.into()],
                                },
                            ));
                        }
                        ParsedCommand::Unknown { cmd } => {
                            lines.push(("Run", vec![cmd.into()]));
                        }
                    }
                }
                lines
            };
            for (title, line) in call_lines {
                let prefix_len = 4 + title.len() + 1; // "  └ " + title + " "
                let wrapped = crate::insert_history::word_wrap_lines(
                    &[line.into()],
                    width.saturating_sub(prefix_len as u16),
                );
                let mut first_sub = true;
                for mut line in wrapped {
                    let mut spans = Vec::with_capacity(line.spans.len() + 1);
                    spans.push(if first {
                        first = false;
                        "  └ ".dim()
                    } else {
                        "    ".into()
                    });
                    if first_sub {
                        first_sub = false;
                        spans.push(title.cyan());
                        spans.push(" ".into());
                    } else {
                        spans.push(" ".repeat(title.width() + 1).into());
                    }
                    spans.extend(line.spans.into_iter());
                    line.spans = spans;
                    lines.push(line);
                }
            }
        }
        lines
    }

    fn command_display_lines(&self, width: u16) -> Vec<Line<'static>> {
        use textwrap::Options as TwOptions;
        use textwrap::WordSplitter;

        let mut lines: Vec<Line<'static>> = Vec::new();
        let [call] = &self.calls.as_slice() else {
            panic!("Expected exactly one call in a command display cell");
        };
        let success = call.output.as_ref().map(|o| o.exit_code == 0);
        let bullet = match success {
            Some(true) => "•".green().bold(),
            Some(false) => "•".red().bold(),
            None => spinner(call.start_time),
        };
        let title = if self.is_active() { "Running" } else { "Ran" };
        let cmd_display = strip_bash_lc_and_escape(&call.command);

        // If the command fits on the same line as the header at the current width,
        // show a single compact line: "• Ran <command>". Use the width of
        // "• Running " (including trailing space) as the reserved prefix width.
        // If the command contains newlines, always use the multi-line variant.
        let reserved = "• Running ".width();
        let mut branch_consumed = false;

        if !cmd_display.contains('\n')
            && cmd_display.width() < (width as usize).saturating_sub(reserved)
        {
            lines.push(Line::from(vec![
                bullet,
                " ".into(),
                title.bold(),
                " ".into(),
                cmd_display.clone().into(),
            ]));
        } else {
            branch_consumed = true;
            lines.push(vec![bullet, " ".into(), title.bold()].into());

            // Wrap the command line.
            for (i, line) in cmd_display.lines().enumerate() {
                let wrapped = textwrap::wrap(
                    line,
                    TwOptions::new(width as usize)
                        .initial_indent("    ")
                        .subsequent_indent("        ")
                        .word_splitter(WordSplitter::NoHyphenation),
                );
                lines.extend(wrapped.into_iter().enumerate().map(|(j, l)| {
                    if i == 0 && j == 0 {
                        vec!["  └ ".dim(), l[4..].to_string().into()].into()
                    } else {
                        l.to_string().into()
                    }
                }));
            }
        }
        if let Some(output) = call.output.as_ref()
            && output.exit_code != 0
        {
            let out = output_lines(Some(output), false, false, false)
                .into_iter()
                .join("\n");
            if !out.trim().is_empty() {
                // Wrap the output.
                for (i, line) in out.lines().enumerate() {
                    let wrapped = textwrap::wrap(
                        line,
                        TwOptions::new(width as usize - 4)
                            .word_splitter(WordSplitter::NoHyphenation),
                    );
                    lines.extend(wrapped.into_iter().map(|l| {
                        Line::from(vec![
                            if i == 0 && !branch_consumed {
                                "  └ ".dim()
                            } else {
                                "    ".dim()
                            },
                            l.to_string().dim(),
                        ])
                    }));
                }
            }
        }
        lines
    }
}

impl WidgetRef for &ExecCell {
    fn render_ref(&self, area: Rect, buf: &mut Buffer) {
        if area.height == 0 {
            return;
        }
        let content_area = Rect {
            x: area.x,
            y: area.y,
            width: area.width,
            height: area.height,
        };
        let lines = self.display_lines(area.width);
        let max_rows = area.height as usize;
        let rendered = if lines.len() > max_rows {
            // Keep the last `max_rows` lines in original order
            lines[lines.len() - max_rows..].to_vec()
        } else {
            lines
        };

        Paragraph::new(Text::from(rendered))
            .wrap(Wrap { trim: false })
            .render(content_area, buf);
    }
}

impl ExecCell {
    /// Convert an active exec cell into a failed, completed exec cell.
    /// Any call without output is marked as failed with a red ✗.
    pub(crate) fn into_failed(mut self) -> ExecCell {
        for call in self.calls.iter_mut() {
            if call.output.is_none() {
                let elapsed = call
                    .start_time
                    .map(|st| st.elapsed())
                    .unwrap_or_else(|| Duration::from_millis(0));
                call.start_time = None;
                call.duration = Some(elapsed);
                call.output = Some(CommandOutput {
                    exit_code: 1,
                    stdout: String::new(),
                    stderr: String::new(),
                    formatted_output: String::new(),
                });
            }
        }
        self
    }

    pub(crate) fn new(call: ExecCall) -> Self {
        ExecCell { calls: vec![call] }
    }

    fn is_exploring_call(call: &ExecCall) -> bool {
        !call.parsed.is_empty()
            && call.parsed.iter().all(|p| {
                matches!(
                    p,
                    ParsedCommand::Read { .. }
                        | ParsedCommand::ListFiles { .. }
                        | ParsedCommand::Search { .. }
                )
            })
    }

    fn is_exploring_cell(&self) -> bool {
        self.calls.iter().all(Self::is_exploring_call)
    }

    pub(crate) fn with_added_call(
        &self,
        call_id: String,
        command: Vec<String>,
        parsed: Vec<ParsedCommand>,
    ) -> Option<Self> {
        let call = ExecCall {
            call_id,
            command,
            parsed,
            output: None,
            start_time: Some(Instant::now()),
            duration: None,
        };
        if self.is_exploring_cell() && Self::is_exploring_call(&call) {
            Some(Self {
                calls: [self.calls.clone(), vec![call]].concat(),
            })
        } else {
            None
        }
    }

    pub(crate) fn complete_call(
        &mut self,
        call_id: &str,
        output: CommandOutput,
        duration: Duration,
    ) {
        if let Some(call) = self.calls.iter_mut().rev().find(|c| c.call_id == call_id) {
            call.output = Some(output);
            call.duration = Some(duration);
            call.start_time = None;
        }
    }

    pub(crate) fn should_flush(&self) -> bool {
        !self.is_exploring_cell() && self.calls.iter().all(|c| c.output.is_some())
    }
}

#[derive(Debug)]
struct CompletedMcpToolCallWithImageOutput {
    _image: DynamicImage,
}
impl HistoryCell for CompletedMcpToolCallWithImageOutput {
    fn display_lines(&self, _width: u16) -> Vec<Line<'static>> {
        vec!["tool result (image output omitted)".into()]
    }
}

const TOOL_CALL_MAX_LINES: usize = 5;

fn title_case(s: &str) -> String {
    if s.is_empty() {
        return String::new();
    }
    let mut chars = s.chars();
    let first = match chars.next() {
        Some(c) => c,
        None => return String::new(),
    };
    let rest: String = chars.as_str().to_ascii_lowercase();
    first.to_uppercase().collect::<String>() + &rest
}

fn pretty_provider_name(id: &str) -> String {
    if id.eq_ignore_ascii_case("openai") {
        "OpenAI".to_string()
    } else {
        title_case(id)
    }
}
/// Return the emoji followed by a hair space (U+200A).
/// Using only the hair space avoids excessive padding after the emoji while
/// still providing a small visual gap across terminals.
fn padded_emoji(emoji: &str) -> String {
    format!("{emoji}\u{200A}")
}

pub(crate) fn new_session_info(
    config: &Config,
    event: SessionConfiguredEvent,
    is_first_event: bool,
) -> PlainHistoryCell {
    let SessionConfiguredEvent {
        model,
        session_id: _,
        history_log_id: _,
        history_entry_count: _,
    } = event;
    if is_first_event {
        let cwd_str = match relativize_to_home(&config.cwd) {
            Some(rel) if !rel.as_os_str().is_empty() => {
                let sep = std::path::MAIN_SEPARATOR;
                format!("~{sep}{}", rel.display())
            }
            Some(_) => "~".to_string(),
            None => config.cwd.display().to_string(),
        };
        // Discover AGENTS.md files to decide whether to suggest `/init`.
        let has_agents_md = discover_project_doc_paths(config)
            .map(|v| !v.is_empty())
            .unwrap_or(false);

<<<<<<< HEAD
        let lines: Vec<Line<'static>> = vec![
            Line::from(vec![
                ">_ ".dim(),
                "You are using OpenAI Codex in".bold(),
                format!(" {cwd_str}").dim(),
            ]),
            "".dim().into(),
            " To get started, describe a task or try one of these commands:"
                .dim()
                .into(),
            "".dim().into(),
            Line::from(vec![
                " /init".bold(),
                format!(" - {}", SlashCommand::Init.description()).dim(),
            ]),
            Line::from(vec![
                " /status".bold(),
                format!(" - {}", SlashCommand::Status.description()).dim(),
            ]),
            Line::from(vec![
                " /approvals".bold(),
                format!(" - {}", SlashCommand::Approvals.description()).dim(),
            ]),
            Line::from(vec![
                " /model".bold(),
                format!(" - {}", SlashCommand::Model.description()).dim(),
            ]),
        ];
=======
        let mut lines: Vec<Line<'static>> = Vec::new();
        lines.push(Line::from(vec![
            ">_ ".dim(),
            "You are using OpenAI Codex in".bold(),
            format!(" {cwd_str}").dim(),
        ]));
        lines.push(Line::from("".dim()));
        lines.push(Line::from(
            " To get started, describe a task or try one of these commands:".dim(),
        ));
        lines.push(Line::from("".dim()));
        if !has_agents_md {
            lines.push(Line::from(vec![
                " /init".bold(),
                format!(" - {}", SlashCommand::Init.description()).dim(),
            ]));
        }
        lines.push(Line::from(vec![
            " /status".bold(),
            format!(" - {}", SlashCommand::Status.description()).dim(),
        ]));
        lines.push(Line::from(vec![
            " /approvals".bold(),
            format!(" - {}", SlashCommand::Approvals.description()).dim(),
        ]));
        lines.push(Line::from(vec![
            " /model".bold(),
            format!(" - {}", SlashCommand::Model.description()).dim(),
        ]));
>>>>>>> 60fdfc5f
        PlainHistoryCell { lines }
    } else if config.model == model {
        PlainHistoryCell { lines: Vec::new() }
    } else {
        let lines = vec![
            "model changed:".magenta().bold().into(),
            format!("requested: {}", config.model).into(),
            format!("used: {model}").into(),
        ];
        PlainHistoryCell { lines }
    }
}

pub(crate) fn new_user_prompt(message: String) -> UserHistoryCell {
    UserHistoryCell { message }
}

pub(crate) fn new_user_approval_decision(lines: Vec<Line<'static>>) -> PlainHistoryCell {
    PlainHistoryCell { lines }
}

pub(crate) fn new_active_exec_command(
    call_id: String,
    command: Vec<String>,
    parsed: Vec<ParsedCommand>,
) -> ExecCell {
    ExecCell::new(ExecCall {
        call_id,
        command,
        parsed,
        output: None,
        start_time: Some(Instant::now()),
        duration: None,
    })
}

fn spinner(start_time: Option<Instant>) -> Span<'static> {
    const FRAMES: &[char] = &['⠋', '⠙', '⠹', '⠸', '⠼', '⠴', '⠦', '⠧', '⠇', '⠏'];
    let idx = start_time
        .map(|st| ((st.elapsed().as_millis() / 100) as usize) % FRAMES.len())
        .unwrap_or(0);
    let ch = FRAMES[idx];
    ch.to_string().into()
}

pub(crate) fn new_active_mcp_tool_call(invocation: McpInvocation) -> PlainHistoryCell {
    let title_line = Line::from(vec!["tool".magenta(), " running...".dim()]);
    let lines: Vec<Line> = vec![title_line, format_mcp_invocation(invocation.clone())];

    PlainHistoryCell { lines }
}

pub(crate) fn new_web_search_call(query: String) -> PlainHistoryCell {
    let lines: Vec<Line<'static>> = vec![Line::from(vec![padded_emoji("🌐").into(), query.into()])];
    PlainHistoryCell { lines }
}

/// If the first content is an image, return a new cell with the image.
/// TODO(rgwood-dd): Handle images properly even if they're not the first result.
fn try_new_completed_mcp_tool_call_with_image_output(
    result: &Result<mcp_types::CallToolResult, String>,
) -> Option<CompletedMcpToolCallWithImageOutput> {
    match result {
        Ok(mcp_types::CallToolResult { content, .. }) => {
            if let Some(mcp_types::ContentBlock::ImageContent(image)) = content.first() {
                let raw_data = match base64::engine::general_purpose::STANDARD.decode(&image.data) {
                    Ok(data) => data,
                    Err(e) => {
                        error!("Failed to decode image data: {e}");
                        return None;
                    }
                };
                let reader = match ImageReader::new(Cursor::new(raw_data)).with_guessed_format() {
                    Ok(reader) => reader,
                    Err(e) => {
                        error!("Failed to guess image format: {e}");
                        return None;
                    }
                };

                let image = match reader.decode() {
                    Ok(image) => image,
                    Err(e) => {
                        error!("Image decoding failed: {e}");
                        return None;
                    }
                };

                Some(CompletedMcpToolCallWithImageOutput { _image: image })
            } else {
                None
            }
        }
        _ => None,
    }
}

pub(crate) fn new_completed_mcp_tool_call(
    num_cols: usize,
    invocation: McpInvocation,
    duration: Duration,
    success: bool,
    result: Result<mcp_types::CallToolResult, String>,
) -> Box<dyn HistoryCell> {
    if let Some(cell) = try_new_completed_mcp_tool_call_with_image_output(&result) {
        return Box::new(cell);
    }

    let duration = format_duration(duration);
    let status_str = if success { "success" } else { "failed" };
    let title_line = Line::from(vec![
        "tool".magenta(),
        " ".into(),
        if success {
            status_str.green()
        } else {
            status_str.red()
        },
        format!(", duration: {duration}").dim(),
    ]);

    let mut lines: Vec<Line<'static>> = Vec::new();
    lines.push(title_line);
    lines.push(format_mcp_invocation(invocation));

    match result {
        Ok(mcp_types::CallToolResult { content, .. }) => {
            if !content.is_empty() {
                lines.push(Line::from(""));

                for tool_call_result in content {
                    let line_text = match tool_call_result {
                        mcp_types::ContentBlock::TextContent(text) => {
                            format_and_truncate_tool_result(
                                &text.text,
                                TOOL_CALL_MAX_LINES,
                                num_cols,
                            )
                        }
                        mcp_types::ContentBlock::ImageContent(_) => {
                            // TODO show images even if they're not the first result, will require a refactor of `CompletedMcpToolCall`
                            "<image content>".to_string()
                        }
                        mcp_types::ContentBlock::AudioContent(_) => "<audio content>".to_string(),
                        mcp_types::ContentBlock::EmbeddedResource(resource) => {
                            let uri = match resource.resource {
                                EmbeddedResourceResource::TextResourceContents(text) => text.uri,
                                EmbeddedResourceResource::BlobResourceContents(blob) => blob.uri,
                            };
                            format!("embedded resource: {uri}")
                        }
                        mcp_types::ContentBlock::ResourceLink(ResourceLink { uri, .. }) => {
                            format!("link: {uri}")
                        }
                    };
                    lines.push(Line::styled(
                        line_text,
                        Style::default().add_modifier(Modifier::DIM),
                    ));
                }
            }
        }
        Err(e) => {
            lines.push(vec!["Error: ".red().bold(), e.into()].into());
        }
    };

    Box::new(PlainHistoryCell { lines })
}

pub(crate) fn new_status_output(
    config: &Config,
    usage: &TokenUsage,
    session_id: &Option<Uuid>,
) -> PlainHistoryCell {
    let mut lines: Vec<Line<'static>> = Vec::new();
    lines.push("/status".magenta().into());

    let config_entries = create_config_summary_entries(config);
    let lookup = |k: &str| -> String {
        config_entries
            .iter()
            .find(|(key, _)| *key == k)
            .map(|(_, v)| v.clone())
            .unwrap_or_default()
    };

    // 📂 Workspace
    lines.push(vec![padded_emoji("📂").into(), "Workspace".bold()].into());
    // Path (home-relative, e.g., ~/code/project)
    let cwd_str = match relativize_to_home(&config.cwd) {
        Some(rel) if !rel.as_os_str().is_empty() => {
            let sep = std::path::MAIN_SEPARATOR;
            format!("~{sep}{}", rel.display())
        }
        Some(_) => "~".to_string(),
        None => config.cwd.display().to_string(),
    };
    lines.push(vec!["  • Path: ".into(), cwd_str.into()].into());
    // Approval mode (as-is)
    lines.push(vec!["  • Approval Mode: ".into(), lookup("approval").into()].into());
    // Sandbox (simplified name only)
    let sandbox_name = match &config.sandbox_policy {
        SandboxPolicy::DangerFullAccess => "danger-full-access",
        SandboxPolicy::ReadOnly => "read-only",
        SandboxPolicy::WorkspaceWrite { .. } => "workspace-write",
    };
    lines.push(vec!["  • Sandbox: ".into(), sandbox_name.into()].into());

    // AGENTS.md files discovered via core's project_doc logic
    let agents_list = {
        match discover_project_doc_paths(config) {
            Ok(paths) => {
                let mut rels: Vec<String> = Vec::new();
                for p in paths {
                    let display = if let Some(parent) = p.parent() {
                        if parent == config.cwd {
                            "AGENTS.md".to_string()
                        } else {
                            let mut cur = config.cwd.as_path();
                            let mut ups = 0usize;
                            let mut reached = false;
                            while let Some(c) = cur.parent() {
                                if cur == parent {
                                    reached = true;
                                    break;
                                }
                                cur = c;
                                ups += 1;
                            }
                            if reached {
                                let up = format!("..{}", std::path::MAIN_SEPARATOR);
                                format!("{}AGENTS.md", up.repeat(ups))
                            } else if let Ok(stripped) = p.strip_prefix(&config.cwd) {
                                stripped.display().to_string()
                            } else {
                                p.display().to_string()
                            }
                        }
                    } else {
                        p.display().to_string()
                    };
                    rels.push(display);
                }
                rels
            }
            Err(_) => Vec::new(),
        }
    };
    if agents_list.is_empty() {
        lines.push("  • AGENTS files: (none)".into());
    } else {
        lines.push(vec!["  • AGENTS files: ".into(), agents_list.join(", ").into()].into());
    }
    lines.push("".into());

    // 👤 Account (only if ChatGPT tokens exist), shown under the first block
    let auth_file = get_auth_file(&config.codex_home);
    if let Ok(auth) = try_read_auth_json(&auth_file)
        && let Some(tokens) = auth.tokens.clone()
    {
        lines.push(vec![padded_emoji("👤").into(), "Account".bold()].into());
        lines.push("  • Signed in with ChatGPT".into());

        let info = tokens.id_token;
        if let Some(email) = &info.email {
            lines.push(vec!["  • Login: ".into(), email.clone().into()].into());
        }

        match auth.openai_api_key.as_deref() {
            Some(key) if !key.is_empty() => {
                lines.push("  • Using API key. Run codex login to use ChatGPT plan".into());
            }
            _ => {
                let plan_text = info
                    .get_chatgpt_plan_type()
                    .map(|s| title_case(&s))
                    .unwrap_or_else(|| "Unknown".to_string());
                lines.push(vec!["  • Plan: ".into(), plan_text.into()].into());
            }
        }

        lines.push("".into());
    }

    // 🧠 Model
    lines.push(vec![padded_emoji("🧠").into(), "Model".bold()].into());
    lines.push(vec!["  • Name: ".into(), config.model.clone().into()].into());
    let provider_disp = pretty_provider_name(&config.model_provider_id);
    lines.push(vec!["  • Provider: ".into(), provider_disp.into()].into());
    // Only show Reasoning fields if present in config summary
    let reff = lookup("reasoning effort");
    if !reff.is_empty() {
        lines.push(vec!["  • Reasoning Effort: ".into(), title_case(&reff).into()].into());
    }
    let rsum = lookup("reasoning summaries");
    if !rsum.is_empty() {
        lines.push(vec!["  • Reasoning Summaries: ".into(), title_case(&rsum).into()].into());
    }

    lines.push("".into());

    // 📊 Token Usage
    lines.push(vec!["📊 ".into(), "Token Usage".bold()].into());
    if let Some(session_id) = session_id {
        lines.push(vec!["  • Session ID: ".into(), session_id.to_string().into()].into());
    }
    // Input: <input> [+ <cached> cached]
    let mut input_line_spans: Vec<Span<'static>> = vec![
        "  • Input: ".into(),
        usage.non_cached_input().to_string().into(),
    ];
    if let Some(cached) = usage.cached_input_tokens
        && cached > 0
    {
        input_line_spans.push(format!(" (+ {cached} cached)").into());
    }
    lines.push(Line::from(input_line_spans));
    // Output: <output>
    lines.push(Line::from(vec![
        "  • Output: ".into(),
        usage.output_tokens.to_string().into(),
    ]));
    // Total: <total>
    lines.push(Line::from(vec![
        "  • Total: ".into(),
        usage.blended_total().to_string().into(),
    ]));

    PlainHistoryCell { lines }
}

/// Render a summary of configured MCP servers from the current `Config`.
pub(crate) fn empty_mcp_output() -> PlainHistoryCell {
    let lines: Vec<Line<'static>> = vec![
        "/mcp".magenta().into(),
        "".into(),
        vec!["🔌  ".into(), "MCP Tools".bold()].into(),
        "".into(),
        "  • No MCP servers configured.".italic().into(),
        Line::from(vec![
            "    See the ".into(),
            "\u{1b}]8;;https://github.com/openai/codex/blob/main/codex-rs/config.md#mcp_servers\u{7}MCP docs\u{1b}]8;;\u{7}".underlined(),
            " to configure them.".into(),
        ])
        .style(Style::default().add_modifier(Modifier::DIM)),
    ];

    PlainHistoryCell { lines }
}

/// Render MCP tools grouped by connection using the fully-qualified tool names.
pub(crate) fn new_mcp_tools_output(
    config: &Config,
    tools: std::collections::HashMap<String, mcp_types::Tool>,
) -> PlainHistoryCell {
    let mut lines: Vec<Line<'static>> = vec![
        "/mcp".magenta().into(),
        "".into(),
        vec!["🔌  ".into(), "MCP Tools".bold()].into(),
        "".into(),
    ];

    if tools.is_empty() {
        lines.push("  • No MCP tools available.".italic().into());
        lines.push("".into());
        return PlainHistoryCell { lines };
    }

    for (server, cfg) in config.mcp_servers.iter() {
        let prefix = format!("{server}__");
        let mut names: Vec<String> = tools
            .keys()
            .filter(|k| k.starts_with(&prefix))
            .map(|k| k[prefix.len()..].to_string())
            .collect();
        names.sort();

        lines.push(vec!["  • Server: ".into(), server.clone().into()].into());

        if !cfg.command.is_empty() {
            let cmd_display = format!("{} {}", cfg.command, cfg.args.join(" "));

            lines.push(vec!["    • Command: ".into(), cmd_display.into()].into());
        }

        if let Some(env) = cfg.env.as_ref()
            && !env.is_empty()
        {
            let mut env_pairs: Vec<String> = env.iter().map(|(k, v)| format!("{k}={v}")).collect();
            env_pairs.sort();
            lines.push(vec!["    • Env: ".into(), env_pairs.join(" ").into()].into());
        }

        if names.is_empty() {
            lines.push("    • Tools: (none)".into());
        } else {
            lines.push(vec!["    • Tools: ".into(), names.join(", ").into()].into());
        }
        lines.push(Line::from(""));
    }

    PlainHistoryCell { lines }
}

pub(crate) fn new_error_event(message: String) -> PlainHistoryCell {
    // Use a hair space (U+200A) to create a subtle, near-invisible separation
    // before the text. VS16 is intentionally omitted to keep spacing tighter
    // in terminals like Ghostty.
    let lines: Vec<Line<'static>> =
        vec![vec![padded_emoji("🖐").red().bold(), " ".into(), message.into()].into()];
    PlainHistoryCell { lines }
}

pub(crate) fn new_stream_error_event(message: String) -> PlainHistoryCell {
    let lines: Vec<Line<'static>> = vec![vec![padded_emoji("⚠️").into(), message.dim()].into()];
    PlainHistoryCell { lines }
}

/// Render a user‑friendly plan update styled like a checkbox todo list.
pub(crate) fn new_plan_update(update: UpdatePlanArgs) -> PlanUpdateCell {
    let UpdatePlanArgs { explanation, plan } = update;
    PlanUpdateCell { explanation, plan }
}

#[derive(Debug)]
pub(crate) struct PlanUpdateCell {
    explanation: Option<String>,
    plan: Vec<PlanItemArg>,
}

impl HistoryCell for PlanUpdateCell {
    fn display_lines(&self, width: u16) -> Vec<Line<'static>> {
        let render_note = |text: &str| -> Vec<Line<'static>> {
            let wrap_width = width.saturating_sub(4).max(1) as usize;
            textwrap::wrap(text, wrap_width)
                .into_iter()
                .map(|s| s.to_string().dim().italic().into())
                .collect()
        };

        let render_step = |status: &StepStatus, text: &str| -> Vec<Line<'static>> {
            let (box_str, step_style) = match status {
                StepStatus::Completed => ("✔ ", Style::default().crossed_out().dim()),
                StepStatus::InProgress => ("□ ", Style::default().cyan().bold()),
                StepStatus::Pending => ("□ ", Style::default().dim()),
            };
            let wrap_width = (width as usize)
                .saturating_sub(4)
                .saturating_sub(box_str.width())
                .max(1);
            let parts = textwrap::wrap(text, wrap_width);
            let step_text = parts
                .into_iter()
                .map(|s| s.to_string().set_style(step_style).into())
                .collect();
            prefix_lines(step_text, &box_str.into(), &"  ".into())
        };

        fn prefix_lines(
            lines: Vec<Line<'static>>,
            initial_prefix: &Span<'static>,
            subsequent_prefix: &Span<'static>,
        ) -> Vec<Line<'static>> {
            lines
                .into_iter()
                .enumerate()
                .map(|(i, l)| {
                    Line::from(
                        [
                            vec![if i == 0 {
                                initial_prefix.clone()
                            } else {
                                subsequent_prefix.clone()
                            }],
                            l.spans,
                        ]
                        .concat(),
                    )
                })
                .collect()
        }

        let mut lines: Vec<Line<'static>> = vec![];
        lines.push(vec!["• ".into(), "Updated Plan".bold()].into());

        let mut indented_lines = vec![];
        let note = self
            .explanation
            .as_ref()
            .map(|s| s.trim())
            .filter(|t| !t.is_empty());
        if let Some(expl) = note {
            indented_lines.extend(render_note(expl));
        };

        if self.plan.is_empty() {
            indented_lines.push(Line::from("(no steps provided)".dim().italic()));
        } else {
            for PlanItemArg { step, status } in self.plan.iter() {
                indented_lines.extend(render_step(status, step));
            }
        }
        lines.extend(prefix_lines(indented_lines, &"  └ ".into(), &"    ".into()));

        lines
    }
}

/// Create a new `PendingPatch` cell that lists the file‑level summary of
/// a proposed patch. The summary lines should already be formatted (e.g.
/// "A path/to/file.rs").
pub(crate) fn new_patch_event(
    event_type: PatchEventType,
    changes: HashMap<PathBuf, FileChange>,
    cwd: &Path,
) -> PatchHistoryCell {
    PatchHistoryCell {
        event_type,
        changes,
        cwd: cwd.to_path_buf(),
    }
}

pub(crate) fn new_patch_apply_failure(stderr: String) -> PlainHistoryCell {
    let mut lines: Vec<Line<'static>> = Vec::new();

    // Failure title
    lines.push(Line::from("✘ Failed to apply patch".magenta().bold()));

    if !stderr.trim().is_empty() {
        lines.extend(output_lines(
            Some(&CommandOutput {
                exit_code: 1,
                stdout: String::new(),
                stderr,
                formatted_output: String::new(),
            }),
            true,
            true,
            true,
        ));
    }

    PlainHistoryCell { lines }
}

pub(crate) fn new_reasoning_block(
    full_reasoning_buffer: String,
    config: &Config,
) -> TranscriptOnlyHistoryCell {
    let mut lines: Vec<Line<'static>> = Vec::new();
    lines.push(Line::from("thinking".magenta().italic()));
    append_markdown(&full_reasoning_buffer, &mut lines, config);
    TranscriptOnlyHistoryCell { lines }
}

fn output_lines(
    output: Option<&CommandOutput>,
    only_err: bool,
    include_angle_pipe: bool,
    include_prefix: bool,
) -> Vec<Line<'static>> {
    let CommandOutput {
        exit_code,
        stdout,
        stderr,
        ..
    } = match output {
        Some(output) if only_err && output.exit_code == 0 => return vec![],
        Some(output) => output,
        None => return vec![],
    };

    let src = if *exit_code == 0 { stdout } else { stderr };
    let lines: Vec<&str> = src.lines().collect();
    let total = lines.len();
    let limit = TOOL_CALL_MAX_LINES;

    let mut out = Vec::new();

    let head_end = total.min(limit);
    for (i, raw) in lines[..head_end].iter().enumerate() {
        let mut line = ansi_escape_line(raw);
        let prefix = if !include_prefix {
            ""
        } else if i == 0 && include_angle_pipe {
            "  └ "
        } else {
            "    "
        };
        line.spans.insert(0, prefix.into());
        line.spans.iter_mut().for_each(|span| {
            span.style = span.style.add_modifier(Modifier::DIM);
        });
        out.push(line);
    }

    // If we will ellipsize less than the limit, just show it.
    let show_ellipsis = total > 2 * limit;
    if show_ellipsis {
        let omitted = total - 2 * limit;
        out.push(format!("… +{omitted} lines").into());
    }

    let tail_start = if show_ellipsis {
        total - limit
    } else {
        head_end
    };
    for raw in lines[tail_start..].iter() {
        let mut line = ansi_escape_line(raw);
        if include_prefix {
            line.spans.insert(0, "    ".into());
        }
        line.spans.iter_mut().for_each(|span| {
            span.style = span.style.add_modifier(Modifier::DIM);
        });
        out.push(line);
    }

    out
}

fn format_mcp_invocation<'a>(invocation: McpInvocation) -> Line<'a> {
    let args_str = invocation
        .arguments
        .as_ref()
        .map(|v| {
            // Use compact form to keep things short but readable.
            serde_json::to_string(v).unwrap_or_else(|_| v.to_string())
        })
        .unwrap_or_default();

    let invocation_spans = vec![
        invocation.server.clone().cyan(),
        ".".into(),
        invocation.tool.clone().cyan(),
        "(".into(),
        args_str.dim(),
        ")".into(),
    ];
    invocation_spans.into()
}

#[cfg(test)]
mod tests {
    use super::*;

    #[test]
    fn coalesces_sequential_reads_within_one_call() {
        // Build one exec cell with a Search followed by two Reads
        let call_id = "c1".to_string();
        let mut cell = ExecCell::new(ExecCall {
            call_id: call_id.clone(),
            command: vec!["bash".into(), "-lc".into(), "echo".into()],
            parsed: vec![
                ParsedCommand::Search {
                    query: Some("shimmer_spans".into()),
                    path: None,
                    cmd: "rg shimmer_spans".into(),
                },
                ParsedCommand::Read {
                    name: "shimmer.rs".into(),
                    cmd: "cat shimmer.rs".into(),
                },
                ParsedCommand::Read {
                    name: "status_indicator_widget.rs".into(),
                    cmd: "cat status_indicator_widget.rs".into(),
                },
            ],
            output: None,
            start_time: Some(Instant::now()),
            duration: None,
        });
        // Mark call complete so markers are ✓
        cell.complete_call(
            &call_id,
            CommandOutput {
                exit_code: 0,
                stdout: String::new(),
                stderr: String::new(),
                formatted_output: String::new(),
            },
            Duration::from_millis(1),
        );

        let lines = cell.display_lines(80);
        let rendered = lines
            .iter()
            .map(|l| {
                l.spans
                    .iter()
                    .map(|s| s.content.as_ref())
                    .collect::<String>()
            })
            .collect::<Vec<_>>()
            .join("\n");
        insta::assert_snapshot!(rendered);
    }

    #[test]
    fn coalesces_reads_across_multiple_calls() {
        let mut cell = ExecCell::new(ExecCall {
            call_id: "c1".to_string(),
            command: vec!["bash".into(), "-lc".into(), "echo".into()],
            parsed: vec![ParsedCommand::Search {
                query: Some("shimmer_spans".into()),
                path: None,
                cmd: "rg shimmer_spans".into(),
            }],
            output: None,
            start_time: Some(Instant::now()),
            duration: None,
        });
        // Call 1: Search only
        cell.complete_call(
            "c1",
            CommandOutput {
                exit_code: 0,
                stdout: String::new(),
                stderr: String::new(),
                formatted_output: String::new(),
            },
            Duration::from_millis(1),
        );
        // Call 2: Read A
        cell = cell
            .with_added_call(
                "c2".into(),
                vec!["bash".into(), "-lc".into(), "echo".into()],
                vec![ParsedCommand::Read {
                    name: "shimmer.rs".into(),
                    cmd: "cat shimmer.rs".into(),
                }],
            )
            .unwrap();
        cell.complete_call(
            "c2",
            CommandOutput {
                exit_code: 0,
                stdout: String::new(),
                stderr: String::new(),
                formatted_output: String::new(),
            },
            Duration::from_millis(1),
        );
        // Call 3: Read B
        cell = cell
            .with_added_call(
                "c3".into(),
                vec!["bash".into(), "-lc".into(), "echo".into()],
                vec![ParsedCommand::Read {
                    name: "status_indicator_widget.rs".into(),
                    cmd: "cat status_indicator_widget.rs".into(),
                }],
            )
            .unwrap();
        cell.complete_call(
            "c3",
            CommandOutput {
                exit_code: 0,
                stdout: String::new(),
                stderr: String::new(),
                formatted_output: String::new(),
            },
            Duration::from_millis(1),
        );

        let lines = cell.display_lines(80);
        let rendered = lines
            .iter()
            .map(|l| {
                l.spans
                    .iter()
                    .map(|s| s.content.as_ref())
                    .collect::<String>()
            })
            .collect::<Vec<_>>()
            .join("\n");
        insta::assert_snapshot!(rendered);
    }

    #[test]
    fn coalesced_reads_dedupe_names() {
        let mut cell = ExecCell::new(ExecCall {
            call_id: "c1".to_string(),
            command: vec!["bash".into(), "-lc".into(), "echo".into()],
            parsed: vec![
                ParsedCommand::Read {
                    name: "auth.rs".into(),
                    cmd: "cat auth.rs".into(),
                },
                ParsedCommand::Read {
                    name: "auth.rs".into(),
                    cmd: "cat auth.rs".into(),
                },
                ParsedCommand::Read {
                    name: "shimmer.rs".into(),
                    cmd: "cat shimmer.rs".into(),
                },
            ],
            output: None,
            start_time: Some(Instant::now()),
            duration: None,
        });
        cell.complete_call(
            "c1",
            CommandOutput {
                exit_code: 0,
                stdout: String::new(),
                stderr: String::new(),
                formatted_output: String::new(),
            },
            Duration::from_millis(1),
        );
        let lines = cell.display_lines(80);
        let rendered = lines
            .iter()
            .map(|l| {
                l.spans
                    .iter()
                    .map(|s| s.content.as_ref())
                    .collect::<String>()
            })
            .collect::<Vec<_>>()
            .join("\n");
        insta::assert_snapshot!(rendered);
    }

    #[test]
    fn multiline_command_wraps_with_extra_indent_on_subsequent_lines() {
        // Create a completed exec cell with a multiline command
        let cmd = "set -o pipefail\ncargo test --all-features --quiet".to_string();
        let call_id = "c1".to_string();
        let mut cell = ExecCell::new(ExecCall {
            call_id: call_id.clone(),
            command: vec!["bash".into(), "-lc".into(), cmd],
            parsed: Vec::new(),
            output: None,
            start_time: Some(Instant::now()),
            duration: None,
        });
        // Mark call complete so it renders as "Ran"
        cell.complete_call(
            &call_id,
            CommandOutput {
                exit_code: 0,
                stdout: String::new(),
                stderr: String::new(),
                formatted_output: String::new(),
            },
            Duration::from_millis(1),
        );

        // Small width to force wrapping on both lines
        let width: u16 = 28;
        let lines = cell.display_lines(width);
        let rendered = lines
            .iter()
            .map(|l| {
                l.spans
                    .iter()
                    .map(|s| s.content.as_ref())
                    .collect::<String>()
            })
            .collect::<Vec<_>>()
            .join("\n");
        insta::assert_snapshot!(rendered);
    }

    #[test]
    fn single_line_command_compact_when_fits() {
        let call_id = "c1".to_string();
        let mut cell = ExecCell::new(ExecCall {
            call_id: call_id.clone(),
            command: vec!["echo".into(), "ok".into()],
            parsed: Vec::new(),
            output: None,
            start_time: Some(Instant::now()),
            duration: None,
        });
        cell.complete_call(
            &call_id,
            CommandOutput {
                exit_code: 0,
                stdout: String::new(),
                stderr: String::new(),
                formatted_output: String::new(),
            },
            Duration::from_millis(1),
        );
        // Wide enough that it fits inline
        let lines = cell.display_lines(80);
        let rendered = lines
            .iter()
            .map(|l| {
                l.spans
                    .iter()
                    .map(|s| s.content.as_ref())
                    .collect::<String>()
            })
            .collect::<Vec<_>>()
            .join("\n");
        insta::assert_snapshot!(rendered);
    }

    #[test]
    fn single_line_command_wraps_with_four_space_continuation() {
        let call_id = "c1".to_string();
        let long = "a_very_long_token_without_spaces_to_force_wrapping".to_string();
        let mut cell = ExecCell::new(ExecCall {
            call_id: call_id.clone(),
            command: vec!["bash".into(), "-lc".into(), long],
            parsed: Vec::new(),
            output: None,
            start_time: Some(Instant::now()),
            duration: None,
        });
        cell.complete_call(
            &call_id,
            CommandOutput {
                exit_code: 0,
                stdout: String::new(),
                stderr: String::new(),
                formatted_output: String::new(),
            },
            Duration::from_millis(1),
        );
        let lines = cell.display_lines(24);
        let rendered = lines
            .iter()
            .map(|l| {
                l.spans
                    .iter()
                    .map(|s| s.content.as_ref())
                    .collect::<String>()
            })
            .collect::<Vec<_>>()
            .join("\n");
        insta::assert_snapshot!(rendered);
    }

    #[test]
    fn multiline_command_without_wrap_uses_branch_then_eight_spaces() {
        let call_id = "c1".to_string();
        let cmd = "echo one\necho two".to_string();
        let mut cell = ExecCell::new(ExecCall {
            call_id: call_id.clone(),
            command: vec!["bash".into(), "-lc".into(), cmd],
            parsed: Vec::new(),
            output: None,
            start_time: Some(Instant::now()),
            duration: None,
        });
        cell.complete_call(
            &call_id,
            CommandOutput {
                exit_code: 0,
                stdout: String::new(),
                stderr: String::new(),
                formatted_output: String::new(),
            },
            Duration::from_millis(1),
        );
        let lines = cell.display_lines(80);
        let rendered = lines
            .iter()
            .map(|l| {
                l.spans
                    .iter()
                    .map(|s| s.content.as_ref())
                    .collect::<String>()
            })
            .collect::<Vec<_>>()
            .join("\n");
        insta::assert_snapshot!(rendered);
    }

    #[test]
    fn multiline_command_both_lines_wrap_with_correct_prefixes() {
        let call_id = "c1".to_string();
        let cmd = "first_token_is_long_enough_to_wrap\nsecond_token_is_also_long_enough_to_wrap"
            .to_string();
        let mut cell = ExecCell::new(ExecCall {
            call_id: call_id.clone(),
            command: vec!["bash".into(), "-lc".into(), cmd],
            parsed: Vec::new(),
            output: None,
            start_time: Some(Instant::now()),
            duration: None,
        });
        cell.complete_call(
            &call_id,
            CommandOutput {
                exit_code: 0,
                stdout: String::new(),
                stderr: String::new(),
                formatted_output: String::new(),
            },
            Duration::from_millis(1),
        );
        let lines = cell.display_lines(28);
        let rendered = lines
            .iter()
            .map(|l| {
                l.spans
                    .iter()
                    .map(|s| s.content.as_ref())
                    .collect::<String>()
            })
            .collect::<Vec<_>>()
            .join("\n");
        insta::assert_snapshot!(rendered);
    }

    #[test]
    fn stderr_tail_more_than_five_lines_snapshot() {
        // Build an exec cell with a non-zero exit and 10 lines on stderr to exercise
        // the head/tail rendering and gutter prefixes.
        let call_id = "c_err".to_string();
        let mut cell = ExecCell::new(ExecCall {
            call_id: call_id.clone(),
            command: vec!["bash".into(), "-lc".into(), "seq 1 10 1>&2 && false".into()],
            parsed: Vec::new(),
            output: None,
            start_time: Some(Instant::now()),
            duration: None,
        });
        let stderr: String = (1..=10)
            .map(|n| n.to_string())
            .collect::<Vec<_>>()
            .join("\n");
        cell.complete_call(
            &call_id,
            CommandOutput {
                exit_code: 1,
                stdout: String::new(),
                stderr,
                formatted_output: String::new(),
            },
            Duration::from_millis(1),
        );

        let rendered = cell
            .display_lines(80)
            .iter()
            .map(|l| {
                l.spans
                    .iter()
                    .map(|s| s.content.as_ref())
                    .collect::<String>()
            })
            .collect::<Vec<_>>()
            .join("\n");
        insta::assert_snapshot!(rendered);
    }

    #[test]
    fn ran_cell_multiline_with_stderr_snapshot() {
        // Build an exec cell that completes (so it renders as "Ran") with a
        // command long enough that it must render on its own line under the
        // header, and include a couple of stderr lines to verify the output
        // block prefixes and wrapping.
        let call_id = "c_wrap_err".to_string();
        let long_cmd =
            "echo this_is_a_very_long_single_token_that_will_wrap_across_the_available_width";
        let mut cell = ExecCell::new(ExecCall {
            call_id: call_id.clone(),
            command: vec!["bash".into(), "-lc".into(), long_cmd.to_string()],
            parsed: Vec::new(),
            output: None,
            start_time: Some(Instant::now()),
            duration: None,
        });

        let stderr = "error: first line on stderr\nerror: second line on stderr".to_string();
        cell.complete_call(
            &call_id,
            CommandOutput {
                exit_code: 1,
                stdout: String::new(),
                stderr,
                formatted_output: String::new(),
            },
            Duration::from_millis(5),
        );

        // Narrow width to force the command to render under the header line.
        let width: u16 = 28;
        let rendered = cell
            .display_lines(width)
            .iter()
            .map(|l| {
                l.spans
                    .iter()
                    .map(|s| s.content.as_ref())
                    .collect::<String>()
            })
            .collect::<Vec<_>>()
            .join("\n");
        insta::assert_snapshot!(rendered);
    }
    #[test]
    fn user_history_cell_wraps_and_prefixes_each_line_snapshot() {
        let msg = "one two three four five six seven";
        let cell = UserHistoryCell {
            message: msg.to_string(),
        };

        // Small width to force wrapping more clearly. Effective wrap width is width-1 due to the ▌ prefix.
        let width: u16 = 12;
        let lines = cell.display_lines(width);

        let rendered = lines
            .iter()
            .map(|l| {
                l.spans
                    .iter()
                    .map(|s| s.content.as_ref())
                    .collect::<String>()
            })
            .collect::<Vec<_>>()
            .join("\n");

        insta::assert_snapshot!(rendered);
    }

    #[test]
    fn plan_update_with_note_and_wrapping_snapshot() {
        // Long explanation forces wrapping; include long step text to verify step wrapping and alignment.
        let update = UpdatePlanArgs {
            explanation: Some(
                "I’ll update Grafana call error handling by adding retries and clearer messages when the backend is unreachable."
                    .to_string(),
            ),
            plan: vec![
                PlanItemArg {
                    step: "Investigate existing error paths and logging around HTTP timeouts".into(),
                    status: StepStatus::Completed,
                },
                PlanItemArg {
                    step: "Harden Grafana client error handling with retry/backoff and user‑friendly messages".into(),
                    status: StepStatus::InProgress,
                },
                PlanItemArg {
                    step: "Add tests for transient failure scenarios and surfacing to the UI".into(),
                    status: StepStatus::Pending,
                },
            ],
        };

        let cell = new_plan_update(update);
        // Narrow width to force wrapping for both the note and steps
        let lines = cell.display_lines(32);
        let rendered = lines
            .iter()
            .map(|l| {
                l.spans
                    .iter()
                    .map(|s| s.content.as_ref())
                    .collect::<String>()
            })
            .collect::<Vec<_>>()
            .join("\n");
        insta::assert_snapshot!(rendered);
    }

    #[test]
    fn plan_update_without_note_snapshot() {
        let update = UpdatePlanArgs {
            explanation: None,
            plan: vec![
                PlanItemArg {
                    step: "Define error taxonomy".into(),
                    status: StepStatus::InProgress,
                },
                PlanItemArg {
                    step: "Implement mapping to user messages".into(),
                    status: StepStatus::Pending,
                },
            ],
        };

        let cell = new_plan_update(update);
        let lines = cell.display_lines(40);
        let rendered = lines
            .iter()
            .map(|l| {
                l.spans
                    .iter()
                    .map(|s| s.content.as_ref())
                    .collect::<String>()
            })
            .collect::<Vec<_>>()
            .join("\n");
        insta::assert_snapshot!(rendered);
    }
}<|MERGE_RESOLUTION|>--- conflicted
+++ resolved
@@ -661,36 +661,6 @@
             .map(|v| !v.is_empty())
             .unwrap_or(false);
 
-<<<<<<< HEAD
-        let lines: Vec<Line<'static>> = vec![
-            Line::from(vec![
-                ">_ ".dim(),
-                "You are using OpenAI Codex in".bold(),
-                format!(" {cwd_str}").dim(),
-            ]),
-            "".dim().into(),
-            " To get started, describe a task or try one of these commands:"
-                .dim()
-                .into(),
-            "".dim().into(),
-            Line::from(vec![
-                " /init".bold(),
-                format!(" - {}", SlashCommand::Init.description()).dim(),
-            ]),
-            Line::from(vec![
-                " /status".bold(),
-                format!(" - {}", SlashCommand::Status.description()).dim(),
-            ]),
-            Line::from(vec![
-                " /approvals".bold(),
-                format!(" - {}", SlashCommand::Approvals.description()).dim(),
-            ]),
-            Line::from(vec![
-                " /model".bold(),
-                format!(" - {}", SlashCommand::Model.description()).dim(),
-            ]),
-        ];
-=======
         let mut lines: Vec<Line<'static>> = Vec::new();
         lines.push(Line::from(vec![
             ">_ ".dim(),
@@ -720,7 +690,6 @@
             " /model".bold(),
             format!(" - {}", SlashCommand::Model.description()).dim(),
         ]));
->>>>>>> 60fdfc5f
         PlainHistoryCell { lines }
     } else if config.model == model {
         PlainHistoryCell { lines: Vec::new() }
