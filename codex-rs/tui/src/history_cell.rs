<<<<<<< HEAD
use crate::diff_render::create_diff_summary;
=======
use crate::colors::LIGHT_BLUE;
>>>>>>> 0cf57e1f
use crate::exec_command::relativize_to_home;
use crate::exec_command::strip_bash_lc_and_escape;
use crate::slash_command::SlashCommand;
use crate::text_block::TextBlock;
use crate::text_formatting::format_and_truncate_tool_result;
use base64::Engine;
use codex_ansi_escape::ansi_escape_line;
use codex_common::create_config_summary_entries;
use codex_common::elapsed::format_duration;
use codex_core::config::Config;
use codex_core::parse_command::ParsedCommand;
use codex_core::plan_tool::PlanItemArg;
use codex_core::plan_tool::StepStatus;
use codex_core::plan_tool::UpdatePlanArgs;
use codex_core::protocol::FileChange;
use codex_core::protocol::McpInvocation;
use codex_core::protocol::SandboxPolicy;
use codex_core::protocol::SessionConfiguredEvent;
use codex_core::protocol::TokenUsage;
use codex_login::get_auth_file;
use codex_login::try_read_auth_json;
use image::DynamicImage;
use image::ImageReader;
use mcp_types::EmbeddedResourceResource;
use mcp_types::ResourceLink;
use ratatui::prelude::*;
use ratatui::style::Color;
use ratatui::style::Modifier;
use ratatui::style::Style;
use ratatui::widgets::Paragraph;
use ratatui::widgets::WidgetRef;
use ratatui::widgets::Wrap;
use std::collections::HashMap;
use std::io::Cursor;
use std::path::PathBuf;
use std::time::Duration;
use tracing::error;

pub(crate) struct CommandOutput {
    pub(crate) exit_code: i32,
    pub(crate) stdout: String,
    pub(crate) stderr: String,
}

pub(crate) enum PatchEventType {
    ApprovalRequest,
    ApplyBegin { auto_approved: bool },
}

fn span_to_static(span: &Span) -> Span<'static> {
    Span {
        style: span.style,
        content: std::borrow::Cow::Owned(span.content.clone().into_owned()),
    }
}

fn line_to_static(line: &Line) -> Line<'static> {
    Line {
        style: line.style,
        alignment: line.alignment,
        spans: line.spans.iter().map(span_to_static).collect(),
    }
}

/// Represents an event to display in the conversation history. Returns its
/// `Vec<Line<'static>>` representation to make it easier to display in a
/// scrollable list.
pub(crate) enum HistoryCell {
    /// Welcome message.
    WelcomeMessage { view: TextBlock },

    /// Message from the user.
    UserPrompt { view: TextBlock },

    Exec {
        command: Vec<String>,
        parsed: Vec<ParsedCommand>,
        output: Option<CommandOutput>,
    },

    /// An MCP tool call that has not finished yet.
    ActiveMcpToolCall { view: TextBlock },

    /// Completed MCP tool call where we show the result serialized as JSON.
    CompletedMcpToolCall { view: TextBlock },

    /// Completed MCP tool call where the result is an image.
    /// Admittedly, [mcp_types::CallToolResult] can have multiple content types,
    /// which could be a mix of text and images, so we need to tighten this up.
    // NOTE: For image output we keep the *original* image around and lazily
    // compute a resized copy that fits the available cell width.  Caching the
    // resized version avoids doing the potentially expensive rescale twice
    // because the scroll-view first calls `height()` for layouting and then
    // `render_window()` for painting.
    CompletedMcpToolCallWithImageOutput { _image: DynamicImage },

    /// Background event.
    BackgroundEvent { view: TextBlock },

    /// Output from the `/diff` command.
    GitDiffOutput { view: TextBlock },

    /// Output from the `/status` command.
    StatusOutput { view: TextBlock },

    /// Output from the `/prompts` command.
    PromptsOutput { view: TextBlock },

    /// Error event from the backend.
    ErrorEvent { view: TextBlock },

    /// Info describing the newly-initialized session.
    SessionInfo { view: TextBlock },

    /// A pending code patch that is awaiting user approval. Mirrors the
    /// behaviour of `ExecCell` so the user sees *what* patch the
    /// model wants to apply before being prompted to approve or deny it.
    PendingPatch { view: TextBlock },

    /// A human‑friendly rendering of the model's current plan and step
    /// statuses provided via the `update_plan` tool.
    PlanUpdate { view: TextBlock },

    /// Result of applying a patch (success or failure) with optional output.
    PatchApplyResult { view: TextBlock },
}

const TOOL_CALL_MAX_LINES: usize = 5;

fn title_case(s: &str) -> String {
    if s.is_empty() {
        return String::new();
    }
    let mut chars = s.chars();
    let first = match chars.next() {
        Some(c) => c,
        None => return String::new(),
    };
    let rest: String = chars.as_str().to_ascii_lowercase();
    first.to_uppercase().collect::<String>() + &rest
}

fn pretty_provider_name(id: &str) -> String {
    if id.eq_ignore_ascii_case("openai") {
        "OpenAI".to_string()
    } else {
        title_case(id)
    }
}

impl HistoryCell {
    /// Return a cloned, plain representation of the cell's lines suitable for
    /// one‑shot insertion into the terminal scrollback. Image cells are
    /// represented with a simple placeholder for now.
    /// These lines are also rendered directly by ratatui wrapped in a Paragraph.
    pub(crate) fn plain_lines(&self) -> Vec<Line<'static>> {
        match self {
            HistoryCell::WelcomeMessage { view }
            | HistoryCell::UserPrompt { view }
            | HistoryCell::BackgroundEvent { view }
            | HistoryCell::GitDiffOutput { view }
            | HistoryCell::StatusOutput { view }
            | HistoryCell::PromptsOutput { view }
            | HistoryCell::ErrorEvent { view }
            | HistoryCell::SessionInfo { view }
            | HistoryCell::CompletedMcpToolCall { view }
            | HistoryCell::PendingPatch { view }
            | HistoryCell::PlanUpdate { view }
            | HistoryCell::PatchApplyResult { view }
            | HistoryCell::ActiveMcpToolCall { view, .. } => {
                view.lines.iter().map(line_to_static).collect()
            }
            HistoryCell::Exec {
                command,
                parsed,
                output,
            } => HistoryCell::exec_command_lines(command, parsed, output.as_ref()),
            HistoryCell::CompletedMcpToolCallWithImageOutput { .. } => vec![
                Line::from("tool result (image output omitted)"),
                Line::from(""),
            ],
        }
    }

    pub(crate) fn desired_height(&self, width: u16) -> u16 {
        Paragraph::new(Text::from(self.plain_lines()))
            .wrap(Wrap { trim: false })
            .line_count(width)
            .try_into()
            .unwrap_or(0)
    }

    pub(crate) fn new_session_info(
        config: &Config,
        event: SessionConfiguredEvent,
        is_first_event: bool,
    ) -> Self {
        let SessionConfiguredEvent {
            model,
            session_id: _,
            history_log_id: _,
            history_entry_count: _,
        } = event;
        if is_first_event {
            let cwd_str = match relativize_to_home(&config.cwd) {
                Some(rel) if !rel.as_os_str().is_empty() => format!("~/{}", rel.display()),
                Some(_) => "~".to_string(),
                None => config.cwd.display().to_string(),
            };

            let lines: Vec<Line<'static>> = vec![
                Line::from(vec![
                    Span::raw(">_ ").dim(),
                    Span::styled(
                        "You are using OpenAI Codex in",
                        Style::default().add_modifier(Modifier::BOLD),
                    ),
                    Span::raw(format!(" {cwd_str}")).dim(),
                ]),
                Line::from("".dim()),
                Line::from(" To get started, describe a task or try one of these commands:".dim()),
                Line::from("".dim()),
                Line::from(format!(" /init - {}", SlashCommand::Init.description()).dim()),
                Line::from(format!(" /status - {}", SlashCommand::Status.description()).dim()),
                Line::from(format!(" /diff - {}", SlashCommand::Diff.description()).dim()),
                Line::from(format!(" /prompts - {}", SlashCommand::Prompts.description()).dim()),
                Line::from("".dim()),
            ];
            HistoryCell::WelcomeMessage {
                view: TextBlock::new(lines),
            }
        } else if config.model == model {
            HistoryCell::SessionInfo {
                view: TextBlock::new(Vec::new()),
            }
        } else {
            let lines = vec![
                Line::from("model changed:".magenta().bold()),
                Line::from(format!("requested: {}", config.model)),
                Line::from(format!("used: {model}")),
                Line::from(""),
            ];
            HistoryCell::SessionInfo {
                view: TextBlock::new(lines),
            }
        }
    }

    pub(crate) fn new_user_prompt(message: String) -> Self {
        let mut lines: Vec<Line<'static>> = Vec::new();
        lines.push(Line::from("user".cyan().bold()));
        lines.extend(message.lines().map(|l| Line::from(l.to_string())));
        lines.push(Line::from(""));

        HistoryCell::UserPrompt {
            view: TextBlock::new(lines),
        }
    }

    pub(crate) fn new_active_exec_command(
        command: Vec<String>,
        parsed: Vec<ParsedCommand>,
    ) -> Self {
        HistoryCell::new_exec_cell(command, parsed, None)
    }

    pub(crate) fn new_completed_exec_command(
        command: Vec<String>,
        parsed: Vec<ParsedCommand>,
        output: CommandOutput,
    ) -> Self {
        HistoryCell::new_exec_cell(command, parsed, Some(output))
    }

    fn new_exec_cell(
        command: Vec<String>,
        parsed: Vec<ParsedCommand>,
        output: Option<CommandOutput>,
    ) -> Self {
        HistoryCell::Exec {
            command,
            parsed,
            output,
        }
    }

    fn exec_command_lines(
        command: &[String],
        parsed: &[ParsedCommand],
        output: Option<&CommandOutput>,
    ) -> Vec<Line<'static>> {
        match parsed.is_empty() {
            true => HistoryCell::new_exec_command_generic(command, output),
            false => HistoryCell::new_parsed_command(parsed, output),
        }
    }

    fn new_parsed_command(
        parsed_commands: &[ParsedCommand],
        output: Option<&CommandOutput>,
    ) -> Vec<Line<'static>> {
        let mut lines: Vec<Line> = vec![Line::from("⚙︎ Working")];

        for (i, parsed) in parsed_commands.iter().enumerate() {
            let str = match parsed {
                ParsedCommand::Read { name, .. } => format!("📖 {name}"),
                ParsedCommand::ListFiles { cmd, path } => match path {
                    Some(p) => format!("📂 {p}"),
                    None => format!("📂 {}", shlex_join_safe(cmd)),
                },
                ParsedCommand::Search { query, path, cmd } => match (query, path) {
                    (Some(q), Some(p)) => format!("🔎 {q} in {p}"),
                    (Some(q), None) => format!("🔎 {q}"),
                    (None, Some(p)) => format!("🔎 {p}"),
                    (None, None) => format!("🔎 {}", shlex_join_safe(cmd)),
                },
                ParsedCommand::Format { .. } => "✨ Formatting".to_string(),
                ParsedCommand::Test { cmd } => format!("🧪 {}", shlex_join_safe(cmd)),
                ParsedCommand::Lint { cmd, .. } => format!("🧹 {}", shlex_join_safe(cmd)),
                ParsedCommand::Unknown { cmd } => format!("⌨️ {}", shlex_join_safe(cmd)),
            };

            let prefix = if i == 0 { "  L " } else { "    " };
            lines.push(Line::from(vec![
                Span::styled(prefix, Style::default().add_modifier(Modifier::DIM)),
                Span::styled(str, Style::default().fg(LIGHT_BLUE)),
            ]));
        }

        lines.extend(output_lines(output, true, false));
        lines.push(Line::from(""));

        lines
    }

    fn new_exec_command_generic(
        command: &[String],
        output: Option<&CommandOutput>,
    ) -> Vec<Line<'static>> {
        let mut lines: Vec<Line<'static>> = Vec::new();
        let command_escaped = strip_bash_lc_and_escape(command);
        let mut cmd_lines = command_escaped.lines();
        if let Some(first) = cmd_lines.next() {
            lines.push(Line::from(vec![
                "⚡ Running ".to_string().magenta(),
                first.to_string().into(),
            ]));
        } else {
            lines.push(Line::from("⚡ Running".to_string().magenta()));
        }
        for cont in cmd_lines {
            lines.push(Line::from(cont.to_string()));
        }

        lines.extend(output_lines(output, false, true));

        lines
    }

    pub(crate) fn new_active_mcp_tool_call(invocation: McpInvocation) -> Self {
        let title_line = Line::from(vec!["tool".magenta(), " running...".dim()]);
        let lines: Vec<Line> = vec![
            title_line,
            format_mcp_invocation(invocation.clone()),
            Line::from(""),
        ];

        HistoryCell::ActiveMcpToolCall {
            view: TextBlock::new(lines),
        }
    }

    /// If the first content is an image, return a new cell with the image.
    /// TODO(rgwood-dd): Handle images properly even if they're not the first result.
    fn try_new_completed_mcp_tool_call_with_image_output(
        result: &Result<mcp_types::CallToolResult, String>,
    ) -> Option<Self> {
        match result {
            Ok(mcp_types::CallToolResult { content, .. }) => {
                if let Some(mcp_types::ContentBlock::ImageContent(image)) = content.first() {
                    let raw_data =
                        match base64::engine::general_purpose::STANDARD.decode(&image.data) {
                            Ok(data) => data,
                            Err(e) => {
                                error!("Failed to decode image data: {e}");
                                return None;
                            }
                        };
                    let reader = match ImageReader::new(Cursor::new(raw_data)).with_guessed_format()
                    {
                        Ok(reader) => reader,
                        Err(e) => {
                            error!("Failed to guess image format: {e}");
                            return None;
                        }
                    };

                    let image = match reader.decode() {
                        Ok(image) => image,
                        Err(e) => {
                            error!("Image decoding failed: {e}");
                            return None;
                        }
                    };

                    Some(HistoryCell::CompletedMcpToolCallWithImageOutput { _image: image })
                } else {
                    None
                }
            }
            _ => None,
        }
    }

    pub(crate) fn new_completed_mcp_tool_call(
        num_cols: u16,
        invocation: McpInvocation,
        duration: Duration,
        success: bool,
        result: Result<mcp_types::CallToolResult, String>,
    ) -> Self {
        if let Some(cell) = Self::try_new_completed_mcp_tool_call_with_image_output(&result) {
            return cell;
        }

        let duration = format_duration(duration);
        let status_str = if success { "success" } else { "failed" };
        let title_line = Line::from(vec![
            "tool".magenta(),
            " ".into(),
            if success {
                status_str.green()
            } else {
                status_str.red()
            },
            format!(", duration: {duration}").gray(),
        ]);

        let mut lines: Vec<Line<'static>> = Vec::new();
        lines.push(title_line);
        lines.push(format_mcp_invocation(invocation));

        match result {
            Ok(mcp_types::CallToolResult { content, .. }) => {
                if !content.is_empty() {
                    lines.push(Line::from(""));

                    for tool_call_result in content {
                        let line_text = match tool_call_result {
                            mcp_types::ContentBlock::TextContent(text) => {
                                format_and_truncate_tool_result(
                                    &text.text,
                                    TOOL_CALL_MAX_LINES,
                                    num_cols as usize,
                                )
                            }
                            mcp_types::ContentBlock::ImageContent(_) => {
                                // TODO show images even if they're not the first result, will require a refactor of `CompletedMcpToolCall`
                                "<image content>".to_string()
                            }
                            mcp_types::ContentBlock::AudioContent(_) => {
                                "<audio content>".to_string()
                            }
                            mcp_types::ContentBlock::EmbeddedResource(resource) => {
                                let uri = match resource.resource {
                                    EmbeddedResourceResource::TextResourceContents(text) => {
                                        text.uri
                                    }
                                    EmbeddedResourceResource::BlobResourceContents(blob) => {
                                        blob.uri
                                    }
                                };
                                format!("embedded resource: {uri}")
                            }
                            mcp_types::ContentBlock::ResourceLink(ResourceLink { uri, .. }) => {
                                format!("link: {uri}")
                            }
                        };
                        lines.push(Line::styled(line_text, Style::default().fg(Color::Gray)));
                    }
                }

                lines.push(Line::from(""));
            }
            Err(e) => {
                lines.push(Line::from(vec![
                    Span::styled(
                        "Error: ",
                        Style::default().fg(Color::Red).add_modifier(Modifier::BOLD),
                    ),
                    Span::raw(e),
                ]));
            }
        };

        HistoryCell::CompletedMcpToolCall {
            view: TextBlock::new(lines),
        }
    }
    // allow dead code for now. maybe we'll use it again.
    #[allow(dead_code)]
    pub(crate) fn new_background_event(message: String) -> Self {
        let mut lines: Vec<Line<'static>> = Vec::new();
        lines.push(Line::from("event".dim()));
        lines.extend(message.lines().map(|line| ansi_escape_line(line).dim()));
        lines.push(Line::from(""));
        HistoryCell::BackgroundEvent {
            view: TextBlock::new(lines),
        }
    }

    pub(crate) fn new_diff_output(message: String) -> Self {
        let mut lines: Vec<Line<'static>> = Vec::new();
        lines.push(Line::from("/diff".magenta()));

        if message.trim().is_empty() {
            lines.push(Line::from("No changes detected.".italic()));
        } else {
            lines.extend(message.lines().map(ansi_escape_line));
        }

        lines.push(Line::from(""));
        HistoryCell::GitDiffOutput {
            view: TextBlock::new(lines),
        }
    }

    pub(crate) fn new_status_output(config: &Config, usage: &TokenUsage) -> Self {
        let mut lines: Vec<Line<'static>> = Vec::new();
        lines.push(Line::from("/status".magenta()));

        let config_entries = create_config_summary_entries(config);
        let lookup = |k: &str| -> String {
            config_entries
                .iter()
                .find(|(key, _)| *key == k)
                .map(|(_, v)| v.clone())
                .unwrap_or_default()
        };

        // 📂 Workspace
        lines.push(Line::from(vec!["📂 ".into(), "Workspace".bold()]));
        // Path (home-relative, e.g., ~/code/project)
        let cwd_str = match relativize_to_home(&config.cwd) {
            Some(rel) if !rel.as_os_str().is_empty() => format!("~/{}", rel.display()),
            Some(_) => "~".to_string(),
            None => config.cwd.display().to_string(),
        };
        lines.push(Line::from(vec!["  • Path: ".into(), cwd_str.into()]));
        // Approval mode (as-is)
        lines.push(Line::from(vec![
            "  • Approval Mode: ".into(),
            lookup("approval").into(),
        ]));
        // Sandbox (simplified name only)
        let sandbox_name = match &config.sandbox_policy {
            SandboxPolicy::DangerFullAccess => "danger-full-access",
            SandboxPolicy::ReadOnly => "read-only",
            SandboxPolicy::WorkspaceWrite { .. } => "workspace-write",
        };
        lines.push(Line::from(vec![
            "  • Sandbox: ".into(),
            sandbox_name.into(),
        ]));

        lines.push(Line::from(""));

        // 👤 Account (only if ChatGPT tokens exist), shown under the first block
        let auth_file = get_auth_file(&config.codex_home);
        if let Ok(auth) = try_read_auth_json(&auth_file) {
            if let Some(tokens) = auth.tokens.clone() {
                lines.push(Line::from(vec!["👤 ".into(), "Account".bold()]));
                lines.push(Line::from("  • Signed in with ChatGPT"));

                let info = tokens.id_token;
                if let Some(email) = &info.email {
                    lines.push(Line::from(vec!["  • Login: ".into(), email.clone().into()]));
                }

                match auth.openai_api_key.as_deref() {
                    Some(key) if !key.is_empty() => {
                        lines.push(Line::from(
                            "  • Using API key. Run codex login to use ChatGPT plan",
                        ));
                    }
                    _ => {
                        let plan_text = info
                            .get_chatgpt_plan_type()
                            .map(|s| title_case(&s))
                            .unwrap_or_else(|| "Unknown".to_string());
                        lines.push(Line::from(vec!["  • Plan: ".into(), plan_text.into()]));
                    }
                }

                lines.push(Line::from(""));
            }
        }

        // 🧠 Model
        lines.push(Line::from(vec!["🧠 ".into(), "Model".bold()]));
        lines.push(Line::from(vec![
            "  • Name: ".into(),
            config.model.clone().into(),
        ]));
        let provider_disp = pretty_provider_name(&config.model_provider_id);
        lines.push(Line::from(vec![
            "  • Provider: ".into(),
            provider_disp.into(),
        ]));
        // Only show Reasoning fields if present in config summary
        let reff = lookup("reasoning effort");
        if !reff.is_empty() {
            lines.push(Line::from(vec![
                "  • Reasoning Effort: ".into(),
                title_case(&reff).into(),
            ]));
        }
        let rsum = lookup("reasoning summaries");
        if !rsum.is_empty() {
            lines.push(Line::from(vec![
                "  • Reasoning Summaries: ".into(),
                title_case(&rsum).into(),
            ]));
        }

        lines.push(Line::from(""));

        // 📊 Token Usage
        lines.push(Line::from(vec!["📊 ".into(), "Token Usage".bold()]));
        // Input: <input> [+ <cached> cached]
        let mut input_line_spans: Vec<Span<'static>> = vec![
            "  • Input: ".into(),
            usage.non_cached_input().to_string().into(),
        ];
        if let Some(cached) = usage.cached_input_tokens {
            if cached > 0 {
                input_line_spans.push(format!(" (+ {cached} cached)").into());
            }
        }
        lines.push(Line::from(input_line_spans));
        // Output: <output>
        lines.push(Line::from(vec![
            "  • Output: ".into(),
            usage.output_tokens.to_string().into(),
        ]));
        // Total: <total>
        lines.push(Line::from(vec![
            "  • Total: ".into(),
            usage.blended_total().to_string().into(),
        ]));

        lines.push(Line::from(""));
        HistoryCell::StatusOutput {
            view: TextBlock::new(lines),
        }
    }

    pub(crate) fn new_prompts_output() -> Self {
        let lines: Vec<Line<'static>> = vec![
            Line::from("/prompts".magenta()),
            Line::from(""),
            Line::from(" 1. Explain this codebase"),
            Line::from(" 2. Summarize recent commits"),
            Line::from(" 3. Implement {feature}"),
            Line::from(" 4. Find and fix a bug in @filename"),
            Line::from(" 5. Write tests for @filename"),
            Line::from(" 6. Improve documentation in @filename"),
            Line::from(""),
        ];
        HistoryCell::PromptsOutput {
            view: TextBlock::new(lines),
        }
    }

    pub(crate) fn new_error_event(message: String) -> Self {
        let lines: Vec<Line<'static>> =
            vec![vec!["🖐 ".red().bold(), message.into()].into(), "".into()];
        HistoryCell::ErrorEvent {
            view: TextBlock::new(lines),
        }
    }

    /// Render a user‑friendly plan update styled like a checkbox todo list.
    pub(crate) fn new_plan_update(update: UpdatePlanArgs) -> Self {
        let UpdatePlanArgs { explanation, plan } = update;

        let mut lines: Vec<Line<'static>> = Vec::new();
        // Header with progress summary
        let total = plan.len();
        let completed = plan
            .iter()
            .filter(|p| matches!(p.status, StepStatus::Completed))
            .count();

        let width: usize = 10;
        let filled = if total > 0 {
            (completed * width + total / 2) / total
        } else {
            0
        };
        let empty = width.saturating_sub(filled);

        let mut header: Vec<Span> = Vec::new();
        header.push(Span::raw("📋"));
        header.push(Span::styled(
            " Updated",
            Style::default().add_modifier(Modifier::BOLD).magenta(),
        ));
        header.push(Span::raw(" to do list ["));
        if filled > 0 {
            header.push(Span::styled(
                "█".repeat(filled),
                Style::default().fg(Color::Green),
            ));
        }
        if empty > 0 {
            header.push(Span::styled(
                "░".repeat(empty),
                Style::default().fg(Color::Gray),
            ));
        }
        header.push(Span::raw("] "));
        header.push(Span::raw(format!("{completed}/{total}")));
        lines.push(Line::from(header));

        // Optional explanation/note from the model
        if let Some(expl) = explanation.and_then(|s| {
            let t = s.trim().to_string();
            if t.is_empty() { None } else { Some(t) }
        }) {
            lines.push(Line::from("note".gray().italic()));
            for l in expl.lines() {
                lines.push(Line::from(l.to_string()).gray());
            }
        }

        // Steps styled as checkbox items
        if plan.is_empty() {
            lines.push(Line::from("(no steps provided)".gray().italic()));
        } else {
            for (idx, PlanItemArg { step, status }) in plan.into_iter().enumerate() {
                let (box_span, text_span) = match status {
                    StepStatus::Completed => (
                        Span::styled("✔", Style::default().fg(Color::Green)),
                        Span::styled(
                            step,
                            Style::default()
                                .fg(Color::Gray)
                                .add_modifier(Modifier::CROSSED_OUT | Modifier::DIM),
                        ),
                    ),
                    StepStatus::InProgress => (
                        Span::raw("□"),
                        Span::styled(
                            step,
                            Style::default()
                                .fg(Color::Blue)
                                .add_modifier(Modifier::BOLD),
                        ),
                    ),
                    StepStatus::Pending => (
                        Span::raw("□"),
                        Span::styled(
                            step,
                            Style::default().fg(Color::Gray).add_modifier(Modifier::DIM),
                        ),
                    ),
                };
                let prefix = if idx == 0 {
                    Span::raw("  ⎿ ")
                } else {
                    Span::raw("    ")
                };
                lines.push(Line::from(vec![
                    prefix,
                    box_span,
                    Span::raw(" "),
                    text_span,
                ]));
            }
        }

        lines.push(Line::from(""));

        HistoryCell::PlanUpdate {
            view: TextBlock::new(lines),
        }
    }

    /// Create a new `PendingPatch` cell that lists the file‑level summary of
    /// a proposed patch. The summary lines should already be formatted (e.g.
    /// "A path/to/file.rs").
    pub(crate) fn new_patch_event(
        event_type: PatchEventType,
        changes: HashMap<PathBuf, FileChange>,
    ) -> Self {
        let title = match &event_type {
            PatchEventType::ApprovalRequest => "proposed patch",
            PatchEventType::ApplyBegin {
                auto_approved: true,
            } => "✏️ Applying patch",
            PatchEventType::ApplyBegin {
                auto_approved: false,
            } => {
                let lines: Vec<Line<'static>> = vec![
                    Line::from("✏️ Applying patch".magenta().bold()),
                    Line::from(""),
                ];
                return Self::PendingPatch {
                    view: TextBlock::new(lines),
                };
            }
        };

        let lines: Vec<Line<'static>> = create_diff_summary(title, changes);

        HistoryCell::PendingPatch {
            view: TextBlock::new(lines),
        }
    }

    pub(crate) fn new_patch_apply_failure(stderr: String) -> Self {
        let mut lines: Vec<Line<'static>> = Vec::new();

        // Failure title
        lines.push(Line::from("✘ Failed to apply patch".magenta().bold()));

        if !stderr.trim().is_empty() {
            lines.extend(output_lines(
                Some(&CommandOutput {
                    exit_code: 1,
                    stdout: String::new(),
                    stderr,
                }),
                true,
                true,
            ));
        }

        lines.push(Line::from(""));

        HistoryCell::PatchApplyResult {
            view: TextBlock::new(lines),
        }
    }
}

impl WidgetRef for &HistoryCell {
    fn render_ref(&self, area: Rect, buf: &mut Buffer) {
        Paragraph::new(Text::from(self.plain_lines()))
            .wrap(Wrap { trim: false })
            .render(area, buf);
    }
}

<<<<<<< HEAD
=======
fn output_lines(
    output: Option<&CommandOutput>,
    only_err: bool,
    include_angle_pipe: bool,
) -> Vec<Line<'static>> {
    let CommandOutput {
        exit_code,
        stdout,
        stderr,
    } = match output {
        Some(output) if only_err && output.exit_code == 0 => return vec![],
        Some(output) => output,
        None => return vec![],
    };

    let src = if *exit_code == 0 { stdout } else { stderr };
    let lines: Vec<&str> = src.lines().collect();
    let total = lines.len();
    let limit = TOOL_CALL_MAX_LINES;

    let mut out = Vec::new();

    let head_end = total.min(limit);
    for (i, raw) in lines[..head_end].iter().enumerate() {
        let mut line = ansi_escape_line(raw);
        let prefix = if i == 0 && include_angle_pipe {
            "  ⎿ "
        } else {
            "    "
        };
        line.spans.insert(0, prefix.into());
        line.spans.iter_mut().for_each(|span| {
            span.style = span.style.add_modifier(Modifier::DIM);
        });
        out.push(line);
    }

    // If we will ellipsize less than the limit, just show it.
    let show_ellipsis = total > 2 * limit;
    if show_ellipsis {
        let omitted = total - 2 * limit;
        out.push(Line::from(format!("… +{omitted} lines")));
    }

    let tail_start = if show_ellipsis {
        total - limit
    } else {
        head_end
    };
    for raw in lines[tail_start..].iter() {
        let mut line = ansi_escape_line(raw);
        line.spans.insert(0, "    ".into());
        line.spans.iter_mut().for_each(|span| {
            span.style = span.style.add_modifier(Modifier::DIM);
        });
        out.push(line);
    }

    out
}

fn create_diff_summary(title: &str, changes: HashMap<PathBuf, FileChange>) -> Vec<RtLine<'static>> {
    let mut files: Vec<FileSummary> = Vec::new();

    // Count additions/deletions from a unified diff body
    let count_from_unified = |diff: &str| -> (usize, usize) {
        if let Ok(patch) = diffy::Patch::from_str(diff) {
            let mut adds = 0usize;
            let mut dels = 0usize;
            for hunk in patch.hunks() {
                for line in hunk.lines() {
                    match line {
                        diffy::Line::Insert(_) => adds += 1,
                        diffy::Line::Delete(_) => dels += 1,
                        _ => {}
                    }
                }
            }
            (adds, dels)
        } else {
            let mut adds = 0usize;
            let mut dels = 0usize;
            for l in diff.lines() {
                if l.starts_with("+++") || l.starts_with("---") || l.starts_with("@@") {
                    continue;
                }
                match l.as_bytes().first() {
                    Some(b'+') => adds += 1,
                    Some(b'-') => dels += 1,
                    _ => {}
                }
            }
            (adds, dels)
        }
    };

    for (path, change) in &changes {
        use codex_core::protocol::FileChange::*;
        match change {
            Add { content } => {
                let added = content.lines().count();
                files.push(FileSummary {
                    display_path: path.display().to_string(),
                    added,
                    removed: 0,
                });
            }
            Delete => {
                let removed = std::fs::read_to_string(path)
                    .ok()
                    .map(|s| s.lines().count())
                    .unwrap_or(0);
                files.push(FileSummary {
                    display_path: path.display().to_string(),
                    added: 0,
                    removed,
                });
            }
            Update {
                unified_diff,
                move_path,
            } => {
                let (added, removed) = count_from_unified(unified_diff);
                let display_path = if let Some(new_path) = move_path {
                    format!("{} → {}", path.display(), new_path.display())
                } else {
                    path.display().to_string()
                };
                files.push(FileSummary {
                    display_path,
                    added,
                    removed,
                });
            }
        }
    }

    let file_count = files.len();
    let total_added: usize = files.iter().map(|f| f.added).sum();
    let total_removed: usize = files.iter().map(|f| f.removed).sum();
    let noun = if file_count == 1 { "file" } else { "files" };

    let mut out: Vec<RtLine<'static>> = Vec::new();

    // Header
    let mut header_spans: Vec<RtSpan<'static>> = Vec::new();
    header_spans.push(RtSpan::styled(
        title.to_owned(),
        Style::default()
            .fg(Color::Magenta)
            .add_modifier(Modifier::BOLD),
    ));
    header_spans.push(RtSpan::raw(" to "));
    header_spans.push(RtSpan::raw(format!("{file_count} {noun} ")));
    header_spans.push(RtSpan::raw("("));
    header_spans.push(RtSpan::styled(
        format!("+{total_added}"),
        Style::default().fg(Color::Green),
    ));
    header_spans.push(RtSpan::raw(" "));
    header_spans.push(RtSpan::styled(
        format!("-{total_removed}"),
        Style::default().fg(Color::Red),
    ));
    header_spans.push(RtSpan::raw(")"));
    out.push(RtLine::from(header_spans));

    // Dimmed per-file lines with prefix
    for (idx, f) in files.iter().enumerate() {
        let mut spans: Vec<RtSpan<'static>> = Vec::new();
        spans.push(RtSpan::raw(f.display_path.clone()));
        spans.push(RtSpan::raw(" ("));
        spans.push(RtSpan::styled(
            format!("+{}", f.added),
            Style::default().fg(Color::Green),
        ));
        spans.push(RtSpan::raw(" "));
        spans.push(RtSpan::styled(
            format!("-{}", f.removed),
            Style::default().fg(Color::Red),
        ));
        spans.push(RtSpan::raw(")"));

        let mut line = RtLine::from(spans);
        let prefix = if idx == 0 { "  ⎿ " } else { "    " };
        line.spans.insert(0, prefix.into());
        line.spans.iter_mut().for_each(|span| {
            span.style = span.style.add_modifier(Modifier::DIM);
        });
        out.push(line);
    }

    out
}

>>>>>>> 0cf57e1f
fn format_mcp_invocation<'a>(invocation: McpInvocation) -> Line<'a> {
    let args_str = invocation
        .arguments
        .as_ref()
        .map(|v| {
            // Use compact form to keep things short but readable.
            serde_json::to_string(v).unwrap_or_else(|_| v.to_string())
        })
        .unwrap_or_default();

    let invocation_spans = vec![
        Span::styled(invocation.server.clone(), Style::default().fg(Color::Blue)),
        Span::raw("."),
        Span::styled(invocation.tool.clone(), Style::default().fg(Color::Blue)),
        Span::raw("("),
        Span::styled(args_str, Style::default().fg(Color::Gray)),
        Span::raw(")"),
    ];
    Line::from(invocation_spans)
}

fn shlex_join_safe(command: &[String]) -> String {
    match shlex::try_join(command.iter().map(|s| s.as_str())) {
        Ok(cmd) => cmd,
        Err(_) => command.join(" "),
    }
}<|MERGE_RESOLUTION|>--- conflicted
+++ resolved
@@ -1,8 +1,5 @@
-<<<<<<< HEAD
 use crate::diff_render::create_diff_summary;
-=======
 use crate::colors::LIGHT_BLUE;
->>>>>>> 0cf57e1f
 use crate::exec_command::relativize_to_home;
 use crate::exec_command::strip_bash_lc_and_escape;
 use crate::slash_command::SlashCommand;
@@ -858,8 +855,6 @@
     }
 }
 
-<<<<<<< HEAD
-=======
 fn output_lines(
     output: Option<&CommandOutput>,
     only_err: bool,
@@ -1055,7 +1050,6 @@
     out
 }
 
->>>>>>> 0cf57e1f
 fn format_mcp_invocation<'a>(invocation: McpInvocation) -> Line<'a> {
     let args_str = invocation
         .arguments
