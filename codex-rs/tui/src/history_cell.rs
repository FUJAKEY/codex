--- conflicted
+++ resolved
@@ -367,6 +367,39 @@
     format!("{emoji}\u{200A}")
 }
 
+/// Format a clickable link with fallback for terminals that don't support hyperlinks
+fn format_link(url: &str, text: &str) -> String {
+    // Check if we're in a terminal that supports hyperlinks
+    if supports_hyperlinks() {
+        format!("\u{1b}]8;;{url}\u{7}{text}\u{1b}]8;;\u{7}")
+    } else {
+        // Fallback: show text with URL in parentheses
+        format!("{text} ({url})")
+    }
+}
+
+/// Detect if the terminal supports clickable hyperlinks
+fn supports_hyperlinks() -> bool {
+    // Check for known terminals that support hyperlinks
+    if let Ok(term) = std::env::var("TERM_PROGRAM") {
+        match term.as_str() {
+            "iTerm.app" | "vscode" | "Hyper" => return true,
+            "WarpTerminal" | "Warp" => return false, // Warp doesn't support clickable links yet
+            _ => {}
+        }
+    }
+
+    // Check TERM environment variable for xterm-like terminals
+    if let Ok(term) = std::env::var("TERM") {
+        if term.contains("xterm") || term.contains("screen") {
+            return true;
+        }
+    }
+
+    // Default to false for better compatibility
+    false
+}
+
 pub(crate) fn new_session_info(
     config: &Config,
     event: SessionConfiguredEvent,
@@ -690,58 +723,6 @@
         let inline_invocation =
             invocation_line.width() <= (width as usize).saturating_sub(reserved);
 
-<<<<<<< HEAD
-/// Format a clickable link with fallback for terminals that don't support hyperlinks
-fn format_link(url: &str, text: &str) -> String {
-    // Check if we're in a terminal that supports hyperlinks
-    if supports_hyperlinks() {
-        format!("\u{1b}]8;;{url}\u{7}{text}\u{1b}]8;;\u{7}")
-    } else {
-        // Fallback: show text with URL in parentheses
-        format!("{text} ({url})")
-    }
-}
-
-/// Detect if the terminal supports clickable hyperlinks
-fn supports_hyperlinks() -> bool {
-    // Check for known terminals that support hyperlinks
-    if let Ok(term) = std::env::var("TERM_PROGRAM") {
-        match term.as_str() {
-            "iTerm.app" | "vscode" | "Hyper" => return true,
-            "WarpTerminal" | "Warp" => return false, // Warp doesn't support clickable links yet
-            _ => {}
-        }
-    }
-
-    // Check TERM environment variable for xterm-like terminals
-    if let Ok(term) = std::env::var("TERM") {
-        if term.contains("xterm") || term.contains("screen") {
-            return true;
-        }
-    }
-
-    // Default to false for better compatibility
-    false
-}
-
-pub(crate) fn new_session_info(
-    config: &Config,
-    event: SessionConfiguredEvent,
-    is_first_event: bool,
-) -> PlainHistoryCell {
-    let SessionConfiguredEvent {
-        model,
-        session_id: _,
-        history_log_id: _,
-        history_entry_count: _,
-        initial_messages: _,
-    } = event;
-    if is_first_event {
-        let cwd_str = match relativize_to_home(&config.cwd) {
-            Some(rel) if !rel.as_os_str().is_empty() => {
-                let sep = std::path::MAIN_SEPARATOR;
-                format!("~{sep}{}", rel.display())
-=======
         if inline_invocation {
             compact_header.extend(invocation_line.spans.clone());
             lines.push(compact_header);
@@ -788,7 +769,6 @@
                     );
                     detail_lines.extend(wrapped.iter().map(line_to_static));
                 }
->>>>>>> 5af08e07
             }
         }
 
