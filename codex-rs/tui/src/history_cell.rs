--- conflicted
+++ resolved
@@ -840,10 +840,6 @@
 }
 
 pub(crate) fn new_error_event(message: String) -> PlainHistoryCell {
-<<<<<<< HEAD
-    let lines: Vec<Line<'static>> =
-        vec![vec!["💡 ".red().bold(), message.into()].into(), "".into()];
-=======
     let lines: Vec<Line<'static>> = vec!["".into(), vec!["🖐 ".red().bold(), message.into()].into()];
     PlainHistoryCell { lines }
 }
@@ -851,7 +847,6 @@
 pub(crate) fn new_stream_error_event(message: String) -> PlainHistoryCell {
     let lines: Vec<Line<'static>> =
         vec![vec!["⚠ ".magenta().bold(), message.dim()].into(), "".into()];
->>>>>>> e3b03eac
     PlainHistoryCell { lines }
 }
 
