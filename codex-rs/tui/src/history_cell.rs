use crate::diff_render::create_diff_summary;
use crate::exec_command::relativize_to_home;
use crate::exec_command::strip_bash_lc_and_escape;
use crate::markdown::append_markdown;
use crate::slash_command::SlashCommand;
use crate::text_formatting::format_and_truncate_tool_result;
use base64::Engine;
use codex_ansi_escape::ansi_escape_line;
use codex_common::create_config_summary_entries;
use codex_common::elapsed::format_duration;
use codex_core::config::Config;
use codex_core::plan_tool::PlanItemArg;
use codex_core::plan_tool::StepStatus;
use codex_core::plan_tool::UpdatePlanArgs;
use codex_core::project_doc::discover_project_doc_paths;
use codex_core::protocol::FileChange;
use codex_core::protocol::McpInvocation;
use codex_core::protocol::SandboxPolicy;
use codex_core::protocol::SessionConfiguredEvent;
use codex_core::protocol::TokenUsage;
use codex_login::get_auth_file;
use codex_login::try_read_auth_json;
use codex_protocol::parse_command::ParsedCommand;
use image::DynamicImage;
use image::ImageReader;
use itertools::Itertools;
use mcp_types::EmbeddedResourceResource;
use mcp_types::ResourceLink;
use ratatui::prelude::*;
use ratatui::style::Color;
use ratatui::style::Modifier;
use ratatui::style::Style;
use ratatui::style::Styled;
use ratatui::style::Stylize;
use ratatui::widgets::Paragraph;
use ratatui::widgets::WidgetRef;
use ratatui::widgets::Wrap;
use std::collections::HashMap;
use std::io::Cursor;
use std::path::Path;
use std::path::PathBuf;
use std::time::Duration;
use std::time::Instant;
use tracing::error;
use unicode_width::UnicodeWidthStr;
use uuid::Uuid;

#[derive(Clone, Debug)]
pub(crate) struct CommandOutput {
    pub(crate) exit_code: i32,
    pub(crate) stdout: String,
    pub(crate) stderr: String,
    pub(crate) formatted_output: String,
}

#[derive(Clone, Debug)]
pub(crate) enum PatchEventType {
    ApprovalRequest,
    ApplyBegin { auto_approved: bool },
}

/// Represents an event to display in the conversation history. Returns its
/// `Vec<Line<'static>>` representation to make it easier to display in a
/// scrollable list.
pub(crate) trait HistoryCell: std::fmt::Debug + Send + Sync {
    fn display_lines(&self, width: u16) -> Vec<Line<'static>>;

    fn transcript_lines(&self) -> Vec<Line<'static>> {
        self.display_lines(u16::MAX)
    }

    fn desired_height(&self, width: u16) -> u16 {
        Paragraph::new(Text::from(self.display_lines(width)))
            .wrap(Wrap { trim: false })
            .line_count(width)
            .try_into()
            .unwrap_or(0)
    }

    fn is_stream_continuation(&self) -> bool {
        false
    }
}

#[derive(Debug)]
pub(crate) struct UserHistoryCell {
    message: String,
}

impl HistoryCell for UserHistoryCell {
    fn display_lines(&self, width: u16) -> Vec<Line<'static>> {
        let mut lines: Vec<Line<'static>> = Vec::new();

        // Wrap the content first, then prefix each wrapped line with the marker.
        let wrap_width = width.saturating_sub(1); // account for the ▌ prefix
        let wrapped = textwrap::wrap(
            &self.message,
            textwrap::Options::new(wrap_width as usize)
                .wrap_algorithm(textwrap::WrapAlgorithm::FirstFit) // Match textarea wrap
                .word_splitter(textwrap::WordSplitter::NoHyphenation),
        );

        for line in wrapped {
            lines.push(Line::from(vec!["▌".cyan().dim(), line.to_string().dim()]));
        }
        lines
    }

    fn transcript_lines(&self) -> Vec<Line<'static>> {
        let mut lines: Vec<Line<'static>> = Vec::new();
        lines.push(Line::from("user".cyan().bold()));
        lines.extend(self.message.lines().map(|l| Line::from(l.to_string())));
        lines
    }
}

#[derive(Debug)]
pub(crate) struct AgentMessageCell {
    lines: Vec<Line<'static>>,
    is_first_line: bool,
}

impl AgentMessageCell {
    pub(crate) fn new(lines: Vec<Line<'static>>, is_first_line: bool) -> Self {
        Self {
            lines,
            is_first_line,
        }
    }
}

impl HistoryCell for AgentMessageCell {
    fn display_lines(&self, width: u16) -> Vec<Line<'static>> {
        let mut out: Vec<Line<'static>> = Vec::new();
        // We want:
        // - First visual line: "> " prefix (collapse with header logic)
        // - All subsequent visual lines: two-space prefix
        let mut is_first_visual = true;
        let wrap_width = width.saturating_sub(2); // account for prefix
        for line in &self.lines {
            let wrapped =
                crate::insert_history::word_wrap_lines(std::slice::from_ref(line), wrap_width);
            for (i, piece) in wrapped.into_iter().enumerate() {
                let mut spans = Vec::with_capacity(piece.spans.len() + 1);
                spans.push(if is_first_visual && i == 0 && self.is_first_line {
                    "> ".into()
                } else {
                    "  ".into()
                });
                spans.extend(piece.spans.into_iter());
                out.push(Line::from(spans));
            }
            is_first_visual = false;
        }
        out
    }

    fn transcript_lines(&self) -> Vec<Line<'static>> {
        let mut out: Vec<Line<'static>> = Vec::new();
        if self.is_first_line {
            out.push(Line::from("codex".magenta().bold()));
        }
        out.extend(self.lines.clone());
        out
    }

    fn is_stream_continuation(&self) -> bool {
        !self.is_first_line
    }
}

#[derive(Debug)]
pub(crate) struct PlainHistoryCell {
    lines: Vec<Line<'static>>,
}

impl HistoryCell for PlainHistoryCell {
    fn display_lines(&self, _width: u16) -> Vec<Line<'static>> {
        self.lines.clone()
    }
}

#[derive(Debug)]
pub(crate) struct TranscriptOnlyHistoryCell {
    lines: Vec<Line<'static>>,
}

impl HistoryCell for TranscriptOnlyHistoryCell {
    fn display_lines(&self, _width: u16) -> Vec<Line<'static>> {
        Vec::new()
    }

    fn transcript_lines(&self) -> Vec<Line<'static>> {
        self.lines.clone()
    }
}

#[derive(Debug)]
pub(crate) struct PatchHistoryCell {
    event_type: PatchEventType,
    changes: HashMap<PathBuf, FileChange>,
    cwd: PathBuf,
}

impl HistoryCell for PatchHistoryCell {
    fn display_lines(&self, width: u16) -> Vec<Line<'static>> {
        create_diff_summary(
            &self.changes,
            self.event_type.clone(),
            &self.cwd,
            width as usize,
        )
    }
}

#[derive(Debug, Clone)]
pub(crate) struct ExecCall {
    pub(crate) call_id: String,
    pub(crate) command: Vec<String>,
    pub(crate) parsed: Vec<ParsedCommand>,
    pub(crate) output: Option<CommandOutput>,
    start_time: Option<Instant>,
    duration: Option<Duration>,
}

#[derive(Debug)]
pub(crate) struct ExecCell {
    calls: Vec<ExecCall>,
}
impl HistoryCell for ExecCell {
    fn display_lines(&self, width: u16) -> Vec<Line<'static>> {
        if self.is_exploring_cell() {
            self.exploring_display_lines(width)
        } else {
            self.command_display_lines(width)
        }
    }

    fn transcript_lines(&self) -> Vec<Line<'static>> {
        let mut lines: Vec<Line<'static>> = vec![];
        for call in &self.calls {
            let cmd_display = strip_bash_lc_and_escape(&call.command);
            for (i, part) in cmd_display.lines().enumerate() {
                if i == 0 {
                    lines.push(Line::from(vec!["$ ".magenta(), part.to_string().into()]));
                } else {
                    lines.push(Line::from(vec!["    ".into(), part.to_string().into()]));
                }
            }

            if let Some(output) = call.output.as_ref() {
                lines.extend(output.formatted_output.lines().map(ansi_escape_line));
                let duration = call
                    .duration
                    .map(format_duration)
                    .unwrap_or_else(|| "unknown".to_string());
                let mut result = if output.exit_code == 0 {
                    Line::from("✓".green().bold())
                } else {
                    Line::from(vec![
                        "✗".red().bold(),
                        format!(" ({})", output.exit_code).into(),
                    ])
                };
                result.push_span(format!(" • {duration}").dim());
                lines.push(result);
            }
            lines.push("".into());
        }
        lines
    }
}

impl ExecCell {
    fn is_active(&self) -> bool {
        self.calls.iter().any(|c| c.output.is_none())
    }

    fn exploring_display_lines(&self, width: u16) -> Vec<Line<'static>> {
        let mut lines: Vec<Line<'static>> = Vec::new();
        let active_start_time = self
            .calls
            .iter()
            .find(|c| c.output.is_none())
            .and_then(|c| c.start_time);
        lines.push(Line::from(vec![
            if self.is_active() {
                // Show an animated spinner while exploring
                spinner(active_start_time)
            } else {
                "•".bold()
            },
            " ".into(),
            if self.is_active() {
                "Exploring".bold()
            } else {
                "Explored".bold()
            },
        ]));
        let mut calls = self.calls.clone();
        let mut first = true;
        while !calls.is_empty() {
            let mut call = calls.remove(0);
            if call
                .parsed
                .iter()
                .all(|c| matches!(c, ParsedCommand::Read { .. }))
            {
                while let Some(next) = calls.first() {
                    if next
                        .parsed
                        .iter()
                        .all(|c| matches!(c, ParsedCommand::Read { .. }))
                    {
                        call.parsed.extend(next.parsed.clone());
                        calls.remove(0);
                    } else {
                        break;
                    }
                }
            }
            let call_lines: Vec<(&str, Vec<Span<'static>>)> = if call
                .parsed
                .iter()
                .all(|c| matches!(c, ParsedCommand::Read { .. }))
            {
                let names: Vec<String> = call
                    .parsed
                    .iter()
                    .map(|c| match c {
                        ParsedCommand::Read { name, .. } => name.clone(),
                        _ => unreachable!(),
                    })
                    .unique()
                    .collect();
                vec![(
                    "Read",
                    itertools::Itertools::intersperse(
                        names.into_iter().map(|n| n.into()),
                        ", ".dim(),
                    )
                    .collect(),
                )]
            } else {
                let mut lines = Vec::new();
                for p in call.parsed {
                    match p {
                        ParsedCommand::Read { name, .. } => {
                            lines.push(("Read", vec![name.into()]));
                        }
                        ParsedCommand::ListFiles { cmd, path } => {
                            lines.push(("List", vec![path.unwrap_or(cmd).into()]));
                        }
                        ParsedCommand::Search { cmd, query, path } => {
                            lines.push((
                                "Search",
                                match (query, path) {
                                    (Some(q), Some(p)) => {
                                        vec![q.into(), " in ".dim(), p.into()]
                                    }
                                    (Some(q), None) => vec![q.into()],
                                    _ => vec![cmd.into()],
                                },
                            ));
                        }
                        ParsedCommand::Unknown { cmd } => {
                            lines.push(("Run", vec![cmd.into()]));
                        }
                    }
                }
                lines
            };
            for (title, line) in call_lines {
                let prefix_len = 4 + title.len() + 1; // "  └ " + title + " "
                let wrapped = crate::insert_history::word_wrap_lines(
                    &[Line::from(line)],
                    width.saturating_sub(prefix_len as u16),
                );
                let mut first_sub = true;
                for mut line in wrapped {
                    let mut spans = Vec::with_capacity(line.spans.len() + 1);
                    spans.push(if first {
                        first = false;
                        "  └ ".dim()
                    } else {
                        "    ".into()
                    });
                    if first_sub {
                        first_sub = false;
                        spans.push(title.cyan());
                        spans.push(" ".into());
                    } else {
                        spans.push(" ".repeat(title.width() + 1).into());
                    }
                    spans.extend(line.spans.into_iter());
                    line.spans = spans;
                    lines.push(line);
                }
            }
        }
        lines
    }

    fn command_display_lines(&self, width: u16) -> Vec<Line<'static>> {
        use textwrap::Options as TwOptions;
        use textwrap::WordSplitter;

        let mut lines: Vec<Line<'static>> = Vec::new();
        let [call] = &self.calls.as_slice() else {
            panic!("Expected exactly one call in a command display cell");
        };
        let success = call.output.as_ref().map(|o| o.exit_code == 0);
        let bullet = match success {
            Some(true) => "•".green().bold(),
            Some(false) => "•".red().bold(),
            None => spinner(call.start_time),
        };
        let title = if self.is_active() { "Running" } else { "Ran" };
        let cmd_display = strip_bash_lc_and_escape(&call.command);

        // If the command fits on the same line as the header at the current width,
        // show a single compact line: "• Ran <command>". Use the width of
        // "• Running " (including trailing space) as the reserved prefix width.
        // If the command contains newlines, always use the multi-line variant.
        let reserved = "• Running ".width();
        let mut branch_consumed = false;

        if !cmd_display.contains('\n')
            && cmd_display.width() < (width as usize).saturating_sub(reserved)
        {
            lines.push(Line::from(vec![
                bullet,
                " ".into(),
                title.bold(),
                " ".into(),
                cmd_display.clone().into(),
            ]));
        } else {
            branch_consumed = true;
            lines.push(Line::from(vec![bullet, " ".into(), title.bold()]));

            // Wrap the command line.
            for (i, line) in cmd_display.lines().enumerate() {
                let wrapped = textwrap::wrap(
                    line,
                    TwOptions::new(width as usize)
                        .initial_indent("    ")
                        .subsequent_indent("        ")
                        .word_splitter(WordSplitter::NoHyphenation),
                );
                lines.extend(wrapped.into_iter().enumerate().map(|(j, l)| {
                    if i == 0 && j == 0 {
                        Line::from(vec!["  └ ".dim(), l[4..].to_string().into()])
                    } else {
                        Line::from(l.to_string())
                    }
                }));
            }
        }
        if let Some(output) = call.output.as_ref()
            && output.exit_code != 0
        {
            let out = output_lines(Some(output), false, false, false)
                .into_iter()
                .join("\n");
            if !out.trim().is_empty() {
                // Wrap the output.
                for (i, line) in out.lines().enumerate() {
                    let wrapped = textwrap::wrap(
                        line,
                        TwOptions::new(width as usize - 4)
                            .word_splitter(WordSplitter::NoHyphenation),
                    );
                    lines.extend(wrapped.into_iter().map(|l| {
                        Line::from(vec![
                            if i == 0 && !branch_consumed {
                                "  └ ".dim()
                            } else {
                                "    ".dim()
                            },
                            l.to_string().dim(),
                        ])
                    }));
                }
            }
        }
        lines
    }
}

impl WidgetRef for &ExecCell {
    fn render_ref(&self, area: Rect, buf: &mut Buffer) {
        if area.height == 0 {
            return;
        }
        let content_area = Rect {
            x: area.x,
            y: area.y,
            width: area.width,
            height: area.height,
        };
        let lines = self.display_lines(area.width);
        let max_rows = area.height as usize;
        let rendered = if lines.len() > max_rows {
            // Keep the last `max_rows` lines in original order
            lines[lines.len() - max_rows..].to_vec()
        } else {
            lines
        };

        Paragraph::new(Text::from(rendered))
            .wrap(Wrap { trim: false })
            .render(content_area, buf);
    }
}

impl ExecCell {
    /// Convert an active exec cell into a failed, completed exec cell.
    /// Any call without output is marked as failed with a red ✗.
    pub(crate) fn into_failed(mut self) -> ExecCell {
        for call in self.calls.iter_mut() {
            if call.output.is_none() {
                let elapsed = call
                    .start_time
                    .map(|st| st.elapsed())
                    .unwrap_or_else(|| Duration::from_millis(0));
                call.start_time = None;
                call.duration = Some(elapsed);
                call.output = Some(CommandOutput {
                    exit_code: 1,
                    stdout: String::new(),
                    stderr: String::new(),
                    formatted_output: String::new(),
                });
            }
        }
        self
    }

    pub(crate) fn new(call: ExecCall) -> Self {
        ExecCell { calls: vec![call] }
    }

    fn is_exploring_call(call: &ExecCall) -> bool {
        !call.parsed.is_empty()
            && call.parsed.iter().all(|p| {
                matches!(
                    p,
                    ParsedCommand::Read { .. }
                        | ParsedCommand::ListFiles { .. }
                        | ParsedCommand::Search { .. }
                )
            })
    }

    fn is_exploring_cell(&self) -> bool {
        self.calls.iter().all(Self::is_exploring_call)
    }

    pub(crate) fn with_added_call(
        &self,
        call_id: String,
        command: Vec<String>,
        parsed: Vec<ParsedCommand>,
    ) -> Option<Self> {
        let call = ExecCall {
            call_id,
            command,
            parsed,
            output: None,
            start_time: Some(Instant::now()),
            duration: None,
        };
        if self.is_exploring_cell() && Self::is_exploring_call(&call) {
            Some(Self {
                calls: [self.calls.clone(), vec![call]].concat(),
            })
        } else {
            None
        }
    }

    pub(crate) fn complete_call(
        &mut self,
        call_id: &str,
        output: CommandOutput,
        duration: Duration,
    ) {
        if let Some(call) = self.calls.iter_mut().rev().find(|c| c.call_id == call_id) {
            call.output = Some(output);
            call.duration = Some(duration);
            call.start_time = None;
        }
    }

    pub(crate) fn should_flush(&self) -> bool {
        !self.is_exploring_cell() && self.calls.iter().all(|c| c.output.is_some())
    }
}

#[derive(Debug)]
struct CompletedMcpToolCallWithImageOutput {
    _image: DynamicImage,
}
impl HistoryCell for CompletedMcpToolCallWithImageOutput {
    fn display_lines(&self, _width: u16) -> Vec<Line<'static>> {
        vec![Line::from("tool result (image output omitted)")]
    }
}

const TOOL_CALL_MAX_LINES: usize = 5;

fn title_case(s: &str) -> String {
    if s.is_empty() {
        return String::new();
    }
    let mut chars = s.chars();
    let first = match chars.next() {
        Some(c) => c,
        None => return String::new(),
    };
    let rest: String = chars.as_str().to_ascii_lowercase();
    first.to_uppercase().collect::<String>() + &rest
}

fn pretty_provider_name(id: &str) -> String {
    if id.eq_ignore_ascii_case("openai") {
        "OpenAI".to_string()
    } else {
        title_case(id)
    }
}
/// Return the emoji followed by a hair space (U+200A).
/// Using only the hair space avoids excessive padding after the emoji while
/// still providing a small visual gap across terminals.
fn padded_emoji(emoji: &str) -> String {
    format!("{emoji}\u{200A}")
}

pub(crate) fn new_session_info(
    config: &Config,
    event: SessionConfiguredEvent,
    is_first_event: bool,
) -> PlainHistoryCell {
    let SessionConfiguredEvent {
        model,
        session_id: _,
        history_log_id: _,
        history_entry_count: _,
    } = event;
    if is_first_event {
        let cwd_str = match relativize_to_home(&config.cwd) {
            Some(rel) if !rel.as_os_str().is_empty() => {
                let sep = std::path::MAIN_SEPARATOR;
                format!("~{sep}{}", rel.display())
            }
            Some(_) => "~".to_string(),
            None => config.cwd.display().to_string(),
        };

<<<<<<< HEAD
        // Discover AGENTS.md files to decide whether to suggest `/init`.
        let has_agents_md = discover_project_doc_paths(config)
            .map(|v| !v.is_empty())
            .unwrap_or(false);

        let mut lines: Vec<Line<'static>> = Vec::new();
        lines.push(Line::from(""));
        lines.push(Line::from(vec![
            ">_ ".dim(),
            "You are using OpenAI Codex in".bold(),
            format!(" {cwd_str}").dim(),
        ]));
        lines.push(Line::from("".dim()));
        lines.push(Line::from(
            " To get started, describe a task or try one of these commands:".dim(),
        ));
        lines.push(Line::from("".dim()));
        if !has_agents_md {
            lines.push(Line::from(vec![
                " /init".bold(),
                format!(" - {}", SlashCommand::Init.description()).dim(),
            ]));
        }
        lines.push(Line::from(vec![
            " /status".bold(),
            format!(" - {}", SlashCommand::Status.description()).dim(),
        ]));
        lines.push(Line::from(vec![
            " /approvals".bold(),
            format!(" - {}", SlashCommand::Approvals.description()).dim(),
        ]));
        lines.push(Line::from(vec![
            " /model".bold(),
            format!(" - {}", SlashCommand::Model.description()).dim(),
        ]));
=======
        let lines: Vec<Line<'static>> = vec![
            Line::from(vec![
                Span::raw(">_ ").dim(),
                Span::styled(
                    "You are using OpenAI Codex in",
                    Style::default().add_modifier(Modifier::BOLD),
                ),
                Span::raw(format!(" {cwd_str}")).dim(),
            ]),
            Line::from("".dim()),
            Line::from(" To get started, describe a task or try one of these commands:".dim()),
            Line::from("".dim()),
            Line::from(vec![
                Span::styled(
                    " /init",
                    Style::default()
                        .add_modifier(Modifier::BOLD)
                        .fg(Color::White),
                ),
                Span::styled(
                    format!(" - {}", SlashCommand::Init.description()),
                    Style::default().dim(),
                ),
            ]),
            Line::from(vec![
                Span::styled(
                    " /status",
                    Style::default()
                        .add_modifier(Modifier::BOLD)
                        .fg(Color::White),
                ),
                Span::styled(
                    format!(" - {}", SlashCommand::Status.description()),
                    Style::default().dim(),
                ),
            ]),
            Line::from(vec![
                Span::styled(
                    " /approvals",
                    Style::default()
                        .add_modifier(Modifier::BOLD)
                        .fg(Color::White),
                ),
                Span::styled(
                    format!(" - {}", SlashCommand::Approvals.description()),
                    Style::default().dim(),
                ),
            ]),
            Line::from(vec![
                Span::styled(
                    " /model",
                    Style::default()
                        .add_modifier(Modifier::BOLD)
                        .fg(Color::White),
                ),
                Span::styled(
                    format!(" - {}", SlashCommand::Model.description()),
                    Style::default().dim(),
                ),
            ]),
        ];
>>>>>>> eb40fe34
        PlainHistoryCell { lines }
    } else if config.model == model {
        PlainHistoryCell { lines: Vec::new() }
    } else {
        let lines = vec![
            Line::from("model changed:".magenta().bold()),
            Line::from(format!("requested: {}", config.model)),
            Line::from(format!("used: {model}")),
        ];
        PlainHistoryCell { lines }
    }
}

pub(crate) fn new_user_prompt(message: String) -> UserHistoryCell {
    UserHistoryCell { message }
}

pub(crate) fn new_user_approval_decision(lines: Vec<Line<'static>>) -> PlainHistoryCell {
    PlainHistoryCell { lines }
}

pub(crate) fn new_active_exec_command(
    call_id: String,
    command: Vec<String>,
    parsed: Vec<ParsedCommand>,
) -> ExecCell {
    ExecCell::new(ExecCall {
        call_id,
        command,
        parsed,
        output: None,
        start_time: Some(Instant::now()),
        duration: None,
    })
}

fn spinner(start_time: Option<Instant>) -> Span<'static> {
    const FRAMES: &[char] = &['⠋', '⠙', '⠹', '⠸', '⠼', '⠴', '⠦', '⠧', '⠇', '⠏'];
    let idx = start_time
        .map(|st| ((st.elapsed().as_millis() / 100) as usize) % FRAMES.len())
        .unwrap_or(0);
    let ch = FRAMES[idx];
    ch.to_string().into()
}

pub(crate) fn new_active_mcp_tool_call(invocation: McpInvocation) -> PlainHistoryCell {
    let title_line = Line::from(vec!["tool".magenta(), " running...".dim()]);
    let lines: Vec<Line> = vec![title_line, format_mcp_invocation(invocation.clone())];

    PlainHistoryCell { lines }
}

pub(crate) fn new_web_search_call(query: String) -> PlainHistoryCell {
    let lines: Vec<Line<'static>> = vec![Line::from(vec![padded_emoji("🌐").into(), query.into()])];
    PlainHistoryCell { lines }
}

/// If the first content is an image, return a new cell with the image.
/// TODO(rgwood-dd): Handle images properly even if they're not the first result.
fn try_new_completed_mcp_tool_call_with_image_output(
    result: &Result<mcp_types::CallToolResult, String>,
) -> Option<CompletedMcpToolCallWithImageOutput> {
    match result {
        Ok(mcp_types::CallToolResult { content, .. }) => {
            if let Some(mcp_types::ContentBlock::ImageContent(image)) = content.first() {
                let raw_data = match base64::engine::general_purpose::STANDARD.decode(&image.data) {
                    Ok(data) => data,
                    Err(e) => {
                        error!("Failed to decode image data: {e}");
                        return None;
                    }
                };
                let reader = match ImageReader::new(Cursor::new(raw_data)).with_guessed_format() {
                    Ok(reader) => reader,
                    Err(e) => {
                        error!("Failed to guess image format: {e}");
                        return None;
                    }
                };

                let image = match reader.decode() {
                    Ok(image) => image,
                    Err(e) => {
                        error!("Image decoding failed: {e}");
                        return None;
                    }
                };

                Some(CompletedMcpToolCallWithImageOutput { _image: image })
            } else {
                None
            }
        }
        _ => None,
    }
}

pub(crate) fn new_completed_mcp_tool_call(
    num_cols: usize,
    invocation: McpInvocation,
    duration: Duration,
    success: bool,
    result: Result<mcp_types::CallToolResult, String>,
) -> Box<dyn HistoryCell> {
    if let Some(cell) = try_new_completed_mcp_tool_call_with_image_output(&result) {
        return Box::new(cell);
    }

    let duration = format_duration(duration);
    let status_str = if success { "success" } else { "failed" };
    let title_line = Line::from(vec![
        "tool".magenta(),
        " ".into(),
        if success {
            status_str.green()
        } else {
            status_str.red()
        },
        format!(", duration: {duration}").dim(),
    ]);

    let mut lines: Vec<Line<'static>> = Vec::new();
    lines.push(title_line);
    lines.push(format_mcp_invocation(invocation));

    match result {
        Ok(mcp_types::CallToolResult { content, .. }) => {
            if !content.is_empty() {
                lines.push(Line::from(""));

                for tool_call_result in content {
                    let line_text = match tool_call_result {
                        mcp_types::ContentBlock::TextContent(text) => {
                            format_and_truncate_tool_result(
                                &text.text,
                                TOOL_CALL_MAX_LINES,
                                num_cols,
                            )
                        }
                        mcp_types::ContentBlock::ImageContent(_) => {
                            // TODO show images even if they're not the first result, will require a refactor of `CompletedMcpToolCall`
                            "<image content>".to_string()
                        }
                        mcp_types::ContentBlock::AudioContent(_) => "<audio content>".to_string(),
                        mcp_types::ContentBlock::EmbeddedResource(resource) => {
                            let uri = match resource.resource {
                                EmbeddedResourceResource::TextResourceContents(text) => text.uri,
                                EmbeddedResourceResource::BlobResourceContents(blob) => blob.uri,
                            };
                            format!("embedded resource: {uri}")
                        }
                        mcp_types::ContentBlock::ResourceLink(ResourceLink { uri, .. }) => {
                            format!("link: {uri}")
                        }
                    };
                    lines.push(Line::styled(
                        line_text,
                        Style::default().add_modifier(Modifier::DIM),
                    ));
                }
            }
        }
        Err(e) => {
            lines.push(Line::from(vec![
                Span::styled(
                    "Error: ",
                    Style::default().fg(Color::Red).add_modifier(Modifier::BOLD),
                ),
                Span::raw(e),
            ]));
        }
    };

    Box::new(PlainHistoryCell { lines })
}

pub(crate) fn new_status_output(
    config: &Config,
    usage: &TokenUsage,
    session_id: &Option<Uuid>,
) -> PlainHistoryCell {
    let mut lines: Vec<Line<'static>> = Vec::new();
    lines.push(Line::from("/status".magenta()));

    let config_entries = create_config_summary_entries(config);
    let lookup = |k: &str| -> String {
        config_entries
            .iter()
            .find(|(key, _)| *key == k)
            .map(|(_, v)| v.clone())
            .unwrap_or_default()
    };

    // 📂 Workspace
    lines.push(Line::from(vec![
        padded_emoji("📂").into(),
        "Workspace".bold(),
    ]));
    // Path (home-relative, e.g., ~/code/project)
    let cwd_str = match relativize_to_home(&config.cwd) {
        Some(rel) if !rel.as_os_str().is_empty() => {
            let sep = std::path::MAIN_SEPARATOR;
            format!("~{sep}{}", rel.display())
        }
        Some(_) => "~".to_string(),
        None => config.cwd.display().to_string(),
    };
    lines.push(Line::from(vec!["  • Path: ".into(), cwd_str.into()]));
    // Approval mode (as-is)
    lines.push(Line::from(vec![
        "  • Approval Mode: ".into(),
        lookup("approval").into(),
    ]));
    // Sandbox (simplified name only)
    let sandbox_name = match &config.sandbox_policy {
        SandboxPolicy::DangerFullAccess => "danger-full-access",
        SandboxPolicy::ReadOnly => "read-only",
        SandboxPolicy::WorkspaceWrite { .. } => "workspace-write",
    };
    lines.push(Line::from(vec![
        "  • Sandbox: ".into(),
        sandbox_name.into(),
    ]));

    // AGENTS.md files discovered via core's project_doc logic
    let agents_list = {
        match discover_project_doc_paths(config) {
            Ok(paths) => {
                let mut rels: Vec<String> = Vec::new();
                for p in paths {
                    let display = if let Some(parent) = p.parent() {
                        if parent == config.cwd {
                            "AGENTS.md".to_string()
                        } else {
                            let mut cur = config.cwd.as_path();
                            let mut ups = 0usize;
                            let mut reached = false;
                            while let Some(c) = cur.parent() {
                                if cur == parent {
                                    reached = true;
                                    break;
                                }
                                cur = c;
                                ups += 1;
                            }
                            if reached {
                                let up = format!("..{}", std::path::MAIN_SEPARATOR);
                                format!("{}AGENTS.md", up.repeat(ups))
                            } else if let Ok(stripped) = p.strip_prefix(&config.cwd) {
                                stripped.display().to_string()
                            } else {
                                p.display().to_string()
                            }
                        }
                    } else {
                        p.display().to_string()
                    };
                    rels.push(display);
                }
                rels
            }
            Err(_) => Vec::new(),
        }
    };
    if agents_list.is_empty() {
        lines.push(Line::from("  • AGENTS files: (none)"));
    } else {
        lines.push(Line::from(vec![
            "  • AGENTS files: ".into(),
            agents_list.join(", ").into(),
        ]));
    }
    lines.push(Line::from(""));

    // 👤 Account (only if ChatGPT tokens exist), shown under the first block
    let auth_file = get_auth_file(&config.codex_home);
    if let Ok(auth) = try_read_auth_json(&auth_file)
        && let Some(tokens) = auth.tokens.clone()
    {
        lines.push(Line::from(vec![
            padded_emoji("👤").into(),
            "Account".bold(),
        ]));
        lines.push(Line::from("  • Signed in with ChatGPT"));

        let info = tokens.id_token;
        if let Some(email) = &info.email {
            lines.push(Line::from(vec!["  • Login: ".into(), email.clone().into()]));
        }

        match auth.openai_api_key.as_deref() {
            Some(key) if !key.is_empty() => {
                lines.push(Line::from(
                    "  • Using API key. Run codex login to use ChatGPT plan",
                ));
            }
            _ => {
                let plan_text = info
                    .get_chatgpt_plan_type()
                    .map(|s| title_case(&s))
                    .unwrap_or_else(|| "Unknown".to_string());
                lines.push(Line::from(vec!["  • Plan: ".into(), plan_text.into()]));
            }
        }

        lines.push(Line::from(""));
    }

    // 🧠 Model
    lines.push(Line::from(vec![padded_emoji("🧠").into(), "Model".bold()]));
    lines.push(Line::from(vec![
        "  • Name: ".into(),
        config.model.clone().into(),
    ]));
    let provider_disp = pretty_provider_name(&config.model_provider_id);
    lines.push(Line::from(vec![
        "  • Provider: ".into(),
        provider_disp.into(),
    ]));
    // Only show Reasoning fields if present in config summary
    let reff = lookup("reasoning effort");
    if !reff.is_empty() {
        lines.push(Line::from(vec![
            "  • Reasoning Effort: ".into(),
            title_case(&reff).into(),
        ]));
    }
    let rsum = lookup("reasoning summaries");
    if !rsum.is_empty() {
        lines.push(Line::from(vec![
            "  • Reasoning Summaries: ".into(),
            title_case(&rsum).into(),
        ]));
    }

    lines.push(Line::from(""));

    // 📊 Token Usage
    lines.push(Line::from(vec!["📊 ".into(), "Token Usage".bold()]));
    if let Some(session_id) = session_id {
        lines.push(Line::from(vec![
            "  • Session ID: ".into(),
            session_id.to_string().into(),
        ]));
    }
    // Input: <input> [+ <cached> cached]
    let mut input_line_spans: Vec<Span<'static>> = vec![
        "  • Input: ".into(),
        usage.non_cached_input().to_string().into(),
    ];
    if let Some(cached) = usage.cached_input_tokens
        && cached > 0
    {
        input_line_spans.push(format!(" (+ {cached} cached)").into());
    }
    lines.push(Line::from(input_line_spans));
    // Output: <output>
    lines.push(Line::from(vec![
        "  • Output: ".into(),
        usage.output_tokens.to_string().into(),
    ]));
    // Total: <total>
    lines.push(Line::from(vec![
        "  • Total: ".into(),
        usage.blended_total().to_string().into(),
    ]));

    PlainHistoryCell { lines }
}

/// Render a summary of configured MCP servers from the current `Config`.
pub(crate) fn empty_mcp_output() -> PlainHistoryCell {
    let lines: Vec<Line<'static>> = vec![
        Line::from("/mcp".magenta()),
        Line::from(""),
        Line::from(vec!["🔌  ".into(), "MCP Tools".bold()]),
        Line::from(""),
        Line::from("  • No MCP servers configured.".italic()),
        Line::from(vec![
            "    See the ".into(),
            Span::styled(
                "\u{1b}]8;;https://github.com/openai/codex/blob/main/codex-rs/config.md#mcp_servers\u{7}MCP docs\u{1b}]8;;\u{7}",
                Style::default().add_modifier(Modifier::UNDERLINED),
            ),
            " to configure them.".into(),
        ])
        .style(Style::default().add_modifier(Modifier::DIM)),
    ];

    PlainHistoryCell { lines }
}

/// Render MCP tools grouped by connection using the fully-qualified tool names.
pub(crate) fn new_mcp_tools_output(
    config: &Config,
    tools: std::collections::HashMap<String, mcp_types::Tool>,
) -> PlainHistoryCell {
    let mut lines: Vec<Line<'static>> = vec![
        Line::from("/mcp".magenta()),
        Line::from(""),
        Line::from(vec!["🔌  ".into(), "MCP Tools".bold()]),
        Line::from(""),
    ];

    if tools.is_empty() {
        lines.push(Line::from("  • No MCP tools available.".italic()));
        lines.push(Line::from(""));
        return PlainHistoryCell { lines };
    }

    for (server, cfg) in config.mcp_servers.iter() {
        let prefix = format!("{server}__");
        let mut names: Vec<String> = tools
            .keys()
            .filter(|k| k.starts_with(&prefix))
            .map(|k| k[prefix.len()..].to_string())
            .collect();
        names.sort();

        lines.push(Line::from(vec![
            "  • Server: ".into(),
            server.clone().into(),
        ]));

        if !cfg.command.is_empty() {
            let cmd_display = format!("{} {}", cfg.command, cfg.args.join(" "));

            lines.push(Line::from(vec![
                "    • Command: ".into(),
                cmd_display.into(),
            ]));
        }

        if let Some(env) = cfg.env.as_ref()
            && !env.is_empty()
        {
            let mut env_pairs: Vec<String> = env.iter().map(|(k, v)| format!("{k}={v}")).collect();
            env_pairs.sort();
            lines.push(Line::from(vec![
                "    • Env: ".into(),
                env_pairs.join(" ").into(),
            ]));
        }

        if names.is_empty() {
            lines.push(Line::from("    • Tools: (none)"));
        } else {
            lines.push(Line::from(vec![
                "    • Tools: ".into(),
                names.join(", ").into(),
            ]));
        }
        lines.push(Line::from(""));
    }

    PlainHistoryCell { lines }
}

pub(crate) fn new_error_event(message: String) -> PlainHistoryCell {
    // Use a hair space (U+200A) to create a subtle, near-invisible separation
    // before the text. VS16 is intentionally omitted to keep spacing tighter
    // in terminals like Ghostty.
    let lines: Vec<Line<'static>> =
        vec![vec![padded_emoji("🖐").red().bold(), " ".into(), message.into()].into()];
    PlainHistoryCell { lines }
}

pub(crate) fn new_stream_error_event(message: String) -> PlainHistoryCell {
    let lines: Vec<Line<'static>> = vec![vec![padded_emoji("⚠️").into(), message.dim()].into()];
    PlainHistoryCell { lines }
}

/// Render a user‑friendly plan update styled like a checkbox todo list.
pub(crate) fn new_plan_update(update: UpdatePlanArgs) -> PlanUpdateCell {
    let UpdatePlanArgs { explanation, plan } = update;
    PlanUpdateCell { explanation, plan }
}

#[derive(Debug)]
pub(crate) struct PlanUpdateCell {
    explanation: Option<String>,
    plan: Vec<PlanItemArg>,
}

impl HistoryCell for PlanUpdateCell {
    fn display_lines(&self, width: u16) -> Vec<Line<'static>> {
        let render_note = |text: &str| -> Vec<Line<'static>> {
            let wrap_width = width.saturating_sub(4).max(1) as usize;
            textwrap::wrap(text, wrap_width)
                .into_iter()
                .map(|s| s.to_string().dim().italic().into())
                .collect()
        };

        let render_step = |status: &StepStatus, text: &str| -> Vec<Line<'static>> {
            let (box_str, step_style) = match status {
                StepStatus::Completed => ("✔ ", Style::default().crossed_out().dim()),
                StepStatus::InProgress => ("□ ", Style::default().cyan().bold()),
                StepStatus::Pending => ("□ ", Style::default().dim()),
            };
            let wrap_width = (width as usize)
                .saturating_sub(4)
                .saturating_sub(box_str.width())
                .max(1);
            let parts = textwrap::wrap(text, wrap_width);
            let step_text = parts
                .into_iter()
                .map(|s| s.to_string().set_style(step_style).into())
                .collect();
            prefix_lines(step_text, &box_str.into(), &"  ".into())
        };

        fn prefix_lines(
            lines: Vec<Line<'static>>,
            initial_prefix: &Span<'static>,
            subsequent_prefix: &Span<'static>,
        ) -> Vec<Line<'static>> {
            lines
                .into_iter()
                .enumerate()
                .map(|(i, l)| {
                    Line::from(
                        [
                            vec![if i == 0 {
                                initial_prefix.clone()
                            } else {
                                subsequent_prefix.clone()
                            }],
                            l.spans,
                        ]
                        .concat(),
                    )
                })
                .collect()
        }

        let mut lines: Vec<Line<'static>> = vec![];
        lines.push(vec!["• ".into(), "Updated Plan".bold()].into());

        let mut indented_lines = vec![];
        let note = self
            .explanation
            .as_ref()
            .map(|s| s.trim())
            .filter(|t| !t.is_empty());
        if let Some(expl) = note {
            indented_lines.extend(render_note(expl));
        };

        if self.plan.is_empty() {
            indented_lines.push(Line::from("(no steps provided)".dim().italic()));
        } else {
            for PlanItemArg { step, status } in self.plan.iter() {
                indented_lines.extend(render_step(status, step));
            }
        }
        lines.extend(prefix_lines(indented_lines, &"  └ ".into(), &"    ".into()));

        lines
    }
}

/// Create a new `PendingPatch` cell that lists the file‑level summary of
/// a proposed patch. The summary lines should already be formatted (e.g.
/// "A path/to/file.rs").
pub(crate) fn new_patch_event(
    event_type: PatchEventType,
    changes: HashMap<PathBuf, FileChange>,
    cwd: &Path,
) -> PatchHistoryCell {
    PatchHistoryCell {
        event_type,
        changes,
        cwd: cwd.to_path_buf(),
    }
}

pub(crate) fn new_patch_apply_failure(stderr: String) -> PlainHistoryCell {
    let mut lines: Vec<Line<'static>> = Vec::new();

    // Failure title
    lines.push(Line::from("✘ Failed to apply patch".magenta().bold()));

    if !stderr.trim().is_empty() {
        lines.extend(output_lines(
            Some(&CommandOutput {
                exit_code: 1,
                stdout: String::new(),
                stderr,
                formatted_output: String::new(),
            }),
            true,
            true,
            true,
        ));
    }

    PlainHistoryCell { lines }
}

pub(crate) fn new_reasoning_block(
    full_reasoning_buffer: String,
    config: &Config,
) -> TranscriptOnlyHistoryCell {
    let mut lines: Vec<Line<'static>> = Vec::new();
    lines.push(Line::from("thinking".magenta().italic()));
    append_markdown(&full_reasoning_buffer, &mut lines, config);
    TranscriptOnlyHistoryCell { lines }
}

fn output_lines(
    output: Option<&CommandOutput>,
    only_err: bool,
    include_angle_pipe: bool,
    include_prefix: bool,
) -> Vec<Line<'static>> {
    let CommandOutput {
        exit_code,
        stdout,
        stderr,
        ..
    } = match output {
        Some(output) if only_err && output.exit_code == 0 => return vec![],
        Some(output) => output,
        None => return vec![],
    };

    let src = if *exit_code == 0 { stdout } else { stderr };
    let lines: Vec<&str> = src.lines().collect();
    let total = lines.len();
    let limit = TOOL_CALL_MAX_LINES;

    let mut out = Vec::new();

    let head_end = total.min(limit);
    for (i, raw) in lines[..head_end].iter().enumerate() {
        let mut line = ansi_escape_line(raw);
        let prefix = if !include_prefix {
            ""
        } else if i == 0 && include_angle_pipe {
            "  └ "
        } else {
            "    "
        };
        line.spans.insert(0, prefix.into());
        line.spans.iter_mut().for_each(|span| {
            span.style = span.style.add_modifier(Modifier::DIM);
        });
        out.push(line);
    }

    // If we will ellipsize less than the limit, just show it.
    let show_ellipsis = total > 2 * limit;
    if show_ellipsis {
        let omitted = total - 2 * limit;
        out.push(Line::from(format!("… +{omitted} lines")));
    }

    let tail_start = if show_ellipsis {
        total - limit
    } else {
        head_end
    };
    for raw in lines[tail_start..].iter() {
        let mut line = ansi_escape_line(raw);
        if include_prefix {
            line.spans.insert(0, "    ".into());
        }
        line.spans.iter_mut().for_each(|span| {
            span.style = span.style.add_modifier(Modifier::DIM);
        });
        out.push(line);
    }

    out
}

fn format_mcp_invocation<'a>(invocation: McpInvocation) -> Line<'a> {
    let args_str = invocation
        .arguments
        .as_ref()
        .map(|v| {
            // Use compact form to keep things short but readable.
            serde_json::to_string(v).unwrap_or_else(|_| v.to_string())
        })
        .unwrap_or_default();

    let invocation_spans = vec![
        Span::styled(invocation.server.clone(), Style::default().fg(Color::Cyan)),
        Span::raw("."),
        Span::styled(invocation.tool.clone(), Style::default().fg(Color::Cyan)),
        Span::raw("("),
        Span::styled(args_str, Style::default().add_modifier(Modifier::DIM)),
        Span::raw(")"),
    ];
    Line::from(invocation_spans)
}

#[cfg(test)]
mod tests {
    use super::*;

    #[test]
    fn coalesces_sequential_reads_within_one_call() {
        // Build one exec cell with a Search followed by two Reads
        let call_id = "c1".to_string();
        let mut cell = ExecCell::new(ExecCall {
            call_id: call_id.clone(),
            command: vec!["bash".into(), "-lc".into(), "echo".into()],
            parsed: vec![
                ParsedCommand::Search {
                    query: Some("shimmer_spans".into()),
                    path: None,
                    cmd: "rg shimmer_spans".into(),
                },
                ParsedCommand::Read {
                    name: "shimmer.rs".into(),
                    cmd: "cat shimmer.rs".into(),
                },
                ParsedCommand::Read {
                    name: "status_indicator_widget.rs".into(),
                    cmd: "cat status_indicator_widget.rs".into(),
                },
            ],
            output: None,
            start_time: Some(Instant::now()),
            duration: None,
        });
        // Mark call complete so markers are ✓
        cell.complete_call(
            &call_id,
            CommandOutput {
                exit_code: 0,
                stdout: String::new(),
                stderr: String::new(),
                formatted_output: String::new(),
            },
            Duration::from_millis(1),
        );

        let lines = cell.display_lines(80);
        let rendered = lines
            .iter()
            .map(|l| {
                l.spans
                    .iter()
                    .map(|s| s.content.as_ref())
                    .collect::<String>()
            })
            .collect::<Vec<_>>()
            .join("\n");
        insta::assert_snapshot!(rendered);
    }

    #[test]
    fn coalesces_reads_across_multiple_calls() {
        let mut cell = ExecCell::new(ExecCall {
            call_id: "c1".to_string(),
            command: vec!["bash".into(), "-lc".into(), "echo".into()],
            parsed: vec![ParsedCommand::Search {
                query: Some("shimmer_spans".into()),
                path: None,
                cmd: "rg shimmer_spans".into(),
            }],
            output: None,
            start_time: Some(Instant::now()),
            duration: None,
        });
        // Call 1: Search only
        cell.complete_call(
            "c1",
            CommandOutput {
                exit_code: 0,
                stdout: String::new(),
                stderr: String::new(),
                formatted_output: String::new(),
            },
            Duration::from_millis(1),
        );
        // Call 2: Read A
        cell = cell
            .with_added_call(
                "c2".into(),
                vec!["bash".into(), "-lc".into(), "echo".into()],
                vec![ParsedCommand::Read {
                    name: "shimmer.rs".into(),
                    cmd: "cat shimmer.rs".into(),
                }],
            )
            .unwrap();
        cell.complete_call(
            "c2",
            CommandOutput {
                exit_code: 0,
                stdout: String::new(),
                stderr: String::new(),
                formatted_output: String::new(),
            },
            Duration::from_millis(1),
        );
        // Call 3: Read B
        cell = cell
            .with_added_call(
                "c3".into(),
                vec!["bash".into(), "-lc".into(), "echo".into()],
                vec![ParsedCommand::Read {
                    name: "status_indicator_widget.rs".into(),
                    cmd: "cat status_indicator_widget.rs".into(),
                }],
            )
            .unwrap();
        cell.complete_call(
            "c3",
            CommandOutput {
                exit_code: 0,
                stdout: String::new(),
                stderr: String::new(),
                formatted_output: String::new(),
            },
            Duration::from_millis(1),
        );

        let lines = cell.display_lines(80);
        let rendered = lines
            .iter()
            .map(|l| {
                l.spans
                    .iter()
                    .map(|s| s.content.as_ref())
                    .collect::<String>()
            })
            .collect::<Vec<_>>()
            .join("\n");
        insta::assert_snapshot!(rendered);
    }

    #[test]
    fn coalesced_reads_dedupe_names() {
        let mut cell = ExecCell::new(ExecCall {
            call_id: "c1".to_string(),
            command: vec!["bash".into(), "-lc".into(), "echo".into()],
            parsed: vec![
                ParsedCommand::Read {
                    name: "auth.rs".into(),
                    cmd: "cat auth.rs".into(),
                },
                ParsedCommand::Read {
                    name: "auth.rs".into(),
                    cmd: "cat auth.rs".into(),
                },
                ParsedCommand::Read {
                    name: "shimmer.rs".into(),
                    cmd: "cat shimmer.rs".into(),
                },
            ],
            output: None,
            start_time: Some(Instant::now()),
            duration: None,
        });
        cell.complete_call(
            "c1",
            CommandOutput {
                exit_code: 0,
                stdout: String::new(),
                stderr: String::new(),
                formatted_output: String::new(),
            },
            Duration::from_millis(1),
        );
        let lines = cell.display_lines(80);
        let rendered = lines
            .iter()
            .map(|l| {
                l.spans
                    .iter()
                    .map(|s| s.content.as_ref())
                    .collect::<String>()
            })
            .collect::<Vec<_>>()
            .join("\n");
        insta::assert_snapshot!(rendered);
    }

    #[test]
    fn multiline_command_wraps_with_extra_indent_on_subsequent_lines() {
        // Create a completed exec cell with a multiline command
        let cmd = "set -o pipefail\ncargo test --all-features --quiet".to_string();
        let call_id = "c1".to_string();
        let mut cell = ExecCell::new(ExecCall {
            call_id: call_id.clone(),
            command: vec!["bash".into(), "-lc".into(), cmd],
            parsed: Vec::new(),
            output: None,
            start_time: Some(Instant::now()),
            duration: None,
        });
        // Mark call complete so it renders as "Ran"
        cell.complete_call(
            &call_id,
            CommandOutput {
                exit_code: 0,
                stdout: String::new(),
                stderr: String::new(),
                formatted_output: String::new(),
            },
            Duration::from_millis(1),
        );

        // Small width to force wrapping on both lines
        let width: u16 = 28;
        let lines = cell.display_lines(width);
        let rendered = lines
            .iter()
            .map(|l| {
                l.spans
                    .iter()
                    .map(|s| s.content.as_ref())
                    .collect::<String>()
            })
            .collect::<Vec<_>>()
            .join("\n");
        insta::assert_snapshot!(rendered);
    }

    #[test]
    fn single_line_command_compact_when_fits() {
        let call_id = "c1".to_string();
        let mut cell = ExecCell::new(ExecCall {
            call_id: call_id.clone(),
            command: vec!["echo".into(), "ok".into()],
            parsed: Vec::new(),
            output: None,
            start_time: Some(Instant::now()),
            duration: None,
        });
        cell.complete_call(
            &call_id,
            CommandOutput {
                exit_code: 0,
                stdout: String::new(),
                stderr: String::new(),
                formatted_output: String::new(),
            },
            Duration::from_millis(1),
        );
        // Wide enough that it fits inline
        let lines = cell.display_lines(80);
        let rendered = lines
            .iter()
            .map(|l| {
                l.spans
                    .iter()
                    .map(|s| s.content.as_ref())
                    .collect::<String>()
            })
            .collect::<Vec<_>>()
            .join("\n");
        insta::assert_snapshot!(rendered);
    }

    #[test]
    fn single_line_command_wraps_with_four_space_continuation() {
        let call_id = "c1".to_string();
        let long = "a_very_long_token_without_spaces_to_force_wrapping".to_string();
        let mut cell = ExecCell::new(ExecCall {
            call_id: call_id.clone(),
            command: vec!["bash".into(), "-lc".into(), long],
            parsed: Vec::new(),
            output: None,
            start_time: Some(Instant::now()),
            duration: None,
        });
        cell.complete_call(
            &call_id,
            CommandOutput {
                exit_code: 0,
                stdout: String::new(),
                stderr: String::new(),
                formatted_output: String::new(),
            },
            Duration::from_millis(1),
        );
        let lines = cell.display_lines(24);
        let rendered = lines
            .iter()
            .map(|l| {
                l.spans
                    .iter()
                    .map(|s| s.content.as_ref())
                    .collect::<String>()
            })
            .collect::<Vec<_>>()
            .join("\n");
        insta::assert_snapshot!(rendered);
    }

    #[test]
    fn multiline_command_without_wrap_uses_branch_then_eight_spaces() {
        let call_id = "c1".to_string();
        let cmd = "echo one\necho two".to_string();
        let mut cell = ExecCell::new(ExecCall {
            call_id: call_id.clone(),
            command: vec!["bash".into(), "-lc".into(), cmd],
            parsed: Vec::new(),
            output: None,
            start_time: Some(Instant::now()),
            duration: None,
        });
        cell.complete_call(
            &call_id,
            CommandOutput {
                exit_code: 0,
                stdout: String::new(),
                stderr: String::new(),
                formatted_output: String::new(),
            },
            Duration::from_millis(1),
        );
        let lines = cell.display_lines(80);
        let rendered = lines
            .iter()
            .map(|l| {
                l.spans
                    .iter()
                    .map(|s| s.content.as_ref())
                    .collect::<String>()
            })
            .collect::<Vec<_>>()
            .join("\n");
        insta::assert_snapshot!(rendered);
    }

    #[test]
    fn multiline_command_both_lines_wrap_with_correct_prefixes() {
        let call_id = "c1".to_string();
        let cmd = "first_token_is_long_enough_to_wrap\nsecond_token_is_also_long_enough_to_wrap"
            .to_string();
        let mut cell = ExecCell::new(ExecCall {
            call_id: call_id.clone(),
            command: vec!["bash".into(), "-lc".into(), cmd],
            parsed: Vec::new(),
            output: None,
            start_time: Some(Instant::now()),
            duration: None,
        });
        cell.complete_call(
            &call_id,
            CommandOutput {
                exit_code: 0,
                stdout: String::new(),
                stderr: String::new(),
                formatted_output: String::new(),
            },
            Duration::from_millis(1),
        );
        let lines = cell.display_lines(28);
        let rendered = lines
            .iter()
            .map(|l| {
                l.spans
                    .iter()
                    .map(|s| s.content.as_ref())
                    .collect::<String>()
            })
            .collect::<Vec<_>>()
            .join("\n");
        insta::assert_snapshot!(rendered);
    }

    #[test]
    fn stderr_tail_more_than_five_lines_snapshot() {
        // Build an exec cell with a non-zero exit and 10 lines on stderr to exercise
        // the head/tail rendering and gutter prefixes.
        let call_id = "c_err".to_string();
        let mut cell = ExecCell::new(ExecCall {
            call_id: call_id.clone(),
            command: vec!["bash".into(), "-lc".into(), "seq 1 10 1>&2 && false".into()],
            parsed: Vec::new(),
            output: None,
            start_time: Some(Instant::now()),
            duration: None,
        });
        let stderr: String = (1..=10)
            .map(|n| n.to_string())
            .collect::<Vec<_>>()
            .join("\n");
        cell.complete_call(
            &call_id,
            CommandOutput {
                exit_code: 1,
                stdout: String::new(),
                stderr,
                formatted_output: String::new(),
            },
            Duration::from_millis(1),
        );

        let rendered = cell
            .display_lines(80)
            .iter()
            .map(|l| {
                l.spans
                    .iter()
                    .map(|s| s.content.as_ref())
                    .collect::<String>()
            })
            .collect::<Vec<_>>()
            .join("\n");
        insta::assert_snapshot!(rendered);
    }

    #[test]
    fn ran_cell_multiline_with_stderr_snapshot() {
        // Build an exec cell that completes (so it renders as "Ran") with a
        // command long enough that it must render on its own line under the
        // header, and include a couple of stderr lines to verify the output
        // block prefixes and wrapping.
        let call_id = "c_wrap_err".to_string();
        let long_cmd =
            "echo this_is_a_very_long_single_token_that_will_wrap_across_the_available_width";
        let mut cell = ExecCell::new(ExecCall {
            call_id: call_id.clone(),
            command: vec!["bash".into(), "-lc".into(), long_cmd.to_string()],
            parsed: Vec::new(),
            output: None,
            start_time: Some(Instant::now()),
            duration: None,
        });

        let stderr = "error: first line on stderr\nerror: second line on stderr".to_string();
        cell.complete_call(
            &call_id,
            CommandOutput {
                exit_code: 1,
                stdout: String::new(),
                stderr,
                formatted_output: String::new(),
            },
            Duration::from_millis(5),
        );

        // Narrow width to force the command to render under the header line.
        let width: u16 = 28;
        let rendered = cell
            .display_lines(width)
            .iter()
            .map(|l| {
                l.spans
                    .iter()
                    .map(|s| s.content.as_ref())
                    .collect::<String>()
            })
            .collect::<Vec<_>>()
            .join("\n");
        insta::assert_snapshot!(rendered);
    }
    #[test]
    fn user_history_cell_wraps_and_prefixes_each_line_snapshot() {
        let msg = "one two three four five six seven";
        let cell = UserHistoryCell {
            message: msg.to_string(),
        };

        // Small width to force wrapping more clearly. Effective wrap width is width-1 due to the ▌ prefix.
        let width: u16 = 12;
        let lines = cell.display_lines(width);

        let rendered = lines
            .iter()
            .map(|l| {
                l.spans
                    .iter()
                    .map(|s| s.content.as_ref())
                    .collect::<String>()
            })
            .collect::<Vec<_>>()
            .join("\n");

        insta::assert_snapshot!(rendered);
    }

    #[test]
    fn plan_update_with_note_and_wrapping_snapshot() {
        // Long explanation forces wrapping; include long step text to verify step wrapping and alignment.
        let update = UpdatePlanArgs {
            explanation: Some(
                "I’ll update Grafana call error handling by adding retries and clearer messages when the backend is unreachable."
                    .to_string(),
            ),
            plan: vec![
                PlanItemArg {
                    step: "Investigate existing error paths and logging around HTTP timeouts".into(),
                    status: StepStatus::Completed,
                },
                PlanItemArg {
                    step: "Harden Grafana client error handling with retry/backoff and user‑friendly messages".into(),
                    status: StepStatus::InProgress,
                },
                PlanItemArg {
                    step: "Add tests for transient failure scenarios and surfacing to the UI".into(),
                    status: StepStatus::Pending,
                },
            ],
        };

        let cell = new_plan_update(update);
        // Narrow width to force wrapping for both the note and steps
        let lines = cell.display_lines(32);
        let rendered = lines
            .iter()
            .map(|l| {
                l.spans
                    .iter()
                    .map(|s| s.content.as_ref())
                    .collect::<String>()
            })
            .collect::<Vec<_>>()
            .join("\n");
        insta::assert_snapshot!(rendered);
    }

    #[test]
    fn plan_update_without_note_snapshot() {
        let update = UpdatePlanArgs {
            explanation: None,
            plan: vec![
                PlanItemArg {
                    step: "Define error taxonomy".into(),
                    status: StepStatus::InProgress,
                },
                PlanItemArg {
                    step: "Implement mapping to user messages".into(),
                    status: StepStatus::Pending,
                },
            ],
        };

        let cell = new_plan_update(update);
        let lines = cell.display_lines(40);
        let rendered = lines
            .iter()
            .map(|l| {
                l.spans
                    .iter()
                    .map(|s| s.content.as_ref())
                    .collect::<String>()
            })
            .collect::<Vec<_>>()
            .join("\n");
        insta::assert_snapshot!(rendered);
    }
}<|MERGE_RESOLUTION|>--- conflicted
+++ resolved
@@ -657,15 +657,12 @@
             Some(_) => "~".to_string(),
             None => config.cwd.display().to_string(),
         };
-
-<<<<<<< HEAD
         // Discover AGENTS.md files to decide whether to suggest `/init`.
         let has_agents_md = discover_project_doc_paths(config)
             .map(|v| !v.is_empty())
             .unwrap_or(false);
 
         let mut lines: Vec<Line<'static>> = Vec::new();
-        lines.push(Line::from(""));
         lines.push(Line::from(vec![
             ">_ ".dim(),
             "You are using OpenAI Codex in".bold(),
@@ -694,69 +691,6 @@
             " /model".bold(),
             format!(" - {}", SlashCommand::Model.description()).dim(),
         ]));
-=======
-        let lines: Vec<Line<'static>> = vec![
-            Line::from(vec![
-                Span::raw(">_ ").dim(),
-                Span::styled(
-                    "You are using OpenAI Codex in",
-                    Style::default().add_modifier(Modifier::BOLD),
-                ),
-                Span::raw(format!(" {cwd_str}")).dim(),
-            ]),
-            Line::from("".dim()),
-            Line::from(" To get started, describe a task or try one of these commands:".dim()),
-            Line::from("".dim()),
-            Line::from(vec![
-                Span::styled(
-                    " /init",
-                    Style::default()
-                        .add_modifier(Modifier::BOLD)
-                        .fg(Color::White),
-                ),
-                Span::styled(
-                    format!(" - {}", SlashCommand::Init.description()),
-                    Style::default().dim(),
-                ),
-            ]),
-            Line::from(vec![
-                Span::styled(
-                    " /status",
-                    Style::default()
-                        .add_modifier(Modifier::BOLD)
-                        .fg(Color::White),
-                ),
-                Span::styled(
-                    format!(" - {}", SlashCommand::Status.description()),
-                    Style::default().dim(),
-                ),
-            ]),
-            Line::from(vec![
-                Span::styled(
-                    " /approvals",
-                    Style::default()
-                        .add_modifier(Modifier::BOLD)
-                        .fg(Color::White),
-                ),
-                Span::styled(
-                    format!(" - {}", SlashCommand::Approvals.description()),
-                    Style::default().dim(),
-                ),
-            ]),
-            Line::from(vec![
-                Span::styled(
-                    " /model",
-                    Style::default()
-                        .add_modifier(Modifier::BOLD)
-                        .fg(Color::White),
-                ),
-                Span::styled(
-                    format!(" - {}", SlashCommand::Model.description()),
-                    Style::default().dim(),
-                ),
-            ]),
-        ];
->>>>>>> eb40fe34
         PlainHistoryCell { lines }
     } else if config.model == model {
         PlainHistoryCell { lines: Vec::new() }
