--- conflicted
+++ resolved
@@ -158,7 +158,7 @@
             self.citation_context.clone(),
         );
         let summary_style = Style::default().add_modifier(Modifier::DIM | Modifier::ITALIC);
-        let lines = lines
+        let summary_lines = lines
             .into_iter()
             .map(|mut line| {
                 line.spans = line
@@ -168,10 +168,6 @@
                     .collect();
                 line
             })
-<<<<<<< HEAD
-            .collect();
-        prefix_lines(lines, "• ".into(), "  ".into())
-=======
             .collect::<Vec<_>>();
 
         word_wrap_lines(
@@ -180,7 +176,6 @@
                 .initial_indent("• ".dim().into())
                 .subsequent_indent("  ".into()),
         )
->>>>>>> 6910be32
     }
 
     fn transcript_lines(&self) -> Vec<Line<'static>> {
