use super::*;
use crate::app_event::AppEvent;
use crate::app_event_sender::AppEventSender;
use codex_core::config::Config;
use codex_core::config::ConfigOverrides;
use codex_core::config::ConfigToml;
use codex_core::plan_tool::PlanItemArg;
use codex_core::plan_tool::StepStatus;
use codex_core::plan_tool::UpdatePlanArgs;
use codex_core::protocol::AgentMessageDeltaEvent;
use codex_core::protocol::AgentMessageEvent;
use codex_core::protocol::AgentReasoningDeltaEvent;
use codex_core::protocol::AgentReasoningEvent;
use codex_core::protocol::ApplyPatchApprovalRequestEvent;
use codex_core::protocol::Event;
use codex_core::protocol::EventMsg;
use codex_core::protocol::ExecCommandBeginEvent;
use codex_core::protocol::ExecCommandEndEvent;
use codex_core::protocol::FileChange;
use codex_core::protocol::PatchApplyBeginEvent;
use codex_core::protocol::PatchApplyEndEvent;
use codex_core::protocol::TaskCompleteEvent;
use crossterm::event::KeyCode;
use crossterm::event::KeyEvent;
use crossterm::event::KeyModifiers;
use insta::assert_snapshot;
use pretty_assertions::assert_eq;
use std::fs::File;
use std::io::BufRead;
use std::io::BufReader;
use std::io::Read;
use std::path::PathBuf;
use tokio::sync::mpsc::unbounded_channel;

fn test_config() -> Config {
    // Use base defaults to avoid depending on host state.
    codex_core::config::Config::load_from_base_config_with_overrides(
        ConfigToml::default(),
        ConfigOverrides::default(),
        std::env::temp_dir(),
    )
    .expect("config")
}

#[test]
fn final_answer_without_newline_is_flushed_immediately() {
    let (mut chat, mut rx, _op_rx) = make_chatwidget_manual();

    // Set up a VT100 test terminal to capture ANSI visual output
    let width: u16 = 80;
    let height: u16 = 2000;
    let viewport = ratatui::layout::Rect::new(0, height - 1, width, 1);
    let backend = ratatui::backend::TestBackend::new(width, height);
    let mut terminal = crate::custom_terminal::Terminal::with_options(backend)
        .expect("failed to construct terminal");
    terminal.set_viewport_area(viewport);

    // Simulate a streaming answer without any newline characters.
    chat.handle_codex_event(Event {
        id: "sub-a".into(),
        msg: EventMsg::AgentMessageDelta(AgentMessageDeltaEvent {
            delta: "Hi! How can I help with codex-rs or anything else today?".into(),
        }),
    });

    // Now simulate the final AgentMessage which should flush the pending line immediately.
    chat.handle_codex_event(Event {
        id: "sub-a".into(),
        msg: EventMsg::AgentMessage(AgentMessageEvent {
            message: "Hi! How can I help with codex-rs or anything else today?".into(),
        }),
    });

    // Drain history insertions and verify the final line is present.
    let cells = drain_insert_history(&mut rx);
    assert!(
        cells.iter().any(|lines| {
            let s = lines
                .iter()
                .flat_map(|l| l.spans.iter())
                .map(|sp| sp.content.clone())
                .collect::<String>();
            s.contains("codex")
        }),
        "expected 'codex' header to be emitted",
    );
    let found_final = cells.iter().any(|lines| {
        let s = lines
            .iter()
            .flat_map(|l| l.spans.iter())
            .map(|sp| sp.content.clone())
            .collect::<String>();
        s.contains("Hi! How can I help with codex-rs or anything else today?")
    });
    assert!(
        found_final,
        "expected final answer text to be flushed to history"
    );
}

#[tokio::test(flavor = "current_thread")]
async fn helpers_are_available_and_do_not_panic() {
    let (tx_raw, _rx) = unbounded_channel::<AppEvent>();
    let tx = AppEventSender::new(tx_raw);
    let cfg = test_config();
    let conversation_manager = Arc::new(ConversationManager::default());
    let mut w = ChatWidget::new(cfg, conversation_manager, tx, None, Vec::new(), false);
    // Basic construction sanity.
    let _ = &mut w;
}

// --- Helpers for tests that need direct construction and event draining ---
fn make_chatwidget_manual() -> (
    ChatWidget<'static>,
    tokio::sync::mpsc::UnboundedReceiver<AppEvent>,
    tokio::sync::mpsc::UnboundedReceiver<Op>,
) {
    let (tx_raw, rx) = unbounded_channel::<AppEvent>();
    let app_event_tx = AppEventSender::new(tx_raw);
    let (op_tx, op_rx) = unbounded_channel::<Op>();
    let cfg = test_config();
    let bottom = BottomPane::new(BottomPaneParams {
        app_event_tx: app_event_tx.clone(),
        has_input_focus: true,
        enhanced_keys_supported: false,
        placeholder_text: "Ask Codex to do anything".to_string(),
    });
    let widget = ChatWidget {
        app_event_tx,
        codex_op_tx: op_tx,
        bottom_pane: bottom,
        active_exec_cell: None,
        config: cfg.clone(),
        initial_user_message: None,
        total_token_usage: TokenUsage::default(),
        last_token_usage: TokenUsage::default(),
        stream: StreamController::new(cfg),
        running_commands: HashMap::new(),
        pending_exec_completions: Vec::new(),
        task_complete_pending: false,
        interrupts: InterruptManager::new(),
        needs_redraw: false,
        reasoning_buffer: String::new(),
        session_id: None,
    };
    (widget, rx, op_rx)
}

fn drain_insert_history(
    rx: &mut tokio::sync::mpsc::UnboundedReceiver<AppEvent>,
) -> Vec<Vec<ratatui::text::Line<'static>>> {
    let mut out = Vec::new();
    while let Ok(ev) = rx.try_recv() {
        if let AppEvent::InsertHistory(lines) = ev {
            out.push(lines);
        }
    }
    out
}

fn lines_to_single_string(lines: &[ratatui::text::Line<'static>]) -> String {
    let mut s = String::new();
    for line in lines {
        for span in &line.spans {
            s.push_str(&span.content);
        }
        s.push('\n');
    }
    s
}

fn open_fixture(name: &str) -> std::fs::File {
    // 1) Prefer fixtures within this crate
    {
        let mut p = PathBuf::from(env!("CARGO_MANIFEST_DIR"));
        p.push("tests");
        p.push("fixtures");
        p.push(name);
        if let Ok(f) = File::open(&p) {
            return f;
        }
    }
    // 2) Fallback to parent (workspace root)
    {
        let mut p = PathBuf::from(env!("CARGO_MANIFEST_DIR"));
        p.push("..");
        p.push(name);
        if let Ok(f) = File::open(&p) {
            return f;
        }
    }
    // 3) Last resort: CWD
    File::open(name).expect("open fixture file")
}

#[test]
fn exec_history_cell_shows_working_then_completed() {
    let (mut chat, mut rx, _op_rx) = make_chatwidget_manual();

    // Begin command
    chat.handle_codex_event(Event {
        id: "call-1".into(),
        msg: EventMsg::ExecCommandBegin(ExecCommandBeginEvent {
            call_id: "call-1".into(),
            command: vec!["bash".into(), "-lc".into(), "echo done".into()],
            cwd: std::env::current_dir().unwrap_or_else(|_| PathBuf::from(".")),
            parsed_cmd: vec![
                codex_core::parse_command::ParsedCommand::Unknown {
                    cmd: "echo done".into(),
                }
                .into(),
            ],
        }),
    });

    // End command successfully
    chat.handle_codex_event(Event {
        id: "call-1".into(),
        msg: EventMsg::ExecCommandEnd(ExecCommandEndEvent {
            call_id: "call-1".into(),
            stdout: "done".into(),
            stderr: String::new(),
            exit_code: 0,
            duration: std::time::Duration::from_millis(5),
        }),
    });

    let cells = drain_insert_history(&mut rx);
    assert_eq!(
        cells.len(),
        1,
        "expected only the completed exec cell to be inserted into history"
    );
    let blob = lines_to_single_string(&cells[0]);
    assert!(
        blob.contains("Completed"),
        "expected completed exec cell to show Completed header: {blob:?}"
    );
}

#[test]
fn exec_history_cell_shows_working_then_failed() {
    let (mut chat, mut rx, _op_rx) = make_chatwidget_manual();

    // Begin command
    chat.handle_codex_event(Event {
        id: "call-2".into(),
        msg: EventMsg::ExecCommandBegin(ExecCommandBeginEvent {
            call_id: "call-2".into(),
            command: vec!["bash".into(), "-lc".into(), "false".into()],
            cwd: std::env::current_dir().unwrap_or_else(|_| PathBuf::from(".")),
            parsed_cmd: vec![
                codex_core::parse_command::ParsedCommand::Unknown {
                    cmd: "false".into(),
                }
                .into(),
            ],
        }),
    });

    // End command with failure
    chat.handle_codex_event(Event {
        id: "call-2".into(),
        msg: EventMsg::ExecCommandEnd(ExecCommandEndEvent {
            call_id: "call-2".into(),
            stdout: String::new(),
            stderr: "error".into(),
            exit_code: 2,
            duration: std::time::Duration::from_millis(7),
        }),
    });

    let cells = drain_insert_history(&mut rx);
    assert_eq!(
        cells.len(),
        1,
        "expected only the completed exec cell to be inserted into history"
    );
    let blob = lines_to_single_string(&cells[0]);
    assert!(
        blob.contains("Failed (exit 2)"),
        "expected completed exec cell to show Failed header with exit code: {blob:?}"
    );
}

#[tokio::test(flavor = "current_thread")]
async fn binary_size_transcript_matches_ideal_fixture() {
    let (mut chat, mut rx, _op_rx) = make_chatwidget_manual();

    // Set up a VT100 test terminal to capture ANSI visual output
    let width: u16 = 80;
    let height: u16 = 2000;
    let viewport = ratatui::layout::Rect::new(0, height - 1, width, 1);
    let backend = ratatui::backend::TestBackend::new(width, height);
    let mut terminal = crate::custom_terminal::Terminal::with_options(backend)
        .expect("failed to construct terminal");
    terminal.set_viewport_area(viewport);

    // Replay the recorded session into the widget and collect transcript
    let file = open_fixture("binary-size-log.jsonl");
    let reader = BufReader::new(file);
    let mut transcript = String::new();
    let mut ansi: Vec<u8> = Vec::new();

    for line in reader.lines() {
        let line = line.expect("read line");
        if line.trim().is_empty() || line.starts_with('#') {
            continue;
        }
        let Ok(v): Result<serde_json::Value, _> = serde_json::from_str(&line) else {
            continue;
        };
        let Some(dir) = v.get("dir").and_then(|d| d.as_str()) else {
            continue;
        };
        if dir != "to_tui" {
            continue;
        }
        let Some(kind) = v.get("kind").and_then(|k| k.as_str()) else {
            continue;
        };

        match kind {
            "codex_event" => {
                if let Some(payload) = v.get("payload") {
                    let ev: Event = serde_json::from_value(payload.clone()).expect("parse");
                    chat.handle_codex_event(ev);
                    while let Ok(app_ev) = rx.try_recv() {
                        if let AppEvent::InsertHistory(lines) = app_ev {
                            transcript.push_str(&lines_to_single_string(&lines));
                            crate::insert_history::insert_history_lines_to_writer(
                                &mut terminal,
                                &mut ansi,
                                lines,
                            );
                        }
                    }
                }
            }
            "app_event" => {
                if let Some(variant) = v.get("variant").and_then(|s| s.as_str())
                    && variant == "CommitTick"
                {
                    chat.on_commit_tick();
                    while let Ok(app_ev) = rx.try_recv() {
                        if let AppEvent::InsertHistory(lines) = app_ev {
                            transcript.push_str(&lines_to_single_string(&lines));
                            crate::insert_history::insert_history_lines_to_writer(
                                &mut terminal,
                                &mut ansi,
                                lines,
                            );
                        }
                    }
                }
            }
            _ => {}
        }
    }

    // Read the ideal fixture as-is
    let mut f = open_fixture("ideal-binary-response.txt");
    let mut ideal = String::new();
    f.read_to_string(&mut ideal)
        .expect("read ideal-binary-response.txt");
    // Normalize line endings for Windows vs. Unix checkouts
    let ideal = ideal.replace("\r\n", "\n");
    let ideal_first_line = ideal
        .lines()
        .find(|l| !l.trim().is_empty())
        .unwrap_or("")
        .to_string();

    // Build the final VT100 visual by parsing the ANSI stream. Trim trailing spaces per line
    // and drop trailing empty lines so the shape matches the ideal fixture exactly.
    let mut parser = vt100::Parser::new(height, width, 0);
    parser.process(&ansi);
    let mut lines: Vec<String> = Vec::with_capacity(height as usize);
    for row in 0..height {
        let mut s = String::with_capacity(width as usize);
        for col in 0..width {
            if let Some(cell) = parser.screen().cell(row, col) {
                if let Some(ch) = cell.contents().chars().next() {
                    s.push(ch);
                } else {
                    s.push(' ');
                }
            } else {
                s.push(' ');
            }
        }
        // Trim trailing spaces to match plain text fixture
        lines.push(s.trim_end().to_string());
    }
    while lines.last().is_some_and(|l| l.is_empty()) {
        lines.pop();
    }
    // Compare only after the last session banner marker. Skip the transient
    // 'thinking' header if present, and start from the first non-empty line
    // of content that follows.
    const MARKER_PREFIX: &str = ">_ You are using OpenAI Codex in ";
    let last_marker_line_idx = lines
        .iter()
        .rposition(|l| l.starts_with(MARKER_PREFIX))
        .expect("marker not found in visible output");
    // Anchor to the first ideal line if present; otherwise use heuristics.
    let start_idx = (last_marker_line_idx + 1..lines.len())
        .find(|&idx| lines[idx].trim_start() == ideal_first_line)
        .or_else(|| {
            // Prefer the first assistant content line (blockquote '>' prefix) after the marker.
            (last_marker_line_idx + 1..lines.len())
                .find(|&idx| lines[idx].trim_start().starts_with('>'))
        })
        .unwrap_or_else(|| {
            // Fallback: first non-empty, non-'thinking' line
            (last_marker_line_idx + 1..lines.len())
                .find(|&idx| {
                    let t = lines[idx].trim_start();
                    !t.is_empty() && t != "thinking"
                })
                .expect("no content line found after marker")
        });

    let mut compare_lines: Vec<String> = Vec::new();
    // Ensure the first line is trimmed-left to match the fixture shape.
    compare_lines.push(lines[start_idx].trim_start().to_string());
    compare_lines.extend(lines[(start_idx + 1)..].iter().cloned());
    let visible_after = compare_lines.join("\n");

    // Normalize: drop a leading 'thinking' line if present in either side to
    // avoid coupling to whether the reasoning header is rendered in history.
    fn drop_leading_thinking(s: &str) -> String {
        let mut it = s.lines();
        let first = it.next();
        let rest = it.collect::<Vec<_>>().join("\n");
        if first.is_some_and(|l| l.trim() == "thinking") {
            rest
        } else {
            s.to_string()
        }
    }
    let visible_after = drop_leading_thinking(&visible_after);
    let ideal = drop_leading_thinking(&ideal);

    // Normalize: strip leading Markdown blockquote markers ('>' or '> ') which
    // may be present in rendered transcript lines but not in the ideal text.
    fn strip_blockquotes(s: &str) -> String {
        s.lines()
            .map(|l| {
                l.strip_prefix("> ")
                    .or_else(|| l.strip_prefix('>'))
                    .unwrap_or(l)
            })
            .collect::<Vec<_>>()
            .join("\n")
    }
    let visible_after = strip_blockquotes(&visible_after);
    let ideal = strip_blockquotes(&ideal);

    // Optionally update the fixture when env var is set
    if std::env::var("UPDATE_IDEAL").as_deref() == Ok("1") {
        let mut p = PathBuf::from(env!("CARGO_MANIFEST_DIR"));
        p.push("tests");
        p.push("fixtures");
        p.push("ideal-binary-response.txt");
        std::fs::write(&p, &visible_after).expect("write updated ideal fixture");
        return;
    }

    // Exact equality with pretty diff on failure
    assert_eq!(visible_after, ideal);
}

#[test]
fn apply_patch_events_emit_history_cells() {
    let (mut chat, mut rx, _op_rx) = make_chatwidget_manual();

    // 1) Approval request -> proposed patch summary cell
    let mut changes = HashMap::new();
    changes.insert(
        PathBuf::from("foo.txt"),
        FileChange::Add {
            content: "hello\n".to_string(),
        },
    );
    let ev = ApplyPatchApprovalRequestEvent {
        call_id: "c1".into(),
        changes,
        reason: None,
        grant_root: None,
    };
    chat.handle_codex_event(Event {
        id: "s1".into(),
        msg: EventMsg::ApplyPatchApprovalRequest(ev),
    });
    let cells = drain_insert_history(&mut rx);
    assert!(!cells.is_empty(), "expected pending patch cell to be sent");
    let blob = lines_to_single_string(cells.last().unwrap());
    assert!(
        blob.contains("proposed patch"),
        "missing proposed patch header: {blob:?}"
    );

    // 2) Begin apply -> applying patch cell
    let mut changes2 = HashMap::new();
    changes2.insert(
        PathBuf::from("foo.txt"),
        FileChange::Add {
            content: "hello\n".to_string(),
        },
    );
    let begin = PatchApplyBeginEvent {
        call_id: "c1".into(),
        auto_approved: true,
        changes: changes2,
    };
    chat.handle_codex_event(Event {
        id: "s1".into(),
        msg: EventMsg::PatchApplyBegin(begin),
    });
    let cells = drain_insert_history(&mut rx);
    assert!(!cells.is_empty(), "expected applying patch cell to be sent");
    let blob = lines_to_single_string(cells.last().unwrap());
    assert!(
        blob.contains("Applying patch"),
        "missing applying patch header: {blob:?}"
    );

    // 3) End apply success -> success cell
    let end = PatchApplyEndEvent {
        call_id: "c1".into(),
        stdout: "ok\n".into(),
        stderr: String::new(),
        success: true,
    };
    chat.handle_codex_event(Event {
        id: "s1".into(),
        msg: EventMsg::PatchApplyEnd(end),
    });
    let cells = drain_insert_history(&mut rx);
    assert!(!cells.is_empty(), "expected applied patch cell to be sent");
    let blob = lines_to_single_string(cells.last().unwrap());
    assert!(
        blob.contains("Applied patch"),
        "missing applied patch header: {blob:?}"
    );
}

#[test]
fn apply_patch_approval_sends_op_with_submission_id() {
    let (mut chat, mut rx, _op_rx) = make_chatwidget_manual();
    // Simulate receiving an approval request with a distinct submission id and call id
    let mut changes = HashMap::new();
    changes.insert(
        PathBuf::from("file.rs"),
        FileChange::Add {
            content: "fn main(){}\n".into(),
        },
    );
    let ev = ApplyPatchApprovalRequestEvent {
        call_id: "call-999".into(),
        changes,
        reason: None,
        grant_root: None,
    };
    chat.handle_codex_event(Event {
        id: "sub-123".into(),
        msg: EventMsg::ApplyPatchApprovalRequest(ev),
    });

    // Approve via key press 'y'
    chat.handle_key_event(KeyEvent::new(KeyCode::Char('y'), KeyModifiers::NONE));

    // Expect a CodexOp with PatchApproval carrying the submission id, not call id
    let mut found = false;
    while let Ok(app_ev) = rx.try_recv() {
        if let AppEvent::CodexOp(Op::PatchApproval { id, decision }) = app_ev {
            assert_eq!(id, "sub-123");
            assert!(matches!(
                decision,
                codex_core::protocol::ReviewDecision::Approved
            ));
            found = true;
            break;
        }
    }
    assert!(found, "expected PatchApproval op to be sent");
}

#[test]
fn apply_patch_full_flow_integration_like() {
    let (mut chat, mut rx, mut op_rx) = make_chatwidget_manual();

    // 1) Backend requests approval
    let mut changes = HashMap::new();
    changes.insert(
        PathBuf::from("pkg.rs"),
        FileChange::Add { content: "".into() },
    );
    chat.handle_codex_event(Event {
        id: "sub-xyz".into(),
        msg: EventMsg::ApplyPatchApprovalRequest(ApplyPatchApprovalRequestEvent {
            call_id: "call-1".into(),
            changes,
            reason: None,
            grant_root: None,
        }),
    });

    // 2) User approves via 'y' and App receives a CodexOp
    chat.handle_key_event(KeyEvent::new(KeyCode::Char('y'), KeyModifiers::NONE));
    let mut maybe_op: Option<Op> = None;
    while let Ok(app_ev) = rx.try_recv() {
        if let AppEvent::CodexOp(op) = app_ev {
            maybe_op = Some(op);
            break;
        }
    }
    let op = maybe_op.expect("expected CodexOp after key press");

    // 3) App forwards to widget.submit_op, which pushes onto codex_op_tx
    chat.submit_op(op);
    let forwarded = op_rx
        .try_recv()
        .expect("expected op forwarded to codex channel");
    match forwarded {
        Op::PatchApproval { id, decision } => {
            assert_eq!(id, "sub-xyz");
            assert!(matches!(
                decision,
                codex_core::protocol::ReviewDecision::Approved
            ));
        }
        other => panic!("unexpected op forwarded: {other:?}"),
    }

    // 4) Simulate patch begin/end events from backend; ensure history cells are emitted
    let mut changes2 = HashMap::new();
    changes2.insert(
        PathBuf::from("pkg.rs"),
        FileChange::Add { content: "".into() },
    );
    chat.handle_codex_event(Event {
        id: "sub-xyz".into(),
        msg: EventMsg::PatchApplyBegin(PatchApplyBeginEvent {
            call_id: "call-1".into(),
            auto_approved: false,
            changes: changes2,
        }),
    });
    chat.handle_codex_event(Event {
        id: "sub-xyz".into(),
        msg: EventMsg::PatchApplyEnd(PatchApplyEndEvent {
            call_id: "call-1".into(),
            stdout: String::from("ok"),
            stderr: String::new(),
            success: true,
        }),
    });
}

#[test]
fn apply_patch_untrusted_shows_approval_modal() {
    let (mut chat, _rx, _op_rx) = make_chatwidget_manual();
    // Ensure approval policy is untrusted (OnRequest)
    chat.config.approval_policy = codex_core::protocol::AskForApproval::OnRequest;

    // Simulate a patch approval request from backend
    let mut changes = HashMap::new();
    changes.insert(
        PathBuf::from("a.rs"),
        FileChange::Add { content: "".into() },
    );
    chat.handle_codex_event(Event {
        id: "sub-1".into(),
        msg: EventMsg::ApplyPatchApprovalRequest(ApplyPatchApprovalRequestEvent {
            call_id: "call-1".into(),
            changes,
            reason: None,
            grant_root: None,
        }),
    });

    // Render and ensure the approval modal title is present
    let area = ratatui::layout::Rect::new(0, 0, 80, 12);
    let mut buf = ratatui::buffer::Buffer::empty(area);
    (&chat).render_ref(area, &mut buf);

    let mut contains_title = false;
    for y in 0..area.height {
        let mut row = String::new();
        for x in 0..area.width {
            row.push(buf[(x, y)].symbol().chars().next().unwrap_or(' '));
        }
        if row.contains("Apply changes?") {
            contains_title = true;
            break;
        }
    }
    assert!(
        contains_title,
        "expected approval modal to be visible with title 'Apply changes?'"
    );
}

#[test]
fn apply_patch_request_shows_diff_summary() {
    let (mut chat, mut rx, _op_rx) = make_chatwidget_manual();

    // Ensure we are in OnRequest so an approval is surfaced
    chat.config.approval_policy = codex_core::protocol::AskForApproval::OnRequest;

    // Simulate backend asking to apply a patch adding two lines to README.md
    let mut changes = HashMap::new();
    changes.insert(
        PathBuf::from("README.md"),
        FileChange::Add {
            // Two lines (no trailing empty line counted)
            content: "line one\nline two\n".into(),
        },
    );
    chat.handle_codex_event(Event {
        id: "sub-apply".into(),
        msg: EventMsg::ApplyPatchApprovalRequest(ApplyPatchApprovalRequestEvent {
            call_id: "call-apply".into(),
            changes,
            reason: None,
            grant_root: None,
        }),
    });

    // Drain history insertions and verify the diff summary is present
    let cells = drain_insert_history(&mut rx);
    assert!(
        !cells.is_empty(),
        "expected a history cell with the proposed patch summary"
    );
    let blob = lines_to_single_string(cells.last().unwrap());

    // Header should summarize totals
    assert!(
        blob.contains("proposed patch to 1 file (+2 -0)"),
        "missing or incorrect diff header: {blob:?}"
    );

    // Per-file summary line should include the file path and counts
    assert!(
        blob.contains("README.md"),
        "missing per-file diff summary: {blob:?}"
    );
}

#[test]
fn plan_update_renders_history_cell() {
    let (mut chat, mut rx, _op_rx) = make_chatwidget_manual();
    let update = UpdatePlanArgs {
        explanation: Some("Adapting plan".to_string()),
        plan: vec![
            PlanItemArg {
                step: "Explore codebase".into(),
                status: StepStatus::Completed,
            },
            PlanItemArg {
                step: "Implement feature".into(),
                status: StepStatus::InProgress,
            },
            PlanItemArg {
                step: "Write tests".into(),
                status: StepStatus::Pending,
            },
        ],
    };
    chat.handle_codex_event(Event {
        id: "sub-1".into(),
        msg: EventMsg::PlanUpdate(update),
    });
    let cells = drain_insert_history(&mut rx);
    assert!(!cells.is_empty(), "expected plan update cell to be sent");
    let blob = lines_to_single_string(cells.last().unwrap());
    assert!(
        blob.contains("Update plan"),
        "missing plan header: {blob:?}"
    );
    assert!(blob.contains("Explore codebase"));
    assert!(blob.contains("Implement feature"));
    assert!(blob.contains("Write tests"));
}

#[test]
<<<<<<< HEAD
fn headers_emitted_on_stream_begin_for_answer_and_not_for_reasoning() {
    let (mut chat, rx, _op_rx) = make_chatwidget_manual();
=======
fn headers_emitted_on_stream_begin_for_answer_and_reasoning() {
    let (mut chat, mut rx, _op_rx) = make_chatwidget_manual();
>>>>>>> 61bbabe7

    // Answer: no header until a newline commit
    chat.handle_codex_event(Event {
        id: "sub-a".into(),
        msg: EventMsg::AgentMessageDelta(AgentMessageDeltaEvent {
            delta: "Hello".into(),
        }),
    });
    let mut saw_codex_pre = false;
    while let Ok(ev) = rx.try_recv() {
        if let AppEvent::InsertHistory(lines) = ev {
            let s = lines
                .iter()
                .flat_map(|l| l.spans.iter())
                .map(|sp| sp.content.clone())
                .collect::<Vec<_>>()
                .join("");
            if s.contains("codex") {
                saw_codex_pre = true;
                break;
            }
        }
    }
    assert!(
        !saw_codex_pre,
        "answer header should not be emitted before first newline commit"
    );

    // Newline arrives, then header is emitted
    chat.handle_codex_event(Event {
        id: "sub-a".into(),
        msg: EventMsg::AgentMessageDelta(AgentMessageDeltaEvent {
            delta: "!\n".into(),
        }),
    });
    chat.on_commit_tick();
    let mut saw_codex_post = false;
    while let Ok(ev) = rx.try_recv() {
        if let AppEvent::InsertHistory(lines) = ev {
            let s = lines
                .iter()
                .flat_map(|l| l.spans.iter())
                .map(|sp| sp.content.clone())
                .collect::<Vec<_>>()
                .join("");
            if s.contains("codex") {
                saw_codex_post = true;
                break;
            }
        }
    }
    assert!(
        saw_codex_post,
        "expected 'codex' header to be emitted after first newline commit"
    );

<<<<<<< HEAD
    // Reasoning: do NOT emit a history header; status text is updated instead
    let (mut chat2, rx2, _op_rx2) = make_chatwidget_manual();
=======
    // Reasoning: header immediately
    let (mut chat2, mut rx2, _op_rx2) = make_chatwidget_manual();
>>>>>>> 61bbabe7
    chat2.handle_codex_event(Event {
        id: "sub-b".into(),
        msg: EventMsg::AgentReasoningDelta(AgentReasoningDeltaEvent {
            delta: "Thinking".into(),
        }),
    });
    let mut saw_thinking = false;
    while let Ok(ev) = rx2.try_recv() {
        if let AppEvent::InsertHistory(lines) = ev {
            let s = lines
                .iter()
                .flat_map(|l| l.spans.iter())
                .map(|sp| sp.content.clone())
                .collect::<Vec<_>>()
                .join("");
            if s.contains("thinking") {
                saw_thinking = true;
                break;
            }
        }
    }
    assert!(
        !saw_thinking,
        "reasoning deltas should not emit history headers"
    );
}

#[test]
fn multiple_agent_messages_in_single_turn_emit_multiple_headers() {
    let (mut chat, mut rx, _op_rx) = make_chatwidget_manual();

    // Begin turn
    chat.handle_codex_event(Event {
        id: "s1".into(),
        msg: EventMsg::TaskStarted,
    });

    // First finalized assistant message
    chat.handle_codex_event(Event {
        id: "s1".into(),
        msg: EventMsg::AgentMessage(AgentMessageEvent {
            message: "First message".into(),
        }),
    });

    // Second finalized assistant message in the same turn
    chat.handle_codex_event(Event {
        id: "s1".into(),
        msg: EventMsg::AgentMessage(AgentMessageEvent {
            message: "Second message".into(),
        }),
    });

    // End turn
    chat.handle_codex_event(Event {
        id: "s1".into(),
        msg: EventMsg::TaskComplete(TaskCompleteEvent {
            last_agent_message: None,
        }),
    });

    let cells = drain_insert_history(&mut rx);
    let mut header_count = 0usize;
    let mut combined = String::new();
    for lines in &cells {
        for l in lines {
            for sp in &l.spans {
                let s = &sp.content;
                if s == "codex" {
                    header_count += 1;
                }
                combined.push_str(s);
            }
            combined.push('\n');
        }
    }
    assert_eq!(
        header_count,
        2,
        "expected two 'codex' headers for two AgentMessage events in one turn; cells={:?}",
        cells.len()
    );
    assert!(
        combined.contains("First message"),
        "missing first message: {combined}"
    );
    assert!(
        combined.contains("Second message"),
        "missing second message: {combined}"
    );
    let first_idx = combined.find("First message").unwrap();
    let second_idx = combined.find("Second message").unwrap();
    assert!(first_idx < second_idx, "messages out of order: {combined}");
}

#[test]
fn final_reasoning_then_message_without_deltas_are_rendered() {
    let (mut chat, mut rx, _op_rx) = make_chatwidget_manual();

    // No deltas; only final reasoning followed by final message.
    chat.handle_codex_event(Event {
        id: "s1".into(),
        msg: EventMsg::AgentReasoning(AgentReasoningEvent {
            text: "I will first analyze the request.".into(),
        }),
    });
    chat.handle_codex_event(Event {
        id: "s1".into(),
        msg: EventMsg::AgentMessage(AgentMessageEvent {
            message: "Here is the result.".into(),
        }),
    });

    // Drain history and snapshot the combined visible content.
    let cells = drain_insert_history(&mut rx);
    let combined = cells
        .iter()
        .map(|lines| lines_to_single_string(lines))
        .collect::<String>();
    assert_snapshot!(combined);
}

#[test]
fn deltas_then_same_final_message_are_rendered_snapshot() {
    let (mut chat, mut rx, _op_rx) = make_chatwidget_manual();

    // Stream some reasoning deltas first.
    chat.handle_codex_event(Event {
        id: "s1".into(),
        msg: EventMsg::AgentReasoningDelta(AgentReasoningDeltaEvent {
            delta: "I will ".into(),
        }),
    });
    chat.handle_codex_event(Event {
        id: "s1".into(),
        msg: EventMsg::AgentReasoningDelta(AgentReasoningDeltaEvent {
            delta: "first analyze the ".into(),
        }),
    });
    chat.handle_codex_event(Event {
        id: "s1".into(),
        msg: EventMsg::AgentReasoningDelta(AgentReasoningDeltaEvent {
            delta: "request.".into(),
        }),
    });
    chat.handle_codex_event(Event {
        id: "s1".into(),
        msg: EventMsg::AgentReasoning(AgentReasoningEvent {
            text: "request.".into(),
        }),
    });

    // Then stream answer deltas, followed by the exact same final message.
    chat.handle_codex_event(Event {
        id: "s1".into(),
        msg: EventMsg::AgentMessageDelta(AgentMessageDeltaEvent {
            delta: "Here is the ".into(),
        }),
    });
    chat.handle_codex_event(Event {
        id: "s1".into(),
        msg: EventMsg::AgentMessageDelta(AgentMessageDeltaEvent {
            delta: "result.".into(),
        }),
    });

    chat.handle_codex_event(Event {
        id: "s1".into(),
        msg: EventMsg::AgentMessage(AgentMessageEvent {
            message: "Here is the result.".into(),
        }),
    });

    // Snapshot the combined visible content to ensure we render as expected
    // when deltas are followed by the identical final message.
    let cells = drain_insert_history(&mut rx);
    let combined = cells
        .iter()
        .map(|lines| lines_to_single_string(lines))
        .collect::<String>();
    assert_snapshot!(combined);
}<|MERGE_RESOLUTION|>--- conflicted
+++ resolved
@@ -787,13 +787,8 @@
 }
 
 #[test]
-<<<<<<< HEAD
 fn headers_emitted_on_stream_begin_for_answer_and_not_for_reasoning() {
-    let (mut chat, rx, _op_rx) = make_chatwidget_manual();
-=======
-fn headers_emitted_on_stream_begin_for_answer_and_reasoning() {
-    let (mut chat, mut rx, _op_rx) = make_chatwidget_manual();
->>>>>>> 61bbabe7
+    let (mut chat, mut rx, _op_rx) = make_chatwidget_manual();
 
     // Answer: no header until a newline commit
     chat.handle_codex_event(Event {
@@ -850,13 +845,8 @@
         "expected 'codex' header to be emitted after first newline commit"
     );
 
-<<<<<<< HEAD
     // Reasoning: do NOT emit a history header; status text is updated instead
-    let (mut chat2, rx2, _op_rx2) = make_chatwidget_manual();
-=======
-    // Reasoning: header immediately
     let (mut chat2, mut rx2, _op_rx2) = make_chatwidget_manual();
->>>>>>> 61bbabe7
     chat2.handle_codex_event(Event {
         id: "sub-b".into(),
         msg: EventMsg::AgentReasoningDelta(AgentReasoningDeltaEvent {
