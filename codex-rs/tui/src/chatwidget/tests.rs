use super::*;
use crate::app_event::AppEvent;
use crate::app_event_sender::AppEventSender;
use codex_core::AuthManager;
use codex_core::CodexAuth;
use codex_core::config::Config;
use codex_core::config::ConfigOverrides;
use codex_core::config::ConfigToml;
use codex_core::plan_tool::PlanItemArg;
use codex_core::plan_tool::StepStatus;
use codex_core::plan_tool::UpdatePlanArgs;
use codex_core::protocol::AgentMessageDeltaEvent;
use codex_core::protocol::AgentMessageEvent;
use codex_core::protocol::AgentReasoningDeltaEvent;
use codex_core::protocol::AgentReasoningEvent;
use codex_core::protocol::ApplyPatchApprovalRequestEvent;
use codex_core::protocol::Event;
use codex_core::protocol::EventMsg;
use codex_core::protocol::ExecApprovalRequestEvent;
use codex_core::protocol::ExecCommandBeginEvent;
use codex_core::protocol::ExecCommandEndEvent;
use codex_core::protocol::FileChange;
use codex_core::protocol::InputMessageKind;
use codex_core::protocol::PatchApplyBeginEvent;
use codex_core::protocol::PatchApplyEndEvent;
use codex_core::protocol::StreamErrorEvent;
use codex_core::protocol::TaskCompleteEvent;
use codex_core::protocol::TaskStartedEvent;
use codex_protocol::mcp_protocol::ConversationId;
use crossterm::event::KeyCode;
use crossterm::event::KeyEvent;
use crossterm::event::KeyModifiers;
use insta::assert_snapshot;
use pretty_assertions::assert_eq;
use std::fs::File;
use std::io::BufRead;
use std::io::BufReader;
use std::path::PathBuf;
use tempfile::NamedTempFile;
use tokio::sync::mpsc::unbounded_channel;

fn test_config() -> Config {
    // Use base defaults to avoid depending on host state.
    Config::load_from_base_config_with_overrides(
        ConfigToml::default(),
        ConfigOverrides::default(),
        std::env::temp_dir(),
    )
    .expect("config")
}

// Backward-compat shim for older session logs that predate the
// `formatted_output` field on ExecCommandEnd events.
fn upgrade_event_payload_for_tests(mut payload: serde_json::Value) -> serde_json::Value {
    if let Some(obj) = payload.as_object_mut()
        && let Some(msg) = obj.get_mut("msg")
        && let Some(m) = msg.as_object_mut()
    {
        let ty = m.get("type").and_then(|v| v.as_str()).unwrap_or("");
        if ty == "exec_command_end" && !m.contains_key("formatted_output") {
            let stdout = m.get("stdout").and_then(|v| v.as_str()).unwrap_or("");
            let stderr = m.get("stderr").and_then(|v| v.as_str()).unwrap_or("");
            let formatted = if stderr.is_empty() {
                stdout.to_string()
            } else {
                format!("{stdout}{stderr}")
            };
            m.insert(
                "formatted_output".to_string(),
                serde_json::Value::String(formatted),
            );
        }
    }
    payload
}

#[test]
fn final_answer_without_newline_is_flushed_immediately() {
    let (mut chat, mut rx, _op_rx) = make_chatwidget_manual();

    // Set up a VT100 test terminal to capture ANSI visual output
    let width: u16 = 80;
    // Increased height to keep the initial banner/help lines in view even if
    // the session renders an extra header line or minor layout changes occur.
    let height: u16 = 2500;
    let viewport = Rect::new(0, height - 1, width, 1);
    let backend = ratatui::backend::TestBackend::new(width, height);
    let mut terminal = crate::custom_terminal::Terminal::with_options(backend)
        .expect("failed to construct terminal");
    terminal.set_viewport_area(viewport);

    // Simulate a streaming answer without any newline characters.
    chat.handle_codex_event(Event {
        id: "sub-a".into(),
        msg: EventMsg::AgentMessageDelta(AgentMessageDeltaEvent {
            delta: "Hi! How can I help with codex-rs or anything else today?".into(),
        }),
    });

    // Now simulate the final AgentMessage which should flush the pending line immediately.
    chat.handle_codex_event(Event {
        id: "sub-a".into(),
        msg: EventMsg::AgentMessage(AgentMessageEvent {
            message: "Hi! How can I help with codex-rs or anything else today?".into(),
        }),
    });

    // Drain history insertions and verify the final line is present.
    let cells = drain_insert_history(&mut rx);
    assert!(
        cells.iter().any(|lines| {
            let s = lines
                .iter()
                .flat_map(|l| l.spans.iter())
                .map(|sp| sp.content.clone())
                .collect::<String>();
            s.contains("codex")
        }),
        "expected 'codex' header to be emitted",
    );
    let found_final = cells.iter().any(|lines| {
        let s = lines
            .iter()
            .flat_map(|l| l.spans.iter())
            .map(|sp| sp.content.clone())
            .collect::<String>();
        s.contains("Hi! How can I help with codex-rs or anything else today?")
    });
    assert!(
        found_final,
        "expected final answer text to be flushed to history"
    );
}

#[test]
fn resumed_initial_messages_render_history() {
    let (mut chat, mut rx, _ops) = make_chatwidget_manual();

    let conversation_id = ConversationId::new();
    let rollout_file = NamedTempFile::new().unwrap();
    let configured = codex_core::protocol::SessionConfiguredEvent {
        session_id: conversation_id,
        model: "test-model".to_string(),
        reasoning_effort: Some(ReasoningEffortConfig::default()),
        history_log_id: 0,
        history_entry_count: 0,
        initial_messages: Some(vec![
            EventMsg::UserMessage(UserMessageEvent {
                message: "hello from user".to_string(),
                kind: Some(InputMessageKind::Plain),
                images: None,
            }),
            EventMsg::AgentMessage(AgentMessageEvent {
                message: "assistant reply".to_string(),
            }),
        ]),
        rollout_path: rollout_file.path().to_path_buf(),
    };

    chat.handle_codex_event(Event {
        id: "initial".into(),
        msg: EventMsg::SessionConfigured(configured),
    });

    let cells = drain_insert_history(&mut rx);
    let mut merged_lines = Vec::new();
    for lines in cells {
        let text = lines
            .iter()
            .flat_map(|line| line.spans.iter())
            .map(|span| span.content.clone())
            .collect::<String>();
        merged_lines.push(text);
    }

    let text_blob = merged_lines.join("\n");
    assert!(
        text_blob.contains("hello from user"),
        "expected replayed user message",
    );
    assert!(
        text_blob.contains("assistant reply"),
        "expected replayed agent message",
    );
}

#[cfg_attr(
    target_os = "macos",
    ignore = "system configuration APIs are blocked under macOS seatbelt"
)]
#[tokio::test(flavor = "current_thread")]
async fn helpers_are_available_and_do_not_panic() {
    let (tx_raw, _rx) = unbounded_channel::<AppEvent>();
    let tx = AppEventSender::new(tx_raw);
    let cfg = test_config();
    let conversation_manager = Arc::new(ConversationManager::with_auth(CodexAuth::from_api_key(
        "test",
    )));
    let auth_manager = AuthManager::from_auth_for_testing(CodexAuth::from_api_key("test"));
    let init = ChatWidgetInit {
        config: cfg,
        frame_requester: FrameRequester::test_dummy(),
        app_event_tx: tx,
        initial_prompt: None,
        initial_images: Vec::new(),
        enhanced_keys_supported: false,
        auth_manager,
    };
    let mut w = ChatWidget::new(init, conversation_manager);
    // Basic construction sanity.
    let _ = &mut w;
}

// --- Helpers for tests that need direct construction and event draining ---
fn make_chatwidget_manual() -> (
    ChatWidget,
    tokio::sync::mpsc::UnboundedReceiver<AppEvent>,
    tokio::sync::mpsc::UnboundedReceiver<Op>,
) {
    let (tx_raw, rx) = unbounded_channel::<AppEvent>();
    let app_event_tx = AppEventSender::new(tx_raw);
    let (op_tx, op_rx) = unbounded_channel::<Op>();
    let cfg = test_config();
    let bottom = BottomPane::new(BottomPaneParams {
        app_event_tx: app_event_tx.clone(),
        frame_requester: FrameRequester::test_dummy(),
        has_input_focus: true,
        enhanced_keys_supported: false,
        placeholder_text: "Ask Codex to do anything".to_string(),
        disable_paste_burst: false,
    });
    let auth_manager = AuthManager::from_auth_for_testing(CodexAuth::from_api_key("test"));
    let widget = ChatWidget {
        app_event_tx,
        codex_op_tx: op_tx,
        bottom_pane: bottom,
        active_exec_cell: None,
        config: cfg.clone(),
<<<<<<< HEAD
        auth_manager,
=======
        session_header: SessionHeader::new(cfg.model.clone()),
>>>>>>> b6673838
        initial_user_message: None,
        token_info: None,
        stream: StreamController::new(cfg),
        running_commands: HashMap::new(),
        task_complete_pending: false,
        interrupts: InterruptManager::new(),
        reasoning_buffer: String::new(),
        full_reasoning_buffer: String::new(),
        conversation_id: None,
        frame_requester: FrameRequester::test_dummy(),
        show_welcome_banner: true,
        queued_user_messages: VecDeque::new(),
        suppress_session_configured_redraw: false,
    };
    (widget, rx, op_rx)
}

pub(crate) fn make_chatwidget_manual_with_sender() -> (
    ChatWidget,
    AppEventSender,
    tokio::sync::mpsc::UnboundedReceiver<AppEvent>,
    tokio::sync::mpsc::UnboundedReceiver<Op>,
) {
    let (widget, rx, op_rx) = make_chatwidget_manual();
    let app_event_tx = widget.app_event_tx.clone();
    (widget, app_event_tx, rx, op_rx)
}

fn drain_insert_history(
    rx: &mut tokio::sync::mpsc::UnboundedReceiver<AppEvent>,
) -> Vec<Vec<ratatui::text::Line<'static>>> {
    let mut out = Vec::new();
    while let Ok(ev) = rx.try_recv() {
        if let AppEvent::InsertHistoryCell(cell) = ev {
            let mut lines = cell.display_lines(80);
            if !cell.is_stream_continuation() && !out.is_empty() && !lines.is_empty() {
                lines.insert(0, "".into());
            }
            out.push(lines)
        }
    }
    out
}

fn lines_to_single_string(lines: &[ratatui::text::Line<'static>]) -> String {
    let mut s = String::new();
    for line in lines {
        for span in &line.spans {
            s.push_str(&span.content);
        }
        s.push('\n');
    }
    s
}

// (removed experimental resize snapshot test)

#[test]
fn exec_approval_emits_proposed_command_and_decision_history() {
    let (mut chat, mut rx, _op_rx) = make_chatwidget_manual();

    // Trigger an exec approval request with a short, single-line command
    let ev = ExecApprovalRequestEvent {
        call_id: "call-short".into(),
        command: vec!["bash".into(), "-lc".into(), "echo hello world".into()],
        cwd: std::env::current_dir().unwrap_or_else(|_| PathBuf::from(".")),
        reason: Some(
            "this is a test reason such as one that would be produced by the model".into(),
        ),
    };
    chat.handle_codex_event(Event {
        id: "sub-short".into(),
        msg: EventMsg::ExecApprovalRequest(ev),
    });

    // Snapshot the Proposed Command cell emitted into history
    let proposed = drain_insert_history(&mut rx)
        .pop()
        .expect("expected proposed command cell");
    assert_snapshot!(
        "exec_approval_history_proposed_short",
        lines_to_single_string(&proposed)
    );

    // Approve via keyboard and verify a concise decision history line is added
    chat.handle_key_event(KeyEvent::new(KeyCode::Char('y'), KeyModifiers::NONE));
    let decision = drain_insert_history(&mut rx)
        .pop()
        .expect("expected decision cell in history");
    assert_snapshot!(
        "exec_approval_history_decision_approved_short",
        lines_to_single_string(&decision)
    );
}

#[test]
fn exec_approval_decision_truncates_multiline_and_long_commands() {
    let (mut chat, mut rx, _op_rx) = make_chatwidget_manual();

    // Multiline command: should render proposed command fully in history with prefixes
    let ev_multi = ExecApprovalRequestEvent {
        call_id: "call-multi".into(),
        command: vec!["bash".into(), "-lc".into(), "echo line1\necho line2".into()],
        cwd: std::env::current_dir().unwrap_or_else(|_| PathBuf::from(".")),
        reason: Some(
            "this is a test reason such as one that would be produced by the model".into(),
        ),
    };
    chat.handle_codex_event(Event {
        id: "sub-multi".into(),
        msg: EventMsg::ExecApprovalRequest(ev_multi),
    });
    let proposed_multi = drain_insert_history(&mut rx)
        .pop()
        .expect("expected proposed multiline command cell");
    assert_snapshot!(
        "exec_approval_history_proposed_multiline",
        lines_to_single_string(&proposed_multi)
    );

    // Deny via keyboard; decision snippet should be single-line and elided with " ..."
    chat.handle_key_event(KeyEvent::new(KeyCode::Char('n'), KeyModifiers::NONE));
    let aborted_multi = drain_insert_history(&mut rx)
        .pop()
        .expect("expected aborted decision cell (multiline)");
    assert_snapshot!(
        "exec_approval_history_decision_aborted_multiline",
        lines_to_single_string(&aborted_multi)
    );

    // Very long single-line command: decision snippet should be truncated <= 80 chars with trailing ...
    let long = format!("echo {}", "a".repeat(200));
    let ev_long = ExecApprovalRequestEvent {
        call_id: "call-long".into(),
        command: vec!["bash".into(), "-lc".into(), long],
        cwd: std::env::current_dir().unwrap_or_else(|_| PathBuf::from(".")),
        reason: None,
    };
    chat.handle_codex_event(Event {
        id: "sub-long".into(),
        msg: EventMsg::ExecApprovalRequest(ev_long),
    });
    drain_insert_history(&mut rx); // proposed cell not needed for this assertion
    chat.handle_key_event(KeyEvent::new(KeyCode::Char('n'), KeyModifiers::NONE));
    let aborted_long = drain_insert_history(&mut rx)
        .pop()
        .expect("expected aborted decision cell (long)");
    assert_snapshot!(
        "exec_approval_history_decision_aborted_long",
        lines_to_single_string(&aborted_long)
    );
}

// --- Small helpers to tersely drive exec begin/end and snapshot active cell ---
fn begin_exec(chat: &mut ChatWidget, call_id: &str, raw_cmd: &str) {
    // Build the full command vec and parse it using core's parser,
    // then convert to protocol variants for the event payload.
    let command = vec!["bash".to_string(), "-lc".to_string(), raw_cmd.to_string()];
    let parsed_cmd: Vec<ParsedCommand> = codex_core::parse_command::parse_command(&command)
        .into_iter()
        .map(Into::into)
        .collect();
    chat.handle_codex_event(Event {
        id: call_id.to_string(),
        msg: EventMsg::ExecCommandBegin(ExecCommandBeginEvent {
            call_id: call_id.to_string(),
            command,
            cwd: std::env::current_dir().unwrap_or_else(|_| PathBuf::from(".")),
            parsed_cmd,
        }),
    });
}

fn end_exec(chat: &mut ChatWidget, call_id: &str, stdout: &str, stderr: &str, exit_code: i32) {
    let aggregated = if stderr.is_empty() {
        stdout.to_string()
    } else {
        format!("{stdout}{stderr}")
    };
    chat.handle_codex_event(Event {
        id: call_id.to_string(),
        msg: EventMsg::ExecCommandEnd(ExecCommandEndEvent {
            call_id: call_id.to_string(),
            stdout: stdout.to_string(),
            stderr: stderr.to_string(),
            aggregated_output: aggregated.clone(),
            exit_code,
            duration: std::time::Duration::from_millis(5),
            formatted_output: aggregated,
        }),
    });
}

fn active_blob(chat: &ChatWidget) -> String {
    let lines = chat
        .active_exec_cell
        .as_ref()
        .expect("active exec cell present")
        .display_lines(80);
    lines_to_single_string(&lines)
}

fn open_fixture(name: &str) -> File {
    // 1) Prefer fixtures within this crate
    {
        let mut p = PathBuf::from(env!("CARGO_MANIFEST_DIR"));
        p.push("tests");
        p.push("fixtures");
        p.push(name);
        if let Ok(f) = File::open(&p) {
            return f;
        }
    }
    // 2) Fallback to parent (workspace root)
    {
        let mut p = PathBuf::from(env!("CARGO_MANIFEST_DIR"));
        p.push("..");
        p.push(name);
        if let Ok(f) = File::open(&p) {
            return f;
        }
    }
    // 3) Last resort: CWD
    File::open(name).expect("open fixture file")
}

#[test]
fn empty_enter_during_task_does_not_queue() {
    let (mut chat, _rx, _op_rx) = make_chatwidget_manual();

    // Simulate running task so submissions would normally be queued.
    chat.bottom_pane.set_task_running(true);

    // Press Enter with an empty composer.
    chat.handle_key_event(KeyEvent::new(KeyCode::Enter, KeyModifiers::NONE));

    // Ensure nothing was queued.
    assert!(chat.queued_user_messages.is_empty());
}

#[test]
fn alt_up_edits_most_recent_queued_message() {
    let (mut chat, _rx, _op_rx) = make_chatwidget_manual();

    // Simulate a running task so messages would normally be queued.
    chat.bottom_pane.set_task_running(true);

    // Seed two queued messages.
    chat.queued_user_messages
        .push_back(UserMessage::from("first queued".to_string()));
    chat.queued_user_messages
        .push_back(UserMessage::from("second queued".to_string()));
    chat.refresh_queued_user_messages();

    // Press Alt+Up to edit the most recent (last) queued message.
    chat.handle_key_event(KeyEvent::new(KeyCode::Up, KeyModifiers::ALT));

    // Composer should now contain the last queued message.
    assert_eq!(
        chat.bottom_pane.composer_text(),
        "second queued".to_string()
    );
    // And the queue should now contain only the remaining (older) item.
    assert_eq!(chat.queued_user_messages.len(), 1);
    assert_eq!(
        chat.queued_user_messages.front().unwrap().text,
        "first queued"
    );
}

#[test]
fn exec_history_cell_shows_working_then_completed() {
    let (mut chat, mut rx, _op_rx) = make_chatwidget_manual();

    // Begin command
    begin_exec(&mut chat, "call-1", "echo done");

    let cells = drain_insert_history(&mut rx);
    assert_eq!(cells.len(), 0, "no exec cell should have been flushed yet");

    // End command successfully
    end_exec(&mut chat, "call-1", "done", "", 0);

    let cells = drain_insert_history(&mut rx);
    // Exec end now finalizes and flushes the exec cell immediately.
    assert_eq!(cells.len(), 1, "expected finalized exec cell to flush");
    // Inspect the flushed exec cell rendering.
    let lines = &cells[0];
    let blob = lines_to_single_string(lines);
    // New behavior: no glyph markers; ensure command is shown and no panic.
    assert!(
        blob.contains("• Ran"),
        "expected summary header present: {blob:?}"
    );
    assert!(
        blob.contains("echo done"),
        "expected command text to be present: {blob:?}"
    );
}

#[test]
fn exec_history_cell_shows_working_then_failed() {
    let (mut chat, mut rx, _op_rx) = make_chatwidget_manual();

    // Begin command
    begin_exec(&mut chat, "call-2", "false");
    let cells = drain_insert_history(&mut rx);
    assert_eq!(cells.len(), 0, "no exec cell should have been flushed yet");

    // End command with failure
    end_exec(&mut chat, "call-2", "", "Bloop", 2);

    let cells = drain_insert_history(&mut rx);
    // Exec end with failure should also flush immediately.
    assert_eq!(cells.len(), 1, "expected finalized exec cell to flush");
    let lines = &cells[0];
    let blob = lines_to_single_string(lines);
    assert!(
        blob.contains("• Ran false"),
        "expected command and header text present: {blob:?}"
    );
    assert!(blob.to_lowercase().contains("bloop"), "expected error text");
}

// Snapshot test: interrupting a running exec finalizes the active cell with a red ✗
// marker (replacing the spinner) and flushes it into history.
#[test]
fn interrupt_exec_marks_failed_snapshot() {
    let (mut chat, mut rx, _op_rx) = make_chatwidget_manual();

    // Begin a long-running command so we have an active exec cell with a spinner.
    begin_exec(&mut chat, "call-int", "sleep 1");

    // Simulate the task being aborted (as if ESC was pressed), which should
    // cause the active exec cell to be finalized as failed and flushed.
    chat.handle_codex_event(Event {
        id: "call-int".into(),
        msg: EventMsg::TurnAborted(codex_core::protocol::TurnAbortedEvent {
            reason: TurnAbortReason::Interrupted,
        }),
    });

    let cells = drain_insert_history(&mut rx);
    assert!(
        !cells.is_empty(),
        "expected finalized exec cell to be inserted into history"
    );

    // The first inserted cell should be the finalized exec; snapshot its text.
    let exec_blob = lines_to_single_string(&cells[0]);
    assert_snapshot!("interrupt_exec_marks_failed", exec_blob);
}

#[test]
fn exec_history_extends_previous_when_consecutive() {
    let (mut chat, _rx, _op_rx) = make_chatwidget_manual();

    // 1) Start "ls -la" (List)
    begin_exec(&mut chat, "call-ls", "ls -la");
    assert_snapshot!("exploring_step1_start_ls", active_blob(&chat));

    // 2) Finish "ls -la"
    end_exec(&mut chat, "call-ls", "", "", 0);
    assert_snapshot!("exploring_step2_finish_ls", active_blob(&chat));

    // 3) Start "cat foo.txt" (Read)
    begin_exec(&mut chat, "call-cat-foo", "cat foo.txt");
    assert_snapshot!("exploring_step3_start_cat_foo", active_blob(&chat));

    // 4) Complete "cat foo.txt"
    end_exec(&mut chat, "call-cat-foo", "hello from foo", "", 0);
    assert_snapshot!("exploring_step4_finish_cat_foo", active_blob(&chat));

    // 5) Start & complete "sed -n 100,200p foo.txt" (treated as Read of foo.txt)
    begin_exec(&mut chat, "call-sed-range", "sed -n 100,200p foo.txt");
    end_exec(&mut chat, "call-sed-range", "chunk", "", 0);
    assert_snapshot!("exploring_step5_finish_sed_range", active_blob(&chat));

    // 6) Start & complete "cat bar.txt"
    begin_exec(&mut chat, "call-cat-bar", "cat bar.txt");
    end_exec(&mut chat, "call-cat-bar", "hello from bar", "", 0);
    assert_snapshot!("exploring_step6_finish_cat_bar", active_blob(&chat));
}

#[test]
fn disabled_slash_command_while_task_running_snapshot() {
    // Build a chat widget and simulate an active task
    let (mut chat, mut rx, _op_rx) = make_chatwidget_manual();
    chat.bottom_pane.set_task_running(true);

    // Dispatch a command that is unavailable while a task runs (e.g., /model)
    chat.dispatch_command(SlashCommand::Model);

    // Drain history and snapshot the rendered error line(s)
    let cells = drain_insert_history(&mut rx);
    assert!(
        !cells.is_empty(),
        "expected an error message history cell to be emitted",
    );
    let blob = lines_to_single_string(cells.last().unwrap());
    assert_snapshot!(blob);
}

#[tokio::test(flavor = "current_thread")]
async fn binary_size_transcript_snapshot() {
    let (mut chat, mut rx, _op_rx) = make_chatwidget_manual();

    // Set up a VT100 test terminal to capture ANSI visual output
    let width: u16 = 80;
    let height: u16 = 2000;
    let viewport = Rect::new(0, height - 1, width, 1);
    let backend = ratatui::backend::TestBackend::new(width, height);
    let mut terminal = crate::custom_terminal::Terminal::with_options(backend)
        .expect("failed to construct terminal");
    terminal.set_viewport_area(viewport);

    // Replay the recorded session into the widget and collect transcript
    let file = open_fixture("binary-size-log.jsonl");
    let reader = BufReader::new(file);
    let mut transcript = String::new();
    let mut ansi: Vec<u8> = Vec::new();
    let mut has_emitted_history = false;

    for line in reader.lines() {
        let line = line.expect("read line");
        if line.trim().is_empty() || line.starts_with('#') {
            continue;
        }
        let Ok(v): Result<serde_json::Value, _> = serde_json::from_str(&line) else {
            continue;
        };
        let Some(dir) = v.get("dir").and_then(|d| d.as_str()) else {
            continue;
        };
        if dir != "to_tui" {
            continue;
        }
        let Some(kind) = v.get("kind").and_then(|k| k.as_str()) else {
            continue;
        };

        match kind {
            "codex_event" => {
                if let Some(payload) = v.get("payload") {
                    let ev: Event =
                        serde_json::from_value(upgrade_event_payload_for_tests(payload.clone()))
                            .expect("parse");
                    let ev = match ev {
                        Event {
                            msg: EventMsg::ExecCommandBegin(e),
                            ..
                        } => {
                            // Re-parse the command
                            let parsed_cmd = codex_core::parse_command::parse_command(&e.command);
                            Event {
                                id: ev.id,
                                msg: EventMsg::ExecCommandBegin(ExecCommandBeginEvent {
                                    call_id: e.call_id.clone(),
                                    command: e.command,
                                    cwd: e.cwd,
                                    parsed_cmd: parsed_cmd.into_iter().map(|c| c.into()).collect(),
                                }),
                            }
                        }
                        _ => ev,
                    };
                    chat.handle_codex_event(ev);
                    while let Ok(app_ev) = rx.try_recv() {
                        if let AppEvent::InsertHistoryCell(cell) = app_ev {
                            let mut lines = cell.display_lines(width);
                            if has_emitted_history
                                && !cell.is_stream_continuation()
                                && !lines.is_empty()
                            {
                                lines.insert(0, "".into());
                            }
                            has_emitted_history = true;
                            transcript.push_str(&lines_to_single_string(&lines));
                            crate::insert_history::insert_history_lines_to_writer(
                                &mut terminal,
                                &mut ansi,
                                lines,
                            );
                        }
                    }
                }
            }
            "app_event" => {
                if let Some(variant) = v.get("variant").and_then(|s| s.as_str())
                    && variant == "CommitTick"
                {
                    chat.on_commit_tick();
                    while let Ok(app_ev) = rx.try_recv() {
                        if let AppEvent::InsertHistoryCell(cell) = app_ev {
                            let mut lines = cell.display_lines(width);
                            if has_emitted_history
                                && !cell.is_stream_continuation()
                                && !lines.is_empty()
                            {
                                lines.insert(0, "".into());
                            }
                            has_emitted_history = true;
                            transcript.push_str(&lines_to_single_string(&lines));
                            crate::insert_history::insert_history_lines_to_writer(
                                &mut terminal,
                                &mut ansi,
                                lines,
                            );
                        }
                    }
                }
            }
            _ => {}
        }
    }

    // Build the final VT100 visual by parsing the ANSI stream. Trim trailing spaces per line
    // and drop trailing empty lines so the shape matches the ideal fixture exactly.
    let mut parser = vt100::Parser::new(height, width, 0);
    parser.process(&ansi);
    let mut lines: Vec<String> = Vec::with_capacity(height as usize);
    for row in 0..height {
        let mut s = String::with_capacity(width as usize);
        for col in 0..width {
            if let Some(cell) = parser.screen().cell(row, col) {
                if let Some(ch) = cell.contents().chars().next() {
                    s.push(ch);
                } else {
                    s.push(' ');
                }
            } else {
                s.push(' ');
            }
        }
        // Trim trailing spaces to match plain text fixture
        lines.push(s.trim_end().to_string());
    }
    while lines.last().is_some_and(|l| l.is_empty()) {
        lines.pop();
    }
    // Consider content only after the last session banner marker. Skip the transient
    // 'thinking' header if present, and start from the first non-empty content line
    // that follows. This keeps the snapshot stable across sessions.
    const MARKER_PREFIX: &str =
        "Describe a task to get started or try one of the following commands:";
    let last_marker_line_idx = lines
        .iter()
        .rposition(|l| l.trim_start().starts_with(MARKER_PREFIX))
        .expect("marker not found in visible output");
    // Prefer the first assistant content line (blockquote '>' prefix) after the marker;
    // fallback to the first non-empty, non-'thinking' line.
    let start_idx = (last_marker_line_idx + 1..lines.len())
        .find(|&idx| lines[idx].trim_start().starts_with('>'))
        .unwrap_or_else(|| {
            (last_marker_line_idx + 1..lines.len())
                .find(|&idx| {
                    let t = lines[idx].trim_start();
                    !t.is_empty() && t != "thinking"
                })
                .expect("no content line found after marker")
        });

    let mut compare_lines: Vec<String> = Vec::new();
    // Ensure the first line is trimmed-left to match the fixture shape.
    compare_lines.push(lines[start_idx].trim_start().to_string());
    compare_lines.extend(lines[(start_idx + 1)..].iter().cloned());
    let visible_after = compare_lines.join("\n");

    // Normalize: drop a leading 'thinking' line if present to avoid coupling
    // to whether the reasoning header is rendered in history.
    fn drop_leading_thinking(s: &str) -> String {
        let mut it = s.lines();
        let first = it.next();
        let rest = it.collect::<Vec<_>>().join("\n");
        if first.is_some_and(|l| l.trim() == "thinking") {
            rest
        } else {
            s.to_string()
        }
    }
    let visible_after = drop_leading_thinking(&visible_after);

    // Snapshot the normalized visible transcript following the banner.
    assert_snapshot!("binary_size_ideal_response", visible_after);
}

//
// Snapshot test: command approval modal
//
// Synthesizes a Codex ExecApprovalRequest event to trigger the approval modal
// and snapshots the visual output using the ratatui TestBackend.
#[test]
fn approval_modal_exec_snapshot() {
    // Build a chat widget with manual channels to avoid spawning the agent.
    let (mut chat, _rx, _op_rx) = make_chatwidget_manual();
    // Ensure policy allows surfacing approvals explicitly (not strictly required for direct event).
    chat.config.approval_policy = AskForApproval::OnRequest;
    // Inject an exec approval request to display the approval modal.
    let ev = ExecApprovalRequestEvent {
        call_id: "call-approve-cmd".into(),
        command: vec!["bash".into(), "-lc".into(), "echo hello world".into()],
        cwd: std::env::current_dir().unwrap_or_else(|_| PathBuf::from(".")),
        reason: Some(
            "this is a test reason such as one that would be produced by the model".into(),
        ),
    };
    chat.handle_codex_event(Event {
        id: "sub-approve".into(),
        msg: EventMsg::ExecApprovalRequest(ev),
    });
    // Render to a fixed-size test terminal and snapshot.
    // Call desired_height first and use that exact height for rendering.
    let height = chat.desired_height(80);
    let mut terminal = ratatui::Terminal::new(ratatui::backend::TestBackend::new(80, height))
        .expect("create terminal");
    terminal
        .draw(|f| f.render_widget_ref(&chat, f.area()))
        .expect("draw approval modal");
    assert_snapshot!("approval_modal_exec", terminal.backend());
}

// Snapshot test: command approval modal without a reason
// Ensures spacing looks correct when no reason text is provided.
#[test]
fn approval_modal_exec_without_reason_snapshot() {
    let (mut chat, _rx, _op_rx) = make_chatwidget_manual();
    chat.config.approval_policy = AskForApproval::OnRequest;

    let ev = ExecApprovalRequestEvent {
        call_id: "call-approve-cmd-noreason".into(),
        command: vec!["bash".into(), "-lc".into(), "echo hello world".into()],
        cwd: std::env::current_dir().unwrap_or_else(|_| PathBuf::from(".")),
        reason: None,
    };
    chat.handle_codex_event(Event {
        id: "sub-approve-noreason".into(),
        msg: EventMsg::ExecApprovalRequest(ev),
    });

    let height = chat.desired_height(80);
    let mut terminal = ratatui::Terminal::new(ratatui::backend::TestBackend::new(80, height))
        .expect("create terminal");
    terminal
        .draw(|f| f.render_widget_ref(&chat, f.area()))
        .expect("draw approval modal (no reason)");
    assert_snapshot!("approval_modal_exec_no_reason", terminal.backend());
}

// Snapshot test: patch approval modal
#[test]
fn approval_modal_patch_snapshot() {
    let (mut chat, _rx, _op_rx) = make_chatwidget_manual();
    chat.config.approval_policy = AskForApproval::OnRequest;

    // Build a small changeset and a reason/grant_root to exercise the prompt text.
    let mut changes = HashMap::new();
    changes.insert(
        PathBuf::from("README.md"),
        FileChange::Add {
            content: "hello\nworld\n".into(),
        },
    );
    let ev = ApplyPatchApprovalRequestEvent {
        call_id: "call-approve-patch".into(),
        changes,
        reason: Some("The model wants to apply changes".into()),
        grant_root: Some(PathBuf::from("/tmp")),
    };
    chat.handle_codex_event(Event {
        id: "sub-approve-patch".into(),
        msg: EventMsg::ApplyPatchApprovalRequest(ev),
    });

    // Render at the widget's desired height and snapshot.
    let height = chat.desired_height(80);
    let mut terminal = ratatui::Terminal::new(ratatui::backend::TestBackend::new(80, height))
        .expect("create terminal");
    terminal
        .draw(|f| f.render_widget_ref(&chat, f.area()))
        .expect("draw patch approval modal");
    assert_snapshot!("approval_modal_patch", terminal.backend());
}

#[test]
fn interrupt_restores_queued_messages_into_composer() {
    let (mut chat, mut rx, mut op_rx) = make_chatwidget_manual();

    // Simulate a running task to enable queuing of user inputs.
    chat.bottom_pane.set_task_running(true);

    // Queue two user messages while the task is running.
    chat.queued_user_messages
        .push_back(UserMessage::from("first queued".to_string()));
    chat.queued_user_messages
        .push_back(UserMessage::from("second queued".to_string()));
    chat.refresh_queued_user_messages();

    // Deliver a TurnAborted event with Interrupted reason (as if Esc was pressed).
    chat.handle_codex_event(Event {
        id: "turn-1".into(),
        msg: EventMsg::TurnAborted(codex_core::protocol::TurnAbortedEvent {
            reason: TurnAbortReason::Interrupted,
        }),
    });

    // Composer should now contain the queued messages joined by newlines, in order.
    assert_eq!(
        chat.bottom_pane.composer_text(),
        "first queued\nsecond queued"
    );

    // Queue should be cleared and no new user input should have been auto-submitted.
    assert!(chat.queued_user_messages.is_empty());
    assert!(
        op_rx.try_recv().is_err(),
        "unexpected outbound op after interrupt"
    );

    // Drain rx to avoid unused warnings.
    let _ = drain_insert_history(&mut rx);
}

// Snapshot test: ChatWidget at very small heights (idle)
// Ensures overall layout behaves when terminal height is extremely constrained.
#[test]
fn ui_snapshots_small_heights_idle() {
    use ratatui::Terminal;
    use ratatui::backend::TestBackend;
    let (chat, _rx, _op_rx) = make_chatwidget_manual();
    for h in [1u16, 2, 3] {
        let name = format!("chat_small_idle_h{h}");
        let mut terminal = Terminal::new(TestBackend::new(40, h)).expect("create terminal");
        terminal
            .draw(|f| f.render_widget_ref(&chat, f.area()))
            .expect("draw chat idle");
        assert_snapshot!(name, terminal.backend());
    }
}

// Snapshot test: ChatWidget at very small heights (task running)
// Validates how status + composer are presented within tight space.
#[test]
fn ui_snapshots_small_heights_task_running() {
    use ratatui::Terminal;
    use ratatui::backend::TestBackend;
    let (mut chat, _rx, _op_rx) = make_chatwidget_manual();
    // Activate status line
    chat.handle_codex_event(Event {
        id: "task-1".into(),
        msg: EventMsg::TaskStarted(TaskStartedEvent {
            model_context_window: None,
        }),
    });
    chat.handle_codex_event(Event {
        id: "task-1".into(),
        msg: EventMsg::AgentReasoningDelta(AgentReasoningDeltaEvent {
            delta: "**Thinking**".into(),
        }),
    });
    for h in [1u16, 2, 3] {
        let name = format!("chat_small_running_h{h}");
        let mut terminal = Terminal::new(TestBackend::new(40, h)).expect("create terminal");
        terminal
            .draw(|f| f.render_widget_ref(&chat, f.area()))
            .expect("draw chat running");
        assert_snapshot!(name, terminal.backend());
    }
}

// Snapshot test: status widget + approval modal active together
// The modal takes precedence visually; this captures the layout with a running
// task (status indicator active) while an approval request is shown.
#[test]
fn status_widget_and_approval_modal_snapshot() {
    use codex_core::protocol::ExecApprovalRequestEvent;

    let (mut chat, _rx, _op_rx) = make_chatwidget_manual();
    // Begin a running task so the status indicator would be active.
    chat.handle_codex_event(Event {
        id: "task-1".into(),
        msg: EventMsg::TaskStarted(TaskStartedEvent {
            model_context_window: None,
        }),
    });
    // Provide a deterministic header for the status line.
    chat.handle_codex_event(Event {
        id: "task-1".into(),
        msg: EventMsg::AgentReasoningDelta(AgentReasoningDeltaEvent {
            delta: "**Analyzing**".into(),
        }),
    });

    // Now show an approval modal (e.g. exec approval).
    let ev = ExecApprovalRequestEvent {
        call_id: "call-approve-exec".into(),
        command: vec!["echo".into(), "hello world".into()],
        cwd: std::path::PathBuf::from("/tmp"),
        reason: Some(
            "this is a test reason such as one that would be produced by the model".into(),
        ),
    };
    chat.handle_codex_event(Event {
        id: "sub-approve-exec".into(),
        msg: EventMsg::ExecApprovalRequest(ev),
    });

    // Render at the widget's desired height and snapshot.
    let height = chat.desired_height(80);
    let mut terminal = ratatui::Terminal::new(ratatui::backend::TestBackend::new(80, height))
        .expect("create terminal");
    terminal
        .draw(|f| f.render_widget_ref(&chat, f.area()))
        .expect("draw status + approval modal");
    assert_snapshot!("status_widget_and_approval_modal", terminal.backend());
}

// Snapshot test: status widget active (StatusIndicatorView)
// Ensures the VT100 rendering of the status indicator is stable when active.
#[test]
fn status_widget_active_snapshot() {
    let (mut chat, _rx, _op_rx) = make_chatwidget_manual();
    // Activate the status indicator by simulating a task start.
    chat.handle_codex_event(Event {
        id: "task-1".into(),
        msg: EventMsg::TaskStarted(TaskStartedEvent {
            model_context_window: None,
        }),
    });
    // Provide a deterministic header via a bold reasoning chunk.
    chat.handle_codex_event(Event {
        id: "task-1".into(),
        msg: EventMsg::AgentReasoningDelta(AgentReasoningDeltaEvent {
            delta: "**Analyzing**".into(),
        }),
    });
    // Render and snapshot.
    let height = chat.desired_height(80);
    let mut terminal = ratatui::Terminal::new(ratatui::backend::TestBackend::new(80, height))
        .expect("create terminal");
    terminal
        .draw(|f| f.render_widget_ref(&chat, f.area()))
        .expect("draw status widget");
    assert_snapshot!("status_widget_active", terminal.backend());
}

#[test]
fn apply_patch_events_emit_history_cells() {
    let (mut chat, mut rx, _op_rx) = make_chatwidget_manual();

    // 1) Approval request -> proposed patch summary cell
    let mut changes = HashMap::new();
    changes.insert(
        PathBuf::from("foo.txt"),
        FileChange::Add {
            content: "hello\n".to_string(),
        },
    );
    let ev = ApplyPatchApprovalRequestEvent {
        call_id: "c1".into(),
        changes,
        reason: None,
        grant_root: None,
    };
    chat.handle_codex_event(Event {
        id: "s1".into(),
        msg: EventMsg::ApplyPatchApprovalRequest(ev),
    });
    let cells = drain_insert_history(&mut rx);
    assert!(!cells.is_empty(), "expected pending patch cell to be sent");
    let blob = lines_to_single_string(cells.last().unwrap());
    assert!(
        blob.contains("Proposed Change"),
        "missing proposed change header: {blob:?}"
    );

    // 2) Begin apply -> per-file apply block cell (no global header)
    let mut changes2 = HashMap::new();
    changes2.insert(
        PathBuf::from("foo.txt"),
        FileChange::Add {
            content: "hello\n".to_string(),
        },
    );
    let begin = PatchApplyBeginEvent {
        call_id: "c1".into(),
        auto_approved: true,
        changes: changes2,
    };
    chat.handle_codex_event(Event {
        id: "s1".into(),
        msg: EventMsg::PatchApplyBegin(begin),
    });
    let cells = drain_insert_history(&mut rx);
    assert!(!cells.is_empty(), "expected apply block cell to be sent");
    let blob = lines_to_single_string(cells.last().unwrap());
    assert!(
        blob.contains("Added foo.txt") || blob.contains("Edited foo.txt"),
        "expected single-file header with filename (Added/Edited): {blob:?}"
    );

    // 3) End apply success -> success cell
    let end = PatchApplyEndEvent {
        call_id: "c1".into(),
        stdout: "ok\n".into(),
        stderr: String::new(),
        success: true,
    };
    chat.handle_codex_event(Event {
        id: "s1".into(),
        msg: EventMsg::PatchApplyEnd(end),
    });
    let cells = drain_insert_history(&mut rx);
    assert!(
        cells.is_empty(),
        "no success cell should be emitted anymore"
    );
}

#[test]
fn apply_patch_manual_approval_adjusts_header() {
    let (mut chat, mut rx, _op_rx) = make_chatwidget_manual();

    let mut proposed_changes = HashMap::new();
    proposed_changes.insert(
        PathBuf::from("foo.txt"),
        FileChange::Add {
            content: "hello\n".to_string(),
        },
    );
    chat.handle_codex_event(Event {
        id: "s1".into(),
        msg: EventMsg::ApplyPatchApprovalRequest(ApplyPatchApprovalRequestEvent {
            call_id: "c1".into(),
            changes: proposed_changes,
            reason: None,
            grant_root: None,
        }),
    });
    drain_insert_history(&mut rx);

    let mut apply_changes = HashMap::new();
    apply_changes.insert(
        PathBuf::from("foo.txt"),
        FileChange::Add {
            content: "hello\n".to_string(),
        },
    );
    chat.handle_codex_event(Event {
        id: "s1".into(),
        msg: EventMsg::PatchApplyBegin(PatchApplyBeginEvent {
            call_id: "c1".into(),
            auto_approved: false,
            changes: apply_changes,
        }),
    });

    let cells = drain_insert_history(&mut rx);
    assert!(!cells.is_empty(), "expected apply block cell to be sent");
    let blob = lines_to_single_string(cells.last().unwrap());
    assert!(
        blob.contains("Change Approved foo.txt"),
        "expected change approved summary: {blob:?}"
    );
}

#[test]
fn apply_patch_manual_flow_snapshot() {
    let (mut chat, mut rx, _op_rx) = make_chatwidget_manual();

    let mut proposed_changes = HashMap::new();
    proposed_changes.insert(
        PathBuf::from("foo.txt"),
        FileChange::Add {
            content: "hello\n".to_string(),
        },
    );
    chat.handle_codex_event(Event {
        id: "s1".into(),
        msg: EventMsg::ApplyPatchApprovalRequest(ApplyPatchApprovalRequestEvent {
            call_id: "c1".into(),
            changes: proposed_changes,
            reason: Some("Manual review required".into()),
            grant_root: None,
        }),
    });
    let proposed_lines = drain_insert_history(&mut rx)
        .pop()
        .expect("proposed patch cell");

    let mut apply_changes = HashMap::new();
    apply_changes.insert(
        PathBuf::from("foo.txt"),
        FileChange::Add {
            content: "hello\n".to_string(),
        },
    );
    chat.handle_codex_event(Event {
        id: "s1".into(),
        msg: EventMsg::PatchApplyBegin(PatchApplyBeginEvent {
            call_id: "c1".into(),
            auto_approved: false,
            changes: apply_changes,
        }),
    });
    let approved_lines = drain_insert_history(&mut rx)
        .pop()
        .expect("approved patch cell");

    assert_snapshot!(
        "apply_patch_manual_flow_history_proposed",
        lines_to_single_string(&proposed_lines)
    );
    assert_snapshot!(
        "apply_patch_manual_flow_history_approved",
        lines_to_single_string(&approved_lines)
    );
}

#[test]
fn apply_patch_approval_sends_op_with_submission_id() {
    let (mut chat, mut rx, _op_rx) = make_chatwidget_manual();
    // Simulate receiving an approval request with a distinct submission id and call id
    let mut changes = HashMap::new();
    changes.insert(
        PathBuf::from("file.rs"),
        FileChange::Add {
            content: "fn main(){}\n".into(),
        },
    );
    let ev = ApplyPatchApprovalRequestEvent {
        call_id: "call-999".into(),
        changes,
        reason: None,
        grant_root: None,
    };
    chat.handle_codex_event(Event {
        id: "sub-123".into(),
        msg: EventMsg::ApplyPatchApprovalRequest(ev),
    });

    // Approve via key press 'y'
    chat.handle_key_event(KeyEvent::new(KeyCode::Char('y'), KeyModifiers::NONE));

    // Expect a CodexOp with PatchApproval carrying the submission id, not call id
    let mut found = false;
    while let Ok(app_ev) = rx.try_recv() {
        if let AppEvent::CodexOp(Op::PatchApproval { id, decision }) = app_ev {
            assert_eq!(id, "sub-123");
            assert!(matches!(
                decision,
                codex_core::protocol::ReviewDecision::Approved
            ));
            found = true;
            break;
        }
    }
    assert!(found, "expected PatchApproval op to be sent");
}

#[test]
fn apply_patch_full_flow_integration_like() {
    let (mut chat, mut rx, mut op_rx) = make_chatwidget_manual();

    // 1) Backend requests approval
    let mut changes = HashMap::new();
    changes.insert(
        PathBuf::from("pkg.rs"),
        FileChange::Add { content: "".into() },
    );
    chat.handle_codex_event(Event {
        id: "sub-xyz".into(),
        msg: EventMsg::ApplyPatchApprovalRequest(ApplyPatchApprovalRequestEvent {
            call_id: "call-1".into(),
            changes,
            reason: None,
            grant_root: None,
        }),
    });

    // 2) User approves via 'y' and App receives a CodexOp
    chat.handle_key_event(KeyEvent::new(KeyCode::Char('y'), KeyModifiers::NONE));
    let mut maybe_op: Option<Op> = None;
    while let Ok(app_ev) = rx.try_recv() {
        if let AppEvent::CodexOp(op) = app_ev {
            maybe_op = Some(op);
            break;
        }
    }
    let op = maybe_op.expect("expected CodexOp after key press");

    // 3) App forwards to widget.submit_op, which pushes onto codex_op_tx
    chat.submit_op(op);
    let forwarded = op_rx
        .try_recv()
        .expect("expected op forwarded to codex channel");
    match forwarded {
        Op::PatchApproval { id, decision } => {
            assert_eq!(id, "sub-xyz");
            assert!(matches!(
                decision,
                codex_core::protocol::ReviewDecision::Approved
            ));
        }
        other => panic!("unexpected op forwarded: {other:?}"),
    }

    // 4) Simulate patch begin/end events from backend; ensure history cells are emitted
    let mut changes2 = HashMap::new();
    changes2.insert(
        PathBuf::from("pkg.rs"),
        FileChange::Add { content: "".into() },
    );
    chat.handle_codex_event(Event {
        id: "sub-xyz".into(),
        msg: EventMsg::PatchApplyBegin(PatchApplyBeginEvent {
            call_id: "call-1".into(),
            auto_approved: false,
            changes: changes2,
        }),
    });
    chat.handle_codex_event(Event {
        id: "sub-xyz".into(),
        msg: EventMsg::PatchApplyEnd(PatchApplyEndEvent {
            call_id: "call-1".into(),
            stdout: String::from("ok"),
            stderr: String::new(),
            success: true,
        }),
    });
}

#[test]
fn apply_patch_untrusted_shows_approval_modal() {
    let (mut chat, _rx, _op_rx) = make_chatwidget_manual();
    // Ensure approval policy is untrusted (OnRequest)
    chat.config.approval_policy = AskForApproval::OnRequest;

    // Simulate a patch approval request from backend
    let mut changes = HashMap::new();
    changes.insert(
        PathBuf::from("a.rs"),
        FileChange::Add { content: "".into() },
    );
    chat.handle_codex_event(Event {
        id: "sub-1".into(),
        msg: EventMsg::ApplyPatchApprovalRequest(ApplyPatchApprovalRequestEvent {
            call_id: "call-1".into(),
            changes,
            reason: None,
            grant_root: None,
        }),
    });

    // Render and ensure the approval modal title is present
    let area = Rect::new(0, 0, 80, 12);
    let mut buf = Buffer::empty(area);
    (&chat).render_ref(area, &mut buf);

    let mut contains_title = false;
    for y in 0..area.height {
        let mut row = String::new();
        for x in 0..area.width {
            row.push(buf[(x, y)].symbol().chars().next().unwrap_or(' '));
        }
        if row.contains("Apply changes?") {
            contains_title = true;
            break;
        }
    }
    assert!(
        contains_title,
        "expected approval modal to be visible with title 'Apply changes?'"
    );
}

#[test]
fn apply_patch_request_shows_diff_summary() {
    let (mut chat, mut rx, _op_rx) = make_chatwidget_manual();

    // Ensure we are in OnRequest so an approval is surfaced
    chat.config.approval_policy = AskForApproval::OnRequest;

    // Simulate backend asking to apply a patch adding two lines to README.md
    let mut changes = HashMap::new();
    changes.insert(
        PathBuf::from("README.md"),
        FileChange::Add {
            // Two lines (no trailing empty line counted)
            content: "line one\nline two\n".into(),
        },
    );
    chat.handle_codex_event(Event {
        id: "sub-apply".into(),
        msg: EventMsg::ApplyPatchApprovalRequest(ApplyPatchApprovalRequestEvent {
            call_id: "call-apply".into(),
            changes,
            reason: None,
            grant_root: None,
        }),
    });

    // Drain history insertions and verify the diff summary is present
    let cells = drain_insert_history(&mut rx);
    assert!(
        !cells.is_empty(),
        "expected a history cell with the proposed patch summary"
    );
    let blob = lines_to_single_string(cells.last().unwrap());

    // Header should summarize totals
    assert!(
        blob.contains("Proposed Change README.md (+2 -0)"),
        "missing or incorrect diff header: {blob:?}"
    );

    // Per-file summary line should include the file path and counts
    assert!(
        blob.contains("README.md"),
        "missing per-file diff summary: {blob:?}"
    );
}

#[test]
fn plan_update_renders_history_cell() {
    let (mut chat, mut rx, _op_rx) = make_chatwidget_manual();
    let update = UpdatePlanArgs {
        explanation: Some("Adapting plan".to_string()),
        plan: vec![
            PlanItemArg {
                step: "Explore codebase".into(),
                status: StepStatus::Completed,
            },
            PlanItemArg {
                step: "Implement feature".into(),
                status: StepStatus::InProgress,
            },
            PlanItemArg {
                step: "Write tests".into(),
                status: StepStatus::Pending,
            },
        ],
    };
    chat.handle_codex_event(Event {
        id: "sub-1".into(),
        msg: EventMsg::PlanUpdate(update),
    });
    let cells = drain_insert_history(&mut rx);
    assert!(!cells.is_empty(), "expected plan update cell to be sent");
    let blob = lines_to_single_string(cells.last().unwrap());
    assert!(
        blob.contains("Updated Plan"),
        "missing plan header: {blob:?}"
    );
    assert!(blob.contains("Explore codebase"));
    assert!(blob.contains("Implement feature"));
    assert!(blob.contains("Write tests"));
}

#[test]
fn stream_error_is_rendered_to_history() {
    let (mut chat, mut rx, _op_rx) = make_chatwidget_manual();
    let msg = "stream error: stream disconnected before completion: idle timeout waiting for SSE; retrying 1/5 in 211ms…";
    chat.handle_codex_event(Event {
        id: "sub-1".into(),
        msg: EventMsg::StreamError(StreamErrorEvent {
            message: msg.to_string(),
        }),
    });

    let cells = drain_insert_history(&mut rx);
    assert!(!cells.is_empty(), "expected a history cell for StreamError");
    let blob = lines_to_single_string(cells.last().unwrap());
    assert!(blob.contains('⚠'));
    assert!(blob.contains("stream error:"));
    assert!(blob.contains("idle timeout waiting for SSE"));
}

#[test]
fn multiple_agent_messages_in_single_turn_emit_multiple_headers() {
    let (mut chat, mut rx, _op_rx) = make_chatwidget_manual();

    // Begin turn
    chat.handle_codex_event(Event {
        id: "s1".into(),
        msg: EventMsg::TaskStarted(TaskStartedEvent {
            model_context_window: None,
        }),
    });

    // First finalized assistant message
    chat.handle_codex_event(Event {
        id: "s1".into(),
        msg: EventMsg::AgentMessage(AgentMessageEvent {
            message: "First message".into(),
        }),
    });

    // Second finalized assistant message in the same turn
    chat.handle_codex_event(Event {
        id: "s1".into(),
        msg: EventMsg::AgentMessage(AgentMessageEvent {
            message: "Second message".into(),
        }),
    });

    // End turn
    chat.handle_codex_event(Event {
        id: "s1".into(),
        msg: EventMsg::TaskComplete(TaskCompleteEvent {
            last_agent_message: None,
        }),
    });

    let cells = drain_insert_history(&mut rx);
    let combined: String = cells
        .iter()
        .map(|lines| lines_to_single_string(lines))
        .collect();
    assert!(
        combined.contains("First message"),
        "missing first message: {combined}"
    );
    assert!(
        combined.contains("Second message"),
        "missing second message: {combined}"
    );
    let first_idx = combined.find("First message").unwrap();
    let second_idx = combined.find("Second message").unwrap();
    assert!(first_idx < second_idx, "messages out of order: {combined}");
}

#[test]
fn final_reasoning_then_message_without_deltas_are_rendered() {
    let (mut chat, mut rx, _op_rx) = make_chatwidget_manual();

    // No deltas; only final reasoning followed by final message.
    chat.handle_codex_event(Event {
        id: "s1".into(),
        msg: EventMsg::AgentReasoning(AgentReasoningEvent {
            text: "I will first analyze the request.".into(),
        }),
    });
    chat.handle_codex_event(Event {
        id: "s1".into(),
        msg: EventMsg::AgentMessage(AgentMessageEvent {
            message: "Here is the result.".into(),
        }),
    });

    // Drain history and snapshot the combined visible content.
    let cells = drain_insert_history(&mut rx);
    let combined = cells
        .iter()
        .map(|lines| lines_to_single_string(lines))
        .collect::<String>();
    assert_snapshot!(combined);
}

#[test]
fn deltas_then_same_final_message_are_rendered_snapshot() {
    let (mut chat, mut rx, _op_rx) = make_chatwidget_manual();

    // Stream some reasoning deltas first.
    chat.handle_codex_event(Event {
        id: "s1".into(),
        msg: EventMsg::AgentReasoningDelta(AgentReasoningDeltaEvent {
            delta: "I will ".into(),
        }),
    });
    chat.handle_codex_event(Event {
        id: "s1".into(),
        msg: EventMsg::AgentReasoningDelta(AgentReasoningDeltaEvent {
            delta: "first analyze the ".into(),
        }),
    });
    chat.handle_codex_event(Event {
        id: "s1".into(),
        msg: EventMsg::AgentReasoningDelta(AgentReasoningDeltaEvent {
            delta: "request.".into(),
        }),
    });
    chat.handle_codex_event(Event {
        id: "s1".into(),
        msg: EventMsg::AgentReasoning(AgentReasoningEvent {
            text: "request.".into(),
        }),
    });

    // Then stream answer deltas, followed by the exact same final message.
    chat.handle_codex_event(Event {
        id: "s1".into(),
        msg: EventMsg::AgentMessageDelta(AgentMessageDeltaEvent {
            delta: "Here is the ".into(),
        }),
    });
    chat.handle_codex_event(Event {
        id: "s1".into(),
        msg: EventMsg::AgentMessageDelta(AgentMessageDeltaEvent {
            delta: "result.".into(),
        }),
    });

    chat.handle_codex_event(Event {
        id: "s1".into(),
        msg: EventMsg::AgentMessage(AgentMessageEvent {
            message: "Here is the result.".into(),
        }),
    });

    // Snapshot the combined visible content to ensure we render as expected
    // when deltas are followed by the identical final message.
    let cells = drain_insert_history(&mut rx);
    let combined = cells
        .iter()
        .map(|lines| lines_to_single_string(lines))
        .collect::<String>();
    assert_snapshot!(combined);
}

// Combined visual snapshot using vt100 for history + direct buffer overlay for UI.
// This renders the final visual as seen in a terminal: history above, then a blank line,
// then the exec block, another blank line, the status line, a blank line, and the composer.
#[test]
fn chatwidget_exec_and_status_layout_vt100_snapshot() {
    // Setup identical scenario
    let (mut chat, mut rx, _op_rx) = make_chatwidget_manual();
    chat.handle_codex_event(Event {
        id: "c1".into(),
        msg: EventMsg::ExecCommandBegin(ExecCommandBeginEvent {
            call_id: "c1".into(),
            command: vec!["bash".into(), "-lc".into(), "rg \"Change Approved\"".into()],
            cwd: std::env::current_dir().unwrap_or_else(|_| PathBuf::from(".")),
            parsed_cmd: vec![
                codex_core::parse_command::ParsedCommand::Search {
                    query: Some("Change Approved".into()),
                    path: None,
                    cmd: "rg \"Change Approved\"".into(),
                }
                .into(),
                codex_core::parse_command::ParsedCommand::Read {
                    name: "diff_render.rs".into(),
                    cmd: "cat diff_render.rs".into(),
                }
                .into(),
            ],
        }),
    });
    chat.handle_codex_event(Event {
        id: "c1".into(),
        msg: EventMsg::ExecCommandEnd(ExecCommandEndEvent {
            call_id: "c1".into(),
            stdout: String::new(),
            stderr: String::new(),
            aggregated_output: String::new(),
            exit_code: 0,
            duration: std::time::Duration::from_millis(16000),
            formatted_output: String::new(),
        }),
    });
    chat.handle_codex_event(Event {
        id: "t1".into(),
        msg: EventMsg::TaskStarted(TaskStartedEvent {
            model_context_window: None,
        }),
    });
    chat.handle_codex_event(Event {
        id: "t1".into(),
        msg: EventMsg::AgentReasoningDelta(AgentReasoningDeltaEvent {
            delta: "**Investigating rendering code**".into(),
        }),
    });
    chat.bottom_pane
        .set_composer_text("Summarize recent commits".to_string());
    chat.handle_codex_event(Event {
        id: "t1".into(),
        msg: EventMsg::AgentMessage(AgentMessageEvent { message: "I’m going to search the repo for where “Change Approved” is rendered to update that view.".into() }),
    });

    // Dimensions
    let width: u16 = 80;
    let ui_height: u16 = chat.desired_height(width);
    let vt_height: u16 = 40;
    let viewport = Rect::new(0, vt_height - ui_height, width, ui_height);

    // Use TestBackend for the terminal (no real ANSI emitted by drawing),
    // but capture VT100 escape stream for history insertion with a separate writer.
    let backend = ratatui::backend::TestBackend::new(width, vt_height);
    let mut term = crate::custom_terminal::Terminal::with_options(backend).expect("terminal");
    term.set_viewport_area(viewport);

    // 1) Apply any pending history insertions by emitting ANSI to a buffer via insert_history_lines_to_writer
    let mut ansi: Vec<u8> = Vec::new();
    for lines in drain_insert_history(&mut rx) {
        crate::insert_history::insert_history_lines_to_writer(&mut term, &mut ansi, lines);
    }

    // 2) Render the ChatWidget UI into an off-screen buffer using WidgetRef directly
    let mut ui_buf = Buffer::empty(viewport);
    (&chat).render_ref(viewport, &mut ui_buf);

    // 3) Build VT100 visual from the captured ANSI
    let mut parser = vt100::Parser::new(vt_height, width, 0);
    parser.process(&ansi);
    let mut vt_lines: Vec<String> = (0..vt_height)
        .map(|row| {
            let mut s = String::with_capacity(width as usize);
            for col in 0..width {
                if let Some(cell) = parser.screen().cell(row, col) {
                    if let Some(ch) = cell.contents().chars().next() {
                        s.push(ch);
                    } else {
                        s.push(' ');
                    }
                } else {
                    s.push(' ');
                }
            }
            s.trim_end().to_string()
        })
        .collect();

    // 4) Overlay UI buffer content into the viewport region of the VT output
    for rel_y in 0..viewport.height {
        let y = viewport.y + rel_y;
        let mut line = String::with_capacity(width as usize);
        for x in 0..viewport.width {
            let ch = ui_buf[(viewport.x + x, viewport.y + rel_y)]
                .symbol()
                .chars()
                .next()
                .unwrap_or(' ');
            line.push(ch);
        }
        vt_lines[y as usize] = line.trim_end().to_string();
    }

    let visual = vt_lines.join("\n");
    assert_snapshot!(visual);
}

// E2E vt100 snapshot for complex markdown with indented and nested fenced code blocks
#[test]
fn chatwidget_markdown_code_blocks_vt100_snapshot() {
    let (mut chat, mut rx, _op_rx) = make_chatwidget_manual();

    // Simulate a final agent message via streaming deltas instead of a single message

    chat.handle_codex_event(Event {
        id: "t1".into(),
        msg: EventMsg::TaskStarted(TaskStartedEvent {
            model_context_window: None,
        }),
    });
    // Build a vt100 visual from the history insertions only (no UI overlay)
    let width: u16 = 80;
    let height: u16 = 50;
    let backend = ratatui::backend::TestBackend::new(width, height);
    let mut term = crate::custom_terminal::Terminal::with_options(backend).expect("terminal");
    // Place viewport at the last line so that history lines insert above it
    term.set_viewport_area(Rect::new(0, height - 1, width, 1));

    let mut ansi: Vec<u8> = Vec::new();

    // Simulate streaming via AgentMessageDelta in 2-character chunks (no final AgentMessage).
    let source: &str = r#"

    -- Indented code block (4 spaces)
    SELECT *
    FROM "users"
    WHERE "email" LIKE '%@example.com';

````markdown
```sh
printf 'fenced within fenced\n'
```
````

```jsonc
{
  // comment allowed in jsonc
  "path": "C:\\Program Files\\App",
  "regex": "^foo.*(bar)?$"
}
```
"#;

    let mut it = source.chars();
    loop {
        let mut delta = String::new();
        match it.next() {
            Some(c) => delta.push(c),
            None => break,
        }
        if let Some(c2) = it.next() {
            delta.push(c2);
        }

        chat.handle_codex_event(Event {
            id: "t1".into(),
            msg: EventMsg::AgentMessageDelta(AgentMessageDeltaEvent { delta }),
        });
        // Drive commit ticks and drain emitted history lines into the vt100 buffer.
        loop {
            chat.on_commit_tick();
            let mut inserted_any = false;
            while let Ok(app_ev) = rx.try_recv() {
                if let AppEvent::InsertHistoryCell(cell) = app_ev {
                    let lines = cell.display_lines(width);
                    crate::insert_history::insert_history_lines_to_writer(
                        &mut term, &mut ansi, lines,
                    );
                    inserted_any = true;
                }
            }
            if !inserted_any {
                break;
            }
        }
    }

    // Finalize the stream without sending a final AgentMessage, to flush any tail.
    chat.handle_codex_event(Event {
        id: "t1".into(),
        msg: EventMsg::TaskComplete(TaskCompleteEvent {
            last_agent_message: None,
        }),
    });
    for lines in drain_insert_history(&mut rx) {
        crate::insert_history::insert_history_lines_to_writer(&mut term, &mut ansi, lines);
    }

    let mut parser = vt100::Parser::new(height, width, 0);
    parser.process(&ansi);

    let mut vt_lines: Vec<String> = (0..height)
        .map(|row| {
            let mut s = String::with_capacity(width as usize);
            for col in 0..width {
                if let Some(cell) = parser.screen().cell(row, col) {
                    if let Some(ch) = cell.contents().chars().next() {
                        s.push(ch);
                    } else {
                        s.push(' ');
                    }
                } else {
                    s.push(' ');
                }
            }
            s.trim_end().to_string()
        })
        .collect();

    // Compact trailing blank rows for a stable snapshot
    while matches!(vt_lines.last(), Some(l) if l.trim().is_empty()) {
        vt_lines.pop();
    }
    let visual = vt_lines.join("\n");
    assert_snapshot!(visual);
}<|MERGE_RESOLUTION|>--- conflicted
+++ resolved
@@ -236,11 +236,8 @@
         bottom_pane: bottom,
         active_exec_cell: None,
         config: cfg.clone(),
-<<<<<<< HEAD
         auth_manager,
-=======
         session_header: SessionHeader::new(cfg.model.clone()),
->>>>>>> b6673838
         initial_user_message: None,
         token_info: None,
         stream: StreamController::new(cfg),
