---
source: tui/src/chatwidget/tests.rs
expression: terminal.backend()
---
"                                                                                "
" Analyzing (0s • Esc to interrupt)                                              "
"                                                                                "
"▌ Ask Codex to do anything                                                      "
<<<<<<< HEAD
" ⏎ send   Ctrl+O shortcuts   Ctrl+C quit                                        "
=======
" ⏎ send   ⌃J newline   ⌃T transcript   ⌃C quit                                  "
>>>>>>> 438f6ad6
"                                                                                "<|MERGE_RESOLUTION|>--- conflicted
+++ resolved
@@ -6,9 +6,5 @@
 " Analyzing (0s • Esc to interrupt)                                              "
 "                                                                                "
 "▌ Ask Codex to do anything                                                      "
-<<<<<<< HEAD
-" ⏎ send   Ctrl+O shortcuts   Ctrl+C quit                                        "
-=======
-" ⏎ send   ⌃J newline   ⌃T transcript   ⌃C quit                                  "
->>>>>>> 438f6ad6
+" ⏎ send   ⌃J newline   ⌃O shortcuts   ⌃T transcript   ⌃C quit                  "
 "                                                                                "