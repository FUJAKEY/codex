---
source: tui/src/chatwidget/tests.rs
expression: visual
---
> I’m going to search the repo for where “Change Approved” is rendered to update
  that view.

• Explored
  └ Search Change Approved
    Read diff_render.rs

  Investigating rendering code (0s • Esc to interrupt)

▌ Summarize recent commits

<<<<<<< HEAD
 ⏎ send   ⌃J newline   ⌃V paste image   ⌃O shortcuts   ⌃C quit
=======
⏎ send   ⌃J newline   ⌃T transcript   ⌃C quit
>>>>>>> 2df7f7ef
<|MERGE_RESOLUTION|>--- conflicted
+++ resolved
@@ -13,8 +13,4 @@
 
 ▌ Summarize recent commits
 
-<<<<<<< HEAD
- ⏎ send   ⌃J newline   ⌃V paste image   ⌃O shortcuts   ⌃C quit
-=======
-⏎ send   ⌃J newline   ⌃T transcript   ⌃C quit
->>>>>>> 2df7f7ef
+⏎ send   ⌃J newline   ⌃O shortcuts   ⌃C quit