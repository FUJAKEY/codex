--- conflicted
+++ resolved
@@ -645,34 +645,8 @@
     }
 
     fn update_border(&mut self, has_focus: bool) {
-<<<<<<< HEAD
-        struct BlockState {
-            right_title: Line<'static>,
-            border_style: Style,
-        }
-
-        let bs = if has_focus {
-            if self.ctrl_c_quit_hint {
-                BlockState {
-                    right_title: Line::from("Ctrl+C to quit").alignment(Alignment::Right),
-                    border_style: Style::default(),
-                }
-            } else {
-                let newline_hint = if self.use_shift_enter_hint {
-                    "Shift+Enter for newline"
-                } else {
-                    "Ctrl+J for newline"
-                };
-                let title = format!("Enter to send | Ctrl+D to quit | {newline_hint}");
-                BlockState {
-                    right_title: Line::from(title).alignment(Alignment::Right),
-                    border_style: Style::default(),
-                }
-            }
-=======
         let border_style = if has_focus {
             Style::default().fg(Color::Cyan)
->>>>>>> 0935e6a8
         } else {
             Style::default().dim()
         };
@@ -746,11 +720,16 @@
                         Span::from(" to quit"),
                     ]
                 } else {
+                    let newline_hint_key = if self.use_shift_enter_hint {
+                        "Shift+⏎"
+                    } else {
+                        "Ctrl+J"
+                    };
                     vec![
                         Span::from(" "),
                         "⏎".set_style(key_hint_style),
                         Span::from(" send   "),
-                        "Shift+⏎".set_style(key_hint_style),
+                        newline_hint_key.set_style(key_hint_style),
                         Span::from(" newline   "),
                         "Ctrl+C".set_style(key_hint_style),
                         Span::from(" quit"),
