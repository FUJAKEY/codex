--- conflicted
+++ resolved
@@ -287,8 +287,22 @@
                     ActivePopup::Model(ModelSelectionPopup::new(current_model, options));
             }
         }
-        // Initialize/update the query from the composer.
-        self.sync_model_popup();
+        // If the composer currently contains a `/model` command, initialize the
+        // popup's query from its arguments. Otherwise, leave the popup visible
+        // with an empty query.
+        let first_line = self
+            .textarea
+            .lines()
+            .first()
+            .map(|s| s.as_str())
+            .unwrap_or("");
+        if let Some((cmd_token, args)) = Self::parse_slash_command_and_args_from_line(first_line) {
+            if cmd_token == SlashCommand::Model.command() {
+                if let ActivePopup::Model(popup) = &mut self.active_popup {
+                    popup.set_query(&args);
+                }
+            }
+        }
     }
 
     /// Handle a key event coming from the main UI.
@@ -300,9 +314,6 @@
             ActivePopup::None => self.handle_key_event_without_popup(key_event),
         };
 
-<<<<<<< HEAD
-        self.sync_popups();
-=======
         // Update (or hide/show) popup after processing the key.
         match &self.active_popup {
             ActivePopup::Model(_) => {
@@ -321,7 +332,6 @@
                 }
             }
         }
->>>>>>> 5d4ade38
 
         result
     }
@@ -370,9 +380,6 @@
                 ctrl: false,
             } => {
                 if let Some(cmd) = popup.selected_command() {
-<<<<<<< HEAD
-                    self.app_event_tx.send(AppEvent::DispatchCommand(*cmd));
-=======
                     // Extract arguments after the command from the first line.
                     let first_line = self
                         .textarea
@@ -389,12 +396,16 @@
                         String::new()
                     };
 
-                    // Send command + args to the app layer.
-                    self.app_event_tx
-                        .send(AppEvent::DispatchCommandWithArgs(*cmd, args));
+                    // Special case: selecting `/model` without args should open the model selector.
+                    if *cmd == SlashCommand::Model && args.trim().is_empty() {
+                        self.app_event_tx.send(AppEvent::OpenModelSelector);
+                    } else {
+                        // Send command + args to the app layer.
+                        self.app_event_tx
+                            .send(AppEvent::DispatchCommandWithArgs(*cmd, args));
+                    }
 
                     // Clear textarea so no residual text remains
->>>>>>> 5d4ade38
                     self.textarea.select_all();
                     self.textarea.cut();
                     self.active_popup = ActivePopup::None;
@@ -749,16 +760,10 @@
     fn sync_command_popup(&mut self) {
         let first_line = self.first_line().to_string();
         let input_starts_with_slash = first_line.starts_with('/');
-<<<<<<< HEAD
         if !input_starts_with_slash {
             self.dismissed_slash_token = None;
         }
         let current_cmd_token: Option<&str> = Self::slash_token_from_first_line(&first_line);
-        match &mut self.active_popup {
-            ActivePopup::Command(popup) => {
-                if input_starts_with_slash {
-                    popup.on_composer_text_change(first_line.clone());
-=======
 
         // Special handling: if the user typed `/model ` (with a space), open the model selector
         // and do not show the slash-command popup.
@@ -784,9 +789,8 @@
                         self.active_popup = ActivePopup::None;
                         self.app_event_tx.send(AppEvent::OpenModelSelector);
                     } else {
-                        popup.on_composer_text_change(first_line.to_string());
+                        popup.on_composer_text_change(first_line.clone());
                     }
->>>>>>> 5d4ade38
                 } else {
                     self.active_popup = ActivePopup::None;
                     self.dismissed_slash_token = None;
@@ -794,23 +798,20 @@
             }
             _ => {
                 if input_starts_with_slash {
-<<<<<<< HEAD
-                    if self.dismissed_slash_token.as_deref() == current_cmd_token {
-                        return;
-                    }
-                    let mut command_popup = CommandPopup::new();
-                    command_popup.on_composer_text_change(first_line);
-                    self.active_popup = ActivePopup::Command(command_popup);
-=======
                     if should_open_model_selector {
-                        // Request the app to open the model selector; popup will render once options arrive.
+                        // Always allow opening the model selector even if the user previously
+                        // dismissed the slash popup for this token.
                         self.app_event_tx.send(AppEvent::OpenModelSelector);
                     } else {
+                        // Avoid immediate reopen of the slash popup if it was just dismissed for
+                        // this exact command token.
+                        if self.dismissed_slash_token.as_deref() == current_cmd_token {
+                            return;
+                        }
                         let mut command_popup = CommandPopup::new();
-                        command_popup.on_composer_text_change(first_line.to_string());
+                        command_popup.on_composer_text_change(first_line);
                         self.active_popup = ActivePopup::Command(command_popup);
                     }
->>>>>>> 5d4ade38
                 }
             }
         }
@@ -871,11 +872,8 @@
                 return;
             }
         }
-
-        // Not a `/model` line anymore; hide the model popup if visible.
-        if matches!(self.active_popup, ActivePopup::Model(_)) {
-            self.active_popup = ActivePopup::None;
-        }
+        // If the line is not `/model`, do nothing – keep the model popup open
+        // when it was opened programmatically via the slash menu.
     }
 
     /// Parse a leading "/command" and return (command_token, args_trimmed_left).
@@ -1355,6 +1353,144 @@
     }
 
     #[test]
+    fn esc_dismiss_on_model_then_space_requests_model_selector() {
+        use crate::app_event::AppEvent;
+        use crate::bottom_pane::chat_composer::ActivePopup;
+        use crossterm::event::KeyCode;
+        use crossterm::event::KeyEvent;
+        use crossterm::event::KeyModifiers;
+        use std::sync::mpsc::TryRecvError;
+
+        let (tx, rx) = std::sync::mpsc::channel();
+        let sender = AppEventSender::new(tx);
+        let mut composer = ChatComposer::new(true, sender, false);
+
+        // Type '/model'
+        composer.handle_paste("/model".to_string());
+        // Ensure command popup present
+        assert!(matches!(composer.active_popup, ActivePopup::Command(_)));
+
+        // Dismiss with Esc, which records dismissed_slash_token = "model"
+        let _ = composer.handle_key_event(KeyEvent::new(KeyCode::Esc, KeyModifiers::NONE));
+        assert!(matches!(composer.active_popup, ActivePopup::None));
+
+        // Type a space to make it '/model '
+        composer.handle_paste(" ".to_string());
+
+        // We should emit OpenModelSelector even though the slash token was dismissed.
+        let mut saw_open = false;
+        loop {
+            match rx.try_recv() {
+                Ok(AppEvent::OpenModelSelector) => {
+                    saw_open = true;
+                    break;
+                }
+                Ok(_) => continue,
+                Err(TryRecvError::Empty) => break,
+                Err(TryRecvError::Disconnected) => break,
+            }
+        }
+        assert!(
+            saw_open,
+            "expected OpenModelSelector event after '/model ' characters"
+        );
+    }
+
+    #[test]
+    fn selecting_model_in_slash_menu_opens_model_selector() {
+        use crate::app_event::AppEvent;
+        use std::sync::mpsc::TryRecvError;
+
+        let (tx, rx) = std::sync::mpsc::channel();
+        let sender = AppEventSender::new(tx);
+        let mut composer = ChatComposer::new(true, sender, false);
+
+        // Type a prefix that uniquely selects the model command in slash popup
+        composer.handle_paste("/mo".to_string());
+
+        // Press Enter to select the command (no args)
+        use crossterm::event::{KeyCode, KeyEvent, KeyModifiers};
+        let _ = composer.handle_key_event(KeyEvent::new(KeyCode::Enter, KeyModifiers::NONE));
+
+        // We should emit OpenModelSelector
+        let mut saw_open = false;
+        loop {
+            match rx.try_recv() {
+                Ok(AppEvent::OpenModelSelector) => {
+                    saw_open = true;
+                    break;
+                }
+                Ok(_) => continue,
+                Err(TryRecvError::Empty) => break,
+                Err(TryRecvError::Disconnected) => break,
+            }
+        }
+        assert!(saw_open, "pressing Enter on /model should open model selector");
+    }
+
+    #[test]
+    fn enter_on_model_selector_selects_current_row() {
+        use crate::app_event::AppEvent;
+        use std::sync::mpsc::TryRecvError;
+        use crossterm::event::{KeyCode, KeyEvent, KeyModifiers};
+
+        let (tx, rx) = std::sync::mpsc::channel();
+        let sender = AppEventSender::new(tx);
+        let mut composer = ChatComposer::new(true, sender, false);
+
+        // Open the model selector directly with a few options and a current model.
+        let options = vec![
+            "codex-mini-latest".to_string(),
+            "o3".to_string(),
+            "gpt-4o".to_string(),
+        ];
+        composer.open_model_selector("o3", options);
+
+        // Press Enter to select the currently highlighted row (should default to first visible).
+        let _ = composer.handle_key_event(KeyEvent::new(KeyCode::Enter, KeyModifiers::NONE));
+
+        // We should receive a SelectModel event.
+        let mut saw_select = false;
+        loop {
+            match rx.try_recv() {
+                Ok(AppEvent::SelectModel(_m)) => {
+                    saw_select = true;
+                    break;
+                }
+                Ok(_) => continue,
+                Err(TryRecvError::Empty) => break,
+                Err(TryRecvError::Disconnected) => break,
+            }
+        }
+        assert!(saw_select, "Enter on model selector should emit SelectModel");
+    }
+
+    #[test]
+    fn model_selector_stays_open_on_up_down() {
+        use crate::bottom_pane::chat_composer::ActivePopup;
+        use crossterm::event::{KeyCode, KeyEvent, KeyModifiers};
+
+        let (tx, _rx) = std::sync::mpsc::channel();
+        let sender = AppEventSender::new(tx);
+        let mut composer = ChatComposer::new(true, sender, false);
+
+        let options = vec![
+            "codex-mini-latest".to_string(),
+            "o3".to_string(),
+            "gpt-4o".to_string(),
+        ];
+        composer.open_model_selector("o3", options);
+
+        // Press Down; popup should remain visible
+        let _ = composer.handle_key_event(KeyEvent::new(KeyCode::Down, KeyModifiers::NONE));
+        assert!(matches!(composer.active_popup, ActivePopup::Model(_)));
+
+        // Press Up; popup should remain visible
+        let _ = composer.handle_key_event(KeyEvent::new(KeyCode::Up, KeyModifiers::NONE));
+        assert!(matches!(composer.active_popup, ActivePopup::Model(_)));
+    }
+
+    #[test]
     fn test_multiple_pastes_submission() {
         use crossterm::event::KeyCode;
         use crossterm::event::KeyEvent;
