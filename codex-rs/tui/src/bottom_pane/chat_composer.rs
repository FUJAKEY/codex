use codex_core::protocol::TokenUsageInfo;
use codex_protocol::num_format::format_si_suffix;
use crossterm::event::KeyCode;
use crossterm::event::KeyEvent;
use crossterm::event::KeyEventKind;
use crossterm::event::KeyModifiers;
use ratatui::buffer::Buffer;
use ratatui::layout::Constraint;
use ratatui::layout::Layout;
use ratatui::layout::Margin;
use ratatui::layout::Rect;
use ratatui::style::Color;
use ratatui::style::Modifier;
use ratatui::style::Style;
use ratatui::style::Stylize;
use ratatui::text::Line;
use ratatui::text::Span;
use ratatui::widgets::Block;
use ratatui::widgets::BorderType;
use ratatui::widgets::Borders;
use ratatui::widgets::StatefulWidgetRef;
use ratatui::widgets::WidgetRef;

use super::chat_composer_history::ChatComposerHistory;
use super::command_popup::CommandItem;
use super::command_popup::CommandPopup;
use super::file_search_popup::FileSearchPopup;
use super::paste_burst::CharDecision;
use super::paste_burst::PasteBurst;
use crate::bottom_pane::paste_burst::FlushResult;
use crate::slash_command::SlashCommand;
use codex_protocol::custom_prompts::CustomPrompt;

use crate::app_event::AppEvent;
use crate::app_event_sender::AppEventSender;
use crate::bottom_pane::textarea::TextArea;
use crate::bottom_pane::textarea::TextAreaState;
use crate::clipboard_paste::normalize_pasted_path;
use crate::clipboard_paste::pasted_image_format;
use crate::key_hint;
use codex_file_search::FileMatch;
use std::cell::RefCell;
use std::collections::HashMap;
use std::path::Path;
use std::path::PathBuf;
use std::time::Duration;
use std::time::Instant;

/// If the pasted content exceeds this number of characters, replace it with a
/// placeholder in the UI.
const LARGE_PASTE_CHAR_THRESHOLD: usize = 1000;

/// Result returned when the user interacts with the text area.
#[derive(Debug, PartialEq)]
pub enum InputResult {
    Submitted(String),
    Command(SlashCommand),
    None,
}

#[derive(Clone, Debug, PartialEq)]
struct AttachedImage {
    placeholder: String,
    path: PathBuf,
}

pub(crate) struct ChatComposer {
    textarea: TextArea,
    textarea_state: RefCell<TextAreaState>,
    active_popup: ActivePopup,
    app_event_tx: AppEventSender,
    history: ChatComposerHistory,
    ctrl_c_quit_hint: bool,
    esc_backtrack_hint: bool,
    dismissed_file_popup_token: Option<String>,
    current_file_query: Option<String>,
    pending_pastes: Vec<(String, String)>,
    token_usage_info: Option<TokenUsageInfo>,
    has_focus: bool,
    attached_images: Vec<AttachedImage>,
    placeholder_text: String,
<<<<<<< HEAD
    // If true, show Shift+Enter for newline in footer hints; otherwise Ctrl+J.
    use_shift_enter_hint: bool,
=======
    is_task_running: bool,
>>>>>>> 14ab1063
    // Non-bracketed paste burst tracker.
    paste_burst: PasteBurst,
    // When true, disables paste-burst logic and inserts characters immediately.
    disable_paste_burst: bool,
    custom_prompts: Vec<CustomPrompt>,
}

/// Popup state – at most one can be visible at any time.
enum ActivePopup {
    None,
    Command(CommandPopup),
    File(FileSearchPopup),
}

const FOOTER_HINT_HEIGHT: u16 = 1;
const FOOTER_SPACING_HEIGHT: u16 = 1;
const FOOTER_HEIGHT_WITH_HINT: u16 = FOOTER_HINT_HEIGHT + FOOTER_SPACING_HEIGHT;

impl ChatComposer {
    pub fn new(
        has_input_focus: bool,
        app_event_tx: AppEventSender,
        enhanced_keys_supported: bool,
        placeholder_text: String,
        disable_paste_burst: bool,
    ) -> Self {
        let mut this = Self {
            textarea: TextArea::new(),
            textarea_state: RefCell::new(TextAreaState::default()),
            active_popup: ActivePopup::None,
            app_event_tx,
            history: ChatComposerHistory::new(),
            ctrl_c_quit_hint: false,
            esc_backtrack_hint: false,
            dismissed_file_popup_token: None,
            current_file_query: None,
            pending_pastes: Vec::new(),
            token_usage_info: None,
            has_focus: has_input_focus,
            attached_images: Vec::new(),
            placeholder_text,
<<<<<<< HEAD
            use_shift_enter_hint: enhanced_keys_supported,
=======
            is_task_running: false,
>>>>>>> 14ab1063
            paste_burst: PasteBurst::default(),
            disable_paste_burst: false,
            custom_prompts: Vec::new(),
        };
        // Apply configuration via the setter to keep side-effects centralized.
        this.set_disable_paste_burst(disable_paste_burst);
        this
    }

    pub fn desired_height(&self, width: u16) -> u16 {
        self.textarea.desired_height(width - 1)
            + match &self.active_popup {
                ActivePopup::None => FOOTER_HEIGHT_WITH_HINT,
                ActivePopup::Command(c) => c.calculate_required_height(),
                ActivePopup::File(c) => c.calculate_required_height(),
            }
    }

    pub fn cursor_pos(&self, area: Rect) -> Option<(u16, u16)> {
        let popup_constraint = match &self.active_popup {
            ActivePopup::Command(popup) => Constraint::Max(popup.calculate_required_height()),
            ActivePopup::File(popup) => Constraint::Max(popup.calculate_required_height()),
            ActivePopup::None => Constraint::Max(FOOTER_HEIGHT_WITH_HINT),
        };
        let [textarea_rect, _] =
            Layout::vertical([Constraint::Min(1), popup_constraint]).areas(area);
        let mut textarea_rect = textarea_rect;
        textarea_rect.width = textarea_rect.width.saturating_sub(1);
        textarea_rect.x += 1;
        let state = self.textarea_state.borrow();
        self.textarea.cursor_pos_with_state(textarea_rect, &state)
    }

    /// Returns true if the composer currently contains no user input.
    pub(crate) fn is_empty(&self) -> bool {
        self.textarea.is_empty()
    }

    /// Update the cached *context-left* percentage and refresh the placeholder
    /// text. The UI relies on the placeholder to convey the remaining
    /// context when the composer is empty.
    pub(crate) fn set_token_usage(&mut self, token_info: Option<TokenUsageInfo>) {
        self.token_usage_info = token_info;
    }

    /// Record the history metadata advertised by `SessionConfiguredEvent` so
    /// that the composer can navigate cross-session history.
    pub(crate) fn set_history_metadata(&mut self, log_id: u64, entry_count: usize) {
        self.history.set_metadata(log_id, entry_count);
    }

    /// Integrate an asynchronous response to an on-demand history lookup. If
    /// the entry is present and the offset matches the current cursor we
    /// immediately populate the textarea.
    pub(crate) fn on_history_entry_response(
        &mut self,
        log_id: u64,
        offset: usize,
        entry: Option<String>,
    ) -> bool {
        let Some(text) = self.history.on_entry_response(log_id, offset, entry) else {
            return false;
        };
        self.textarea.set_text(&text);
        self.textarea.set_cursor(0);
        true
    }

    pub fn handle_paste(&mut self, pasted: String) -> bool {
        let char_count = pasted.chars().count();
        if char_count > LARGE_PASTE_CHAR_THRESHOLD {
            let placeholder = format!("[Pasted Content {char_count} chars]");
            self.textarea.insert_element(&placeholder);
            self.pending_pastes.push((placeholder, pasted));
        } else if char_count > 1 && self.handle_paste_image_path(pasted.clone()) {
            self.textarea.insert_str(" ");
        } else {
            self.textarea.insert_str(&pasted);
        }
        // Explicit paste events should not trigger Enter suppression.
        self.paste_burst.clear_after_explicit_paste();
        // Keep popup sync consistent with key handling: prefer slash popup; only
        // sync file popup when slash popup is NOT active.
        self.sync_command_popup();
        if matches!(self.active_popup, ActivePopup::Command(_)) {
            self.dismissed_file_popup_token = None;
        } else {
            self.sync_file_search_popup();
        }
        true
    }

    pub fn handle_paste_image_path(&mut self, pasted: String) -> bool {
        let Some(path_buf) = normalize_pasted_path(&pasted) else {
            return false;
        };

        match image::image_dimensions(&path_buf) {
            Ok((w, h)) => {
                tracing::info!("OK: {pasted}");
                let format_label = pasted_image_format(&path_buf).label();
                self.attach_image(path_buf, w, h, format_label);
                true
            }
            Err(err) => {
                tracing::info!("ERR: {err}");
                false
            }
        }
    }

    pub(crate) fn set_disable_paste_burst(&mut self, disabled: bool) {
        let was_disabled = self.disable_paste_burst;
        self.disable_paste_burst = disabled;
        if disabled && !was_disabled {
            self.paste_burst.clear_window_after_non_char();
        }
    }

    /// Replace the entire composer content with `text` and reset cursor.
    pub(crate) fn set_text_content(&mut self, text: String) {
        // Clear any existing content, placeholders, and attachments first.
        self.textarea.set_text("");
        self.pending_pastes.clear();
        self.attached_images.clear();
        self.textarea.set_text(&text);
        self.textarea.set_cursor(0);
        self.sync_command_popup();
        self.sync_file_search_popup();
    }

    /// Get the current composer text.
    #[cfg(test)]
    pub(crate) fn current_text(&self) -> String {
        self.textarea.text().to_string()
    }

    /// Attempt to start a burst by retro-capturing recent chars before the cursor.
    pub fn attach_image(&mut self, path: PathBuf, width: u32, height: u32, format_label: &str) {
        let placeholder = format!("[image {width}x{height} {format_label}]");
        // Insert as an element to match large paste placeholder behavior:
        // styled distinctly and treated atomically for cursor/mutations.
        self.textarea.insert_element(&placeholder);
        self.attached_images
            .push(AttachedImage { placeholder, path });
    }

    pub fn take_recent_submission_images(&mut self) -> Vec<PathBuf> {
        let images = std::mem::take(&mut self.attached_images);
        images.into_iter().map(|img| img.path).collect()
    }

    pub(crate) fn flush_paste_burst_if_due(&mut self) -> bool {
        self.handle_paste_burst_flush(Instant::now())
    }

    pub(crate) fn is_in_paste_burst(&self) -> bool {
        self.paste_burst.is_active()
    }

    pub(crate) fn recommended_paste_flush_delay() -> Duration {
        PasteBurst::recommended_flush_delay()
    }

    /// Integrate results from an asynchronous file search.
    pub(crate) fn on_file_search_result(&mut self, query: String, matches: Vec<FileMatch>) {
        // Only apply if user is still editing a token starting with `query`.
        let current_opt = Self::current_at_token(&self.textarea);
        let Some(current_token) = current_opt else {
            return;
        };

        if !current_token.starts_with(&query) {
            return;
        }

        if let ActivePopup::File(popup) = &mut self.active_popup {
            popup.set_matches(&query, matches);
        }
    }

    pub fn set_ctrl_c_quit_hint(&mut self, show: bool, has_focus: bool) {
        self.ctrl_c_quit_hint = show;
        self.set_has_focus(has_focus);
    }

    pub(crate) fn insert_str(&mut self, text: &str) {
        self.textarea.insert_str(text);
        self.sync_command_popup();
        self.sync_file_search_popup();
    }

    /// Handle a key event coming from the main UI.
    pub fn handle_key_event(&mut self, key_event: KeyEvent) -> (InputResult, bool) {
        let result = match &mut self.active_popup {
            ActivePopup::Command(_) => self.handle_key_event_with_slash_popup(key_event),
            ActivePopup::File(_) => self.handle_key_event_with_file_popup(key_event),
            ActivePopup::None => self.handle_key_event_without_popup(key_event),
        };

        // Update (or hide/show) popup after processing the key.
        self.sync_command_popup();
        if matches!(self.active_popup, ActivePopup::Command(_)) {
            self.dismissed_file_popup_token = None;
        } else {
            self.sync_file_search_popup();
        }

        result
    }

    /// Return true if either the slash-command popup or the file-search popup is active.
    pub(crate) fn popup_active(&self) -> bool {
        !matches!(self.active_popup, ActivePopup::None)
    }

    /// Handle key event when the slash-command popup is visible.
    fn handle_key_event_with_slash_popup(&mut self, key_event: KeyEvent) -> (InputResult, bool) {
        let ActivePopup::Command(popup) = &mut self.active_popup else {
            unreachable!();
        };

        match key_event {
            KeyEvent {
                code: KeyCode::Up, ..
            } => {
                popup.move_up();
                (InputResult::None, true)
            }
            KeyEvent {
                code: KeyCode::Down,
                ..
            } => {
                popup.move_down();
                (InputResult::None, true)
            }
            KeyEvent {
                code: KeyCode::Esc, ..
            } => {
                // Dismiss the slash popup; keep the current input untouched.
                self.active_popup = ActivePopup::None;
                (InputResult::None, true)
            }
            KeyEvent {
                code: KeyCode::Tab, ..
            } => {
                // Ensure popup filtering/selection reflects the latest composer text
                // before applying completion.
                let first_line = self.textarea.text().lines().next().unwrap_or("");
                popup.on_composer_text_change(first_line.to_string());
                if let Some(sel) = popup.selected_item() {
                    match sel {
                        CommandItem::Builtin(cmd) => {
                            let starts_with_cmd = first_line
                                .trim_start()
                                .starts_with(&format!("/{}", cmd.command()));
                            if !starts_with_cmd {
                                self.textarea.set_text(&format!("/{} ", cmd.command()));
                            }
                        }
                        CommandItem::UserPrompt(idx) => {
                            if let Some(name) = popup.prompt_name(idx) {
                                let starts_with_cmd =
                                    first_line.trim_start().starts_with(&format!("/{name}"));
                                if !starts_with_cmd {
                                    self.textarea.set_text(&format!("/{name} "));
                                }
                            }
                        }
                    }
                    // After completing the command, move cursor to the end.
                    if !self.textarea.text().is_empty() {
                        let end = self.textarea.text().len();
                        self.textarea.set_cursor(end);
                    }
                }
                (InputResult::None, true)
            }
            KeyEvent {
                code: KeyCode::Enter,
                modifiers: KeyModifiers::NONE,
                ..
            } => {
                if let Some(sel) = popup.selected_item() {
                    // Clear textarea so no residual text remains.
                    self.textarea.set_text("");
                    // Capture any needed data from popup before clearing it.
                    let prompt_content = match sel {
                        CommandItem::UserPrompt(idx) => {
                            popup.prompt_content(idx).map(|s| s.to_string())
                        }
                        _ => None,
                    };
                    // Hide popup since an action has been dispatched.
                    self.active_popup = ActivePopup::None;

                    match sel {
                        CommandItem::Builtin(cmd) => {
                            return (InputResult::Command(cmd), true);
                        }
                        CommandItem::UserPrompt(_) => {
                            if let Some(contents) = prompt_content {
                                return (InputResult::Submitted(contents), true);
                            }
                            return (InputResult::None, true);
                        }
                    }
                }
                // Fallback to default newline handling if no command selected.
                self.handle_key_event_without_popup(key_event)
            }
            input => self.handle_input_basic(input),
        }
    }
    #[inline]
    fn clamp_to_char_boundary(text: &str, pos: usize) -> usize {
        let mut p = pos.min(text.len());
        if p < text.len() && !text.is_char_boundary(p) {
            p = text
                .char_indices()
                .map(|(i, _)| i)
                .take_while(|&i| i <= p)
                .last()
                .unwrap_or(0);
        }
        p
    }

    #[inline]
    fn handle_non_ascii_char(&mut self, input: KeyEvent) -> (InputResult, bool) {
        if let Some(pasted) = self.paste_burst.flush_before_modified_input() {
            self.handle_paste(pasted);
        }
        self.textarea.input(input);
        let text_after = self.textarea.text();
        self.pending_pastes
            .retain(|(placeholder, _)| text_after.contains(placeholder));
        (InputResult::None, true)
    }

    /// Handle key events when file search popup is visible.
    fn handle_key_event_with_file_popup(&mut self, key_event: KeyEvent) -> (InputResult, bool) {
        let ActivePopup::File(popup) = &mut self.active_popup else {
            unreachable!();
        };

        match key_event {
            KeyEvent {
                code: KeyCode::Up, ..
            } => {
                popup.move_up();
                (InputResult::None, true)
            }
            KeyEvent {
                code: KeyCode::Down,
                ..
            } => {
                popup.move_down();
                (InputResult::None, true)
            }
            KeyEvent {
                code: KeyCode::Esc, ..
            } => {
                // Hide popup without modifying text, remember token to avoid immediate reopen.
                if let Some(tok) = Self::current_at_token(&self.textarea) {
                    self.dismissed_file_popup_token = Some(tok);
                }
                self.active_popup = ActivePopup::None;
                (InputResult::None, true)
            }
            KeyEvent {
                code: KeyCode::Tab, ..
            }
            | KeyEvent {
                code: KeyCode::Enter,
                modifiers: KeyModifiers::NONE,
                ..
            } => {
                let Some(sel) = popup.selected_match() else {
                    self.active_popup = ActivePopup::None;
                    return (InputResult::None, true);
                };

                let sel_path = sel.to_string();
                // If selected path looks like an image (png/jpeg), attach as image instead of inserting text.
                let is_image = Self::is_image_path(&sel_path);
                if is_image {
                    // Determine dimensions; if that fails fall back to normal path insertion.
                    let path_buf = PathBuf::from(&sel_path);
                    if let Ok((w, h)) = image::image_dimensions(&path_buf) {
                        // Remove the current @token (mirror logic from insert_selected_path without inserting text)
                        // using the flat text and byte-offset cursor API.
                        let cursor_offset = self.textarea.cursor();
                        let text = self.textarea.text();
                        // Clamp to a valid char boundary to avoid panics when slicing.
                        let safe_cursor = Self::clamp_to_char_boundary(text, cursor_offset);
                        let before_cursor = &text[..safe_cursor];
                        let after_cursor = &text[safe_cursor..];

                        // Determine token boundaries in the full text.
                        let start_idx = before_cursor
                            .char_indices()
                            .rfind(|(_, c)| c.is_whitespace())
                            .map(|(idx, c)| idx + c.len_utf8())
                            .unwrap_or(0);
                        let end_rel_idx = after_cursor
                            .char_indices()
                            .find(|(_, c)| c.is_whitespace())
                            .map(|(idx, _)| idx)
                            .unwrap_or(after_cursor.len());
                        let end_idx = safe_cursor + end_rel_idx;

                        self.textarea.replace_range(start_idx..end_idx, "");
                        self.textarea.set_cursor(start_idx);

                        let format_label = match Path::new(&sel_path)
                            .extension()
                            .and_then(|e| e.to_str())
                            .map(|s| s.to_ascii_lowercase())
                        {
                            Some(ext) if ext == "png" => "PNG",
                            Some(ext) if ext == "jpg" || ext == "jpeg" => "JPEG",
                            _ => "IMG",
                        };
                        self.attach_image(path_buf, w, h, format_label);
                        // Add a trailing space to keep typing fluid.
                        self.textarea.insert_str(" ");
                    } else {
                        // Fallback to plain path insertion if metadata read fails.
                        self.insert_selected_path(&sel_path);
                    }
                } else {
                    // Non-image: inserting file path.
                    self.insert_selected_path(&sel_path);
                }
                // No selection: treat Enter as closing the popup/session.
                self.active_popup = ActivePopup::None;
                (InputResult::None, true)
            }
            input => self.handle_input_basic(input),
        }
    }

    fn is_image_path(path: &str) -> bool {
        let lower = path.to_ascii_lowercase();
        lower.ends_with(".png") || lower.ends_with(".jpg") || lower.ends_with(".jpeg")
    }

    /// Extract the `@token` that the cursor is currently positioned on, if any.
    ///
    /// The returned string **does not** include the leading `@`.
    ///
    /// Behavior:
    /// - The cursor may be anywhere *inside* the token (including on the
    ///   leading `@`). It does **not** need to be at the end of the line.
    /// - A token is delimited by ASCII whitespace (space, tab, newline).
    /// - If the token under the cursor starts with `@`, that token is
    ///   returned without the leading `@`. This includes the case where the
    ///   token is just "@" (empty query), which is used to trigger a UI hint
    fn current_at_token(textarea: &TextArea) -> Option<String> {
        let cursor_offset = textarea.cursor();
        let text = textarea.text();

        // Adjust the provided byte offset to the nearest valid char boundary at or before it.
        let mut safe_cursor = cursor_offset.min(text.len());
        // If we're not on a char boundary, move back to the start of the current char.
        if safe_cursor < text.len() && !text.is_char_boundary(safe_cursor) {
            // Find the last valid boundary <= cursor_offset.
            safe_cursor = text
                .char_indices()
                .map(|(i, _)| i)
                .take_while(|&i| i <= cursor_offset)
                .last()
                .unwrap_or(0);
        }

        // Split the line around the (now safe) cursor position.
        let before_cursor = &text[..safe_cursor];
        let after_cursor = &text[safe_cursor..];

        // Detect whether we're on whitespace at the cursor boundary.
        let at_whitespace = if safe_cursor < text.len() {
            text[safe_cursor..]
                .chars()
                .next()
                .map(|c| c.is_whitespace())
                .unwrap_or(false)
        } else {
            false
        };

        // Left candidate: token containing the cursor position.
        let start_left = before_cursor
            .char_indices()
            .rfind(|(_, c)| c.is_whitespace())
            .map(|(idx, c)| idx + c.len_utf8())
            .unwrap_or(0);
        let end_left_rel = after_cursor
            .char_indices()
            .find(|(_, c)| c.is_whitespace())
            .map(|(idx, _)| idx)
            .unwrap_or(after_cursor.len());
        let end_left = safe_cursor + end_left_rel;
        let token_left = if start_left < end_left {
            Some(&text[start_left..end_left])
        } else {
            None
        };

        // Right candidate: token immediately after any whitespace from the cursor.
        let ws_len_right: usize = after_cursor
            .chars()
            .take_while(|c| c.is_whitespace())
            .map(|c| c.len_utf8())
            .sum();
        let start_right = safe_cursor + ws_len_right;
        let end_right_rel = text[start_right..]
            .char_indices()
            .find(|(_, c)| c.is_whitespace())
            .map(|(idx, _)| idx)
            .unwrap_or(text.len() - start_right);
        let end_right = start_right + end_right_rel;
        let token_right = if start_right < end_right {
            Some(&text[start_right..end_right])
        } else {
            None
        };

        let left_at = token_left
            .filter(|t| t.starts_with('@'))
            .map(|t| t[1..].to_string());
        let right_at = token_right
            .filter(|t| t.starts_with('@'))
            .map(|t| t[1..].to_string());

        if at_whitespace {
            if right_at.is_some() {
                return right_at;
            }
            if token_left.is_some_and(|t| t == "@") {
                return None;
            }
            return left_at;
        }
        if after_cursor.starts_with('@') {
            return right_at.or(left_at);
        }
        left_at.or(right_at)
    }

    /// Replace the active `@token` (the one under the cursor) with `path`.
    ///
    /// The algorithm mirrors `current_at_token` so replacement works no matter
    /// where the cursor is within the token and regardless of how many
    /// `@tokens` exist in the line.
    fn insert_selected_path(&mut self, path: &str) {
        let cursor_offset = self.textarea.cursor();
        let text = self.textarea.text();
        // Clamp to a valid char boundary to avoid panics when slicing.
        let safe_cursor = Self::clamp_to_char_boundary(text, cursor_offset);

        let before_cursor = &text[..safe_cursor];
        let after_cursor = &text[safe_cursor..];

        // Determine token boundaries.
        let start_idx = before_cursor
            .char_indices()
            .rfind(|(_, c)| c.is_whitespace())
            .map(|(idx, c)| idx + c.len_utf8())
            .unwrap_or(0);

        let end_rel_idx = after_cursor
            .char_indices()
            .find(|(_, c)| c.is_whitespace())
            .map(|(idx, _)| idx)
            .unwrap_or(after_cursor.len());
        let end_idx = safe_cursor + end_rel_idx;

        // Replace the slice `[start_idx, end_idx)` with the chosen path and a trailing space.
        let mut new_text =
            String::with_capacity(text.len() - (end_idx - start_idx) + path.len() + 1);
        new_text.push_str(&text[..start_idx]);
        new_text.push_str(path);
        new_text.push(' ');
        new_text.push_str(&text[end_idx..]);

        self.textarea.set_text(&new_text);
        let new_cursor = start_idx.saturating_add(path.len()).saturating_add(1);
        self.textarea.set_cursor(new_cursor);
    }

    /// Handle key event when no popup is visible.
    fn handle_key_event_without_popup(&mut self, key_event: KeyEvent) -> (InputResult, bool) {
        match key_event {
            KeyEvent {
                code: KeyCode::Char('d'),
                modifiers: crossterm::event::KeyModifiers::CONTROL,
                kind: KeyEventKind::Press,
                ..
            } if self.is_empty() => {
                self.app_event_tx.send(AppEvent::ExitRequest);
                (InputResult::None, true)
            }
            // -------------------------------------------------------------
            // History navigation (Up / Down) – only when the composer is not
            // empty or when the cursor is at the correct position, to avoid
            // interfering with normal cursor movement.
            // -------------------------------------------------------------
            KeyEvent {
                code: KeyCode::Up | KeyCode::Down,
                ..
            } => {
                if self
                    .history
                    .should_handle_navigation(self.textarea.text(), self.textarea.cursor())
                {
                    let replace_text = match key_event.code {
                        KeyCode::Up => self.history.navigate_up(&self.app_event_tx),
                        KeyCode::Down => self.history.navigate_down(&self.app_event_tx),
                        _ => unreachable!(),
                    };
                    if let Some(text) = replace_text {
                        self.textarea.set_text(&text);
                        self.textarea.set_cursor(0);
                        return (InputResult::None, true);
                    }
                }
                self.handle_input_basic(key_event)
            }
            KeyEvent {
                code: KeyCode::Enter,
                modifiers: KeyModifiers::NONE,
                ..
            } => {
                // If we're in a paste-like burst capture, treat Enter as part of the burst
                // and accumulate it rather than submitting or inserting immediately.
                // Do not treat Enter as paste inside a slash-command context.
                let in_slash_context = matches!(self.active_popup, ActivePopup::Command(_))
                    || self
                        .textarea
                        .text()
                        .lines()
                        .next()
                        .unwrap_or("")
                        .starts_with('/');
                if self.paste_burst.is_active() && !in_slash_context {
                    let now = Instant::now();
                    if self.paste_burst.append_newline_if_active(now) {
                        return (InputResult::None, true);
                    }
                }
                // If we have pending placeholder pastes, submit immediately to expand them.
                if !self.pending_pastes.is_empty() {
                    let mut text = self.textarea.text().to_string();
                    self.textarea.set_text("");
                    for (placeholder, actual) in &self.pending_pastes {
                        if text.contains(placeholder) {
                            text = text.replace(placeholder, actual);
                        }
                    }
                    self.pending_pastes.clear();
                    if text.is_empty() {
                        return (InputResult::None, true);
                    }
                    self.history.record_local_submission(&text);
                    return (InputResult::Submitted(text), true);
                }

                // During a paste-like burst, treat Enter as a newline instead of submit.
                let now = Instant::now();
                if self
                    .paste_burst
                    .newline_should_insert_instead_of_submit(now)
                {
                    self.textarea.insert_str("\n");
                    self.paste_burst.extend_window(now);
                    return (InputResult::None, true);
                }
                let mut text = self.textarea.text().to_string();
                self.textarea.set_text("");

                // Replace all pending pastes in the text
                for (placeholder, actual) in &self.pending_pastes {
                    if text.contains(placeholder) {
                        text = text.replace(placeholder, actual);
                    }
                }
                self.pending_pastes.clear();

                // If there is neither text nor attachments, suppress submission entirely.
                let has_attachments = !self.attached_images.is_empty();
                text = text.trim().to_string();
                if text.is_empty() && !has_attachments {
                    return (InputResult::None, true);
                }
                if !text.is_empty() {
                    self.history.record_local_submission(&text);
                }
                // Do not clear attached_images here; ChatWidget drains them via take_recent_submission_images().
                (InputResult::Submitted(text), true)
            }
            input => self.handle_input_basic(input),
        }
    }

    fn handle_paste_burst_flush(&mut self, now: Instant) -> bool {
        match self.paste_burst.flush_if_due(now) {
            FlushResult::Paste(pasted) => {
                self.handle_paste(pasted);
                true
            }
            FlushResult::Typed(ch) => {
                // Mirror insert_str() behavior so popups stay in sync when a
                // pending fast char flushes as normal typed input.
                self.textarea.insert_str(ch.to_string().as_str());
                // Keep popup sync consistent with key handling: prefer slash popup; only
                // sync file popup when slash popup is NOT active.
                self.sync_command_popup();
                if matches!(self.active_popup, ActivePopup::Command(_)) {
                    self.dismissed_file_popup_token = None;
                } else {
                    self.sync_file_search_popup();
                }
                true
            }
            FlushResult::None => false,
        }
    }

    /// Handle generic Input events that modify the textarea content.
    fn handle_input_basic(&mut self, input: KeyEvent) -> (InputResult, bool) {
        // If we have a buffered non-bracketed paste burst and enough time has
        // elapsed since the last char, flush it before handling a new input.
        let now = Instant::now();
        self.handle_paste_burst_flush(now);

        // If we're capturing a burst and receive Enter, accumulate it instead of inserting.
        if matches!(input.code, KeyCode::Enter)
            && self.paste_burst.is_active()
            && self.paste_burst.append_newline_if_active(now)
        {
            return (InputResult::None, true);
        }

        // Intercept plain Char inputs to optionally accumulate into a burst buffer.
        if let KeyEvent {
            code: KeyCode::Char(ch),
            modifiers,
            ..
        } = input
        {
            let has_ctrl_or_alt =
                modifiers.contains(KeyModifiers::CONTROL) || modifiers.contains(KeyModifiers::ALT);
            if !has_ctrl_or_alt {
                // Non-ASCII characters (e.g., from IMEs) can arrive in quick bursts and be
                // misclassified by paste heuristics. Flush any active burst buffer and insert
                // non-ASCII characters directly.
                if !ch.is_ascii() {
                    return self.handle_non_ascii_char(input);
                }

                match self.paste_burst.on_plain_char(ch, now) {
                    CharDecision::BufferAppend => {
                        self.paste_burst.append_char_to_buffer(ch, now);
                        return (InputResult::None, true);
                    }
                    CharDecision::BeginBuffer { retro_chars } => {
                        let cur = self.textarea.cursor();
                        let txt = self.textarea.text();
                        let safe_cur = Self::clamp_to_char_boundary(txt, cur);
                        let before = &txt[..safe_cur];
                        if let Some(grab) =
                            self.paste_burst
                                .decide_begin_buffer(now, before, retro_chars as usize)
                        {
                            if !grab.grabbed.is_empty() {
                                self.textarea.replace_range(grab.start_byte..safe_cur, "");
                            }
                            self.paste_burst.begin_with_retro_grabbed(grab.grabbed, now);
                            self.paste_burst.append_char_to_buffer(ch, now);
                            return (InputResult::None, true);
                        }
                        // If decide_begin_buffer opted not to start buffering,
                        // fall through to normal insertion below.
                    }
                    CharDecision::BeginBufferFromPending => {
                        // First char was held; now append the current one.
                        self.paste_burst.append_char_to_buffer(ch, now);
                        return (InputResult::None, true);
                    }
                    CharDecision::RetainFirstChar => {
                        // Keep the first fast char pending momentarily.
                        return (InputResult::None, true);
                    }
                }
            }
            if let Some(pasted) = self.paste_burst.flush_before_modified_input() {
                self.handle_paste(pasted);
            }
        }

        // For non-char inputs (or after flushing), handle normally.
        // Special handling for backspace on placeholders
        if let KeyEvent {
            code: KeyCode::Backspace,
            ..
        } = input
            && self.try_remove_any_placeholder_at_cursor()
        {
            return (InputResult::None, true);
        }

        // Normal input handling
        self.textarea.input(input);
        let text_after = self.textarea.text();

        // Update paste-burst heuristic for plain Char (no Ctrl/Alt) events.
        let crossterm::event::KeyEvent {
            code, modifiers, ..
        } = input;
        match code {
            KeyCode::Char(_) => {
                let has_ctrl_or_alt = modifiers.contains(KeyModifiers::CONTROL)
                    || modifiers.contains(KeyModifiers::ALT);
                if has_ctrl_or_alt {
                    self.paste_burst.clear_window_after_non_char();
                }
            }
            KeyCode::Enter => {
                // Keep burst window alive (supports blank lines in paste).
            }
            _ => {
                // Other keys: clear burst window (buffer should have been flushed above if needed).
                self.paste_burst.clear_window_after_non_char();
            }
        }

        // Check if any placeholders were removed and remove their corresponding pending pastes
        self.pending_pastes
            .retain(|(placeholder, _)| text_after.contains(placeholder));

        // Keep attached images in proportion to how many matching placeholders exist in the text.
        // This handles duplicate placeholders that share the same visible label.
        if !self.attached_images.is_empty() {
            let mut needed: HashMap<String, usize> = HashMap::new();
            for img in &self.attached_images {
                needed
                    .entry(img.placeholder.clone())
                    .or_insert_with(|| text_after.matches(&img.placeholder).count());
            }

            let mut used: HashMap<String, usize> = HashMap::new();
            let mut kept: Vec<AttachedImage> = Vec::with_capacity(self.attached_images.len());
            for img in self.attached_images.drain(..) {
                let total_needed = *needed.get(&img.placeholder).unwrap_or(&0);
                let used_count = used.entry(img.placeholder.clone()).or_insert(0);
                if *used_count < total_needed {
                    kept.push(img);
                    *used_count += 1;
                }
            }
            self.attached_images = kept;
        }

        (InputResult::None, true)
    }

    /// Attempts to remove an image or paste placeholder if the cursor is at the end of one.
    /// Returns true if a placeholder was removed.
    fn try_remove_any_placeholder_at_cursor(&mut self) -> bool {
        // Clamp the cursor to a valid char boundary to avoid panics when slicing.
        let text = self.textarea.text();
        let p = Self::clamp_to_char_boundary(text, self.textarea.cursor());

        // Try image placeholders first
        let mut out: Option<(usize, String)> = None;
        // Detect if the cursor is at the end of any image placeholder.
        // If duplicates exist, remove the specific occurrence's mapping.
        for (i, img) in self.attached_images.iter().enumerate() {
            let ph = &img.placeholder;
            if p < ph.len() {
                continue;
            }
            let start = p - ph.len();
            if text.get(start..p) != Some(ph.as_str()) {
                continue;
            }

            // Count the number of occurrences of `ph` before `start`.
            let mut occ_before = 0usize;
            let mut search_pos = 0usize;
            while search_pos < start {
                let segment = match text.get(search_pos..start) {
                    Some(s) => s,
                    None => break,
                };
                if let Some(found) = segment.find(ph) {
                    occ_before += 1;
                    search_pos += found + ph.len();
                } else {
                    break;
                }
            }

            // Remove the occ_before-th attached image that shares this placeholder label.
            out = if let Some((remove_idx, _)) = self
                .attached_images
                .iter()
                .enumerate()
                .filter(|(_, img2)| img2.placeholder == *ph)
                .nth(occ_before)
            {
                Some((remove_idx, ph.clone()))
            } else {
                Some((i, ph.clone()))
            };
            break;
        }
        if let Some((idx, placeholder)) = out {
            self.textarea.replace_range(p - placeholder.len()..p, "");
            self.attached_images.remove(idx);
            return true;
        }

        // Also handle when the cursor is at the START of an image placeholder.
        // let result = 'out: {
        let out: Option<(usize, String)> = 'out: {
            for (i, img) in self.attached_images.iter().enumerate() {
                let ph = &img.placeholder;
                if p + ph.len() > text.len() {
                    continue;
                }
                if text.get(p..p + ph.len()) != Some(ph.as_str()) {
                    continue;
                }

                // Count occurrences of `ph` before `p`.
                let mut occ_before = 0usize;
                let mut search_pos = 0usize;
                while search_pos < p {
                    let segment = match text.get(search_pos..p) {
                        Some(s) => s,
                        None => break 'out None,
                    };
                    if let Some(found) = segment.find(ph) {
                        occ_before += 1;
                        search_pos += found + ph.len();
                    } else {
                        break 'out None;
                    }
                }

                if let Some((remove_idx, _)) = self
                    .attached_images
                    .iter()
                    .enumerate()
                    .filter(|(_, img2)| img2.placeholder == *ph)
                    .nth(occ_before)
                {
                    break 'out Some((remove_idx, ph.clone()));
                } else {
                    break 'out Some((i, ph.clone()));
                }
            }
            None
        };

        if let Some((idx, placeholder)) = out {
            self.textarea.replace_range(p..p + placeholder.len(), "");
            self.attached_images.remove(idx);
            return true;
        }

        // Then try pasted-content placeholders
        if let Some(placeholder) = self.pending_pastes.iter().find_map(|(ph, _)| {
            if p < ph.len() {
                return None;
            }
            let start = p - ph.len();
            if text.get(start..p) == Some(ph.as_str()) {
                Some(ph.clone())
            } else {
                None
            }
        }) {
            self.textarea.replace_range(p - placeholder.len()..p, "");
            self.pending_pastes.retain(|(ph, _)| ph != &placeholder);
            return true;
        }

        // Also handle when the cursor is at the START of a pasted-content placeholder.
        if let Some(placeholder) = self.pending_pastes.iter().find_map(|(ph, _)| {
            if p + ph.len() > text.len() {
                return None;
            }
            if text.get(p..p + ph.len()) == Some(ph.as_str()) {
                Some(ph.clone())
            } else {
                None
            }
        }) {
            self.textarea.replace_range(p..p + placeholder.len(), "");
            self.pending_pastes.retain(|(ph, _)| ph != &placeholder);
            return true;
        }

        false
    }

    /// Synchronize `self.command_popup` with the current text in the
    /// textarea. This must be called after every modification that can change
    /// the text so the popup is shown/updated/hidden as appropriate.
    fn sync_command_popup(&mut self) {
        let first_line = self.textarea.text().lines().next().unwrap_or("");
        let input_starts_with_slash = first_line.starts_with('/');
        match &mut self.active_popup {
            ActivePopup::Command(popup) => {
                if input_starts_with_slash {
                    popup.on_composer_text_change(first_line.to_string());
                } else {
                    self.active_popup = ActivePopup::None;
                }
            }
            _ => {
                if input_starts_with_slash {
                    let mut command_popup = CommandPopup::new(self.custom_prompts.clone());
                    command_popup.on_composer_text_change(first_line.to_string());
                    self.active_popup = ActivePopup::Command(command_popup);
                }
            }
        }
    }

    pub(crate) fn set_custom_prompts(&mut self, prompts: Vec<CustomPrompt>) {
        self.custom_prompts = prompts.clone();
        if let ActivePopup::Command(popup) = &mut self.active_popup {
            popup.set_prompts(prompts);
        }
    }

    /// Synchronize `self.file_search_popup` with the current text in the textarea.
    /// Note this is only called when self.active_popup is NOT Command.
    fn sync_file_search_popup(&mut self) {
        // Determine if there is an @token underneath the cursor.
        let query = match Self::current_at_token(&self.textarea) {
            Some(token) => token,
            None => {
                self.active_popup = ActivePopup::None;
                self.dismissed_file_popup_token = None;
                return;
            }
        };

        // If user dismissed popup for this exact query, don't reopen until text changes.
        if self.dismissed_file_popup_token.as_ref() == Some(&query) {
            return;
        }

        if !query.is_empty() {
            self.app_event_tx
                .send(AppEvent::StartFileSearch(query.clone()));
        }

        match &mut self.active_popup {
            ActivePopup::File(popup) => {
                if query.is_empty() {
                    popup.set_empty_prompt();
                } else {
                    popup.set_query(&query);
                }
            }
            _ => {
                let mut popup = FileSearchPopup::new();
                if query.is_empty() {
                    popup.set_empty_prompt();
                } else {
                    popup.set_query(&query);
                }
                self.active_popup = ActivePopup::File(popup);
            }
        }

        self.current_file_query = Some(query);
        self.dismissed_file_popup_token = None;
    }

    fn set_has_focus(&mut self, has_focus: bool) {
        self.has_focus = has_focus;
    }

    pub fn set_task_running(&mut self, running: bool) {
        self.is_task_running = running;
    }

    pub(crate) fn set_esc_backtrack_hint(&mut self, show: bool) {
        self.esc_backtrack_hint = show;
    }
}

impl WidgetRef for ChatComposer {
    fn render_ref(&self, area: Rect, buf: &mut Buffer) {
        let (popup_constraint, hint_spacing) = match &self.active_popup {
            ActivePopup::Command(popup) => (Constraint::Max(popup.calculate_required_height()), 0),
            ActivePopup::File(popup) => (Constraint::Max(popup.calculate_required_height()), 0),
            ActivePopup::None => (
                Constraint::Length(FOOTER_HEIGHT_WITH_HINT),
                FOOTER_SPACING_HEIGHT,
            ),
        };
        let [textarea_rect, popup_rect] =
            Layout::vertical([Constraint::Min(1), popup_constraint]).areas(area);
        match &self.active_popup {
            ActivePopup::Command(popup) => {
                popup.render_ref(popup_rect, buf);
            }
            ActivePopup::File(popup) => {
                popup.render_ref(popup_rect, buf);
            }
            ActivePopup::None => {
                let hint_rect = if hint_spacing > 0 {
                    let [_, hint_rect] = Layout::vertical([
                        Constraint::Length(hint_spacing),
                        Constraint::Length(FOOTER_HINT_HEIGHT),
                    ])
                    .areas(popup_rect);
                    hint_rect
                } else {
                    popup_rect
                };
                let mut hint: Vec<Span<'static>> = if self.ctrl_c_quit_hint {
                    let ctrl_c_followup = if self.is_task_running {
                        " to interrupt"
                    } else {
                        " to quit"
                    };
                    vec![
                        " ".into(),
                        key_hint::ctrl('C'),
                        " again".into(),
                        ctrl_c_followup.into(),
                    ]
                } else {
                    let newline_hint_key = if self.use_shift_enter_hint {
                        key_hint::shift('⏎')
                    } else {
                        key_hint::ctrl('J')
                    };
                    vec![
                        " ".into(),
                        key_hint::plain('⏎'),
                        " send   ".into(),
                        newline_hint_key,
                        " newline   ".into(),
                        key_hint::ctrl('O'),
                        " shortcuts   ".into(),
                        key_hint::ctrl('C'),
                        " quit".into(),
                    ]
                };

                if !self.ctrl_c_quit_hint && self.esc_backtrack_hint {
                    hint.push("   ".into());
                    hint.push(key_hint::plain("Esc"));
                    hint.push(" edit prev".into());
                }

                // Append token/context usage info to the footer hints when available.
                if let Some(token_usage_info) = &self.token_usage_info {
                    let token_usage = &token_usage_info.total_token_usage;
                    hint.push("   ".into());
                    hint.push(
                        Span::from(format!(
                            "{} tokens used",
                            format_si_suffix(token_usage.blended_total())
                        ))
                        .style(Style::default().add_modifier(Modifier::DIM)),
                    );
                    let last_token_usage = &token_usage_info.last_token_usage;
                    if let Some(context_window) = token_usage_info.model_context_window {
                        let percent_remaining: u8 = if context_window > 0 {
                            last_token_usage.percent_of_context_window_remaining(context_window)
                        } else {
                            100
                        };
                        let context_style = if percent_remaining < 20 {
                            Style::default().fg(Color::Yellow)
                        } else {
                            Style::default().add_modifier(Modifier::DIM)
                        };
                        hint.push("   ".into());
                        hint.push(Span::styled(
                            format!("{percent_remaining}% context left"),
                            context_style,
                        ));
                    }
                }

                Line::from(hint)
                    .style(Style::default().dim())
                    .render_ref(hint_rect, buf);
            }
        }
        let border_style = if self.has_focus {
            Style::default().fg(Color::Cyan)
        } else {
            Style::default().add_modifier(Modifier::DIM)
        };
        Block::default()
            .borders(Borders::LEFT)
            .border_type(BorderType::QuadrantOutside)
            .border_style(border_style)
            .render_ref(
                Rect::new(textarea_rect.x, textarea_rect.y, 1, textarea_rect.height),
                buf,
            );
        let mut textarea_rect = textarea_rect;
        textarea_rect.width = textarea_rect.width.saturating_sub(1);
        textarea_rect.x += 1;

        let mut state = self.textarea_state.borrow_mut();
        StatefulWidgetRef::render_ref(&(&self.textarea), textarea_rect, buf, &mut state);
        if self.textarea.text().is_empty() {
            Line::from(self.placeholder_text.as_str())
                .style(Style::default().dim())
                .render_ref(textarea_rect.inner(Margin::new(1, 0)), buf);
        }
    }
}

#[cfg(test)]
mod tests {
    use super::*;
    use image::ImageBuffer;
    use image::Rgba;
    use pretty_assertions::assert_eq;
    use std::path::PathBuf;
    use tempfile::tempdir;

    use crate::app_event::AppEvent;
    use crate::bottom_pane::AppEventSender;
    use crate::bottom_pane::ChatComposer;
    use crate::bottom_pane::InputResult;
    use crate::bottom_pane::chat_composer::AttachedImage;
    use crate::bottom_pane::chat_composer::LARGE_PASTE_CHAR_THRESHOLD;
    use crate::bottom_pane::textarea::TextArea;
    use tokio::sync::mpsc::unbounded_channel;

    #[test]
    fn footer_hint_row_is_separated_from_composer() {
        let (tx, _rx) = unbounded_channel::<AppEvent>();
        let sender = AppEventSender::new(tx);
        let composer = ChatComposer::new(
            true,
            sender,
            false,
            "Ask Codex to do anything".to_string(),
            false,
        );

        let area = Rect::new(0, 0, 40, 6);
        let mut buf = Buffer::empty(area);
        composer.render_ref(area, &mut buf);

        let row_to_string = |y: u16| {
            let mut row = String::new();
            for x in 0..area.width {
                row.push(buf[(x, y)].symbol().chars().next().unwrap_or(' '));
            }
            row
        };

        let mut hint_row: Option<(u16, String)> = None;
        for y in 0..area.height {
            let row = row_to_string(y);
            if row.contains(" send") {
                hint_row = Some((y, row));
                break;
            }
        }

        let (hint_row_idx, hint_row_contents) =
            hint_row.expect("expected footer hint row to be rendered");
        assert_eq!(
            hint_row_idx,
            area.height - 1,
            "hint row should occupy the bottom line: {hint_row_contents:?}",
        );

        assert!(
            hint_row_idx > 0,
            "expected a spacing row above the footer hints",
        );

        let spacing_row = row_to_string(hint_row_idx - 1);
        assert_eq!(
            spacing_row.trim(),
            "",
            "expected blank spacing row above hints but saw: {spacing_row:?}",
        );
    }

    #[test]
    fn test_current_at_token_basic_cases() {
        let test_cases = vec![
            // Valid @ tokens
            ("@hello", 3, Some("hello".to_string()), "Basic ASCII token"),
            (
                "@file.txt",
                4,
                Some("file.txt".to_string()),
                "ASCII with extension",
            ),
            (
                "hello @world test",
                8,
                Some("world".to_string()),
                "ASCII token in middle",
            ),
            (
                "@test123",
                5,
                Some("test123".to_string()),
                "ASCII with numbers",
            ),
            // Unicode examples
            ("@İstanbul", 3, Some("İstanbul".to_string()), "Turkish text"),
            (
                "@testЙЦУ.rs",
                8,
                Some("testЙЦУ.rs".to_string()),
                "Mixed ASCII and Cyrillic",
            ),
            ("@诶", 2, Some("诶".to_string()), "Chinese character"),
            ("@👍", 2, Some("👍".to_string()), "Emoji token"),
            // Invalid cases (should return None)
            ("hello", 2, None, "No @ symbol"),
            (
                "@",
                1,
                Some("".to_string()),
                "Only @ symbol triggers empty query",
            ),
            ("@ hello", 2, None, "@ followed by space"),
            ("test @ world", 6, None, "@ with spaces around"),
        ];

        for (input, cursor_pos, expected, description) in test_cases {
            let mut textarea = TextArea::new();
            textarea.insert_str(input);
            textarea.set_cursor(cursor_pos);

            let result = ChatComposer::current_at_token(&textarea);
            assert_eq!(
                result, expected,
                "Failed for case: {description} - input: '{input}', cursor: {cursor_pos}"
            );
        }
    }

    #[test]
    fn test_current_at_token_cursor_positions() {
        let test_cases = vec![
            // Different cursor positions within a token
            ("@test", 0, Some("test".to_string()), "Cursor at @"),
            ("@test", 1, Some("test".to_string()), "Cursor after @"),
            ("@test", 5, Some("test".to_string()), "Cursor at end"),
            // Multiple tokens - cursor determines which token
            ("@file1 @file2", 0, Some("file1".to_string()), "First token"),
            (
                "@file1 @file2",
                8,
                Some("file2".to_string()),
                "Second token",
            ),
            // Edge cases
            ("@", 0, Some("".to_string()), "Only @ symbol"),
            ("@a", 2, Some("a".to_string()), "Single character after @"),
            ("", 0, None, "Empty input"),
        ];

        for (input, cursor_pos, expected, description) in test_cases {
            let mut textarea = TextArea::new();
            textarea.insert_str(input);
            textarea.set_cursor(cursor_pos);

            let result = ChatComposer::current_at_token(&textarea);
            assert_eq!(
                result, expected,
                "Failed for cursor position case: {description} - input: '{input}', cursor: {cursor_pos}",
            );
        }
    }

    #[test]
    fn test_current_at_token_whitespace_boundaries() {
        let test_cases = vec![
            // Space boundaries
            (
                "aaa@aaa",
                4,
                None,
                "Connected @ token - no completion by design",
            ),
            (
                "aaa @aaa",
                5,
                Some("aaa".to_string()),
                "@ token after space",
            ),
            (
                "test @file.txt",
                7,
                Some("file.txt".to_string()),
                "@ token after space",
            ),
            // Full-width space boundaries
            (
                "test　@İstanbul",
                8,
                Some("İstanbul".to_string()),
                "@ token after full-width space",
            ),
            (
                "@ЙЦУ　@诶",
                10,
                Some("诶".to_string()),
                "Full-width space between Unicode tokens",
            ),
            // Tab and newline boundaries
            (
                "test\t@file",
                6,
                Some("file".to_string()),
                "@ token after tab",
            ),
        ];

        for (input, cursor_pos, expected, description) in test_cases {
            let mut textarea = TextArea::new();
            textarea.insert_str(input);
            textarea.set_cursor(cursor_pos);

            let result = ChatComposer::current_at_token(&textarea);
            assert_eq!(
                result, expected,
                "Failed for whitespace boundary case: {description} - input: '{input}', cursor: {cursor_pos}",
            );
        }
    }

    #[test]
    fn handle_paste_small_inserts_text() {
        use crossterm::event::KeyCode;
        use crossterm::event::KeyEvent;
        use crossterm::event::KeyModifiers;

        let (tx, _rx) = unbounded_channel::<AppEvent>();
        let sender = AppEventSender::new(tx);
        let mut composer = ChatComposer::new(
            true,
            sender,
            false,
            "Ask Codex to do anything".to_string(),
            false,
        );

        let needs_redraw = composer.handle_paste("hello".to_string());
        assert!(needs_redraw);
        assert_eq!(composer.textarea.text(), "hello");
        assert!(composer.pending_pastes.is_empty());

        let (result, _) =
            composer.handle_key_event(KeyEvent::new(KeyCode::Enter, KeyModifiers::NONE));
        match result {
            InputResult::Submitted(text) => assert_eq!(text, "hello"),
            _ => panic!("expected Submitted"),
        }
    }

    #[test]
    fn empty_enter_returns_none() {
        use crossterm::event::KeyCode;
        use crossterm::event::KeyEvent;
        use crossterm::event::KeyModifiers;

        let (tx, _rx) = unbounded_channel::<AppEvent>();
        let sender = AppEventSender::new(tx);
        let mut composer = ChatComposer::new(
            true,
            sender,
            false,
            "Ask Codex to do anything".to_string(),
            false,
        );

        // Ensure composer is empty and press Enter.
        assert!(composer.textarea.text().is_empty());
        let (result, _needs_redraw) =
            composer.handle_key_event(KeyEvent::new(KeyCode::Enter, KeyModifiers::NONE));

        match result {
            InputResult::None => {}
            other => panic!("expected None for empty enter, got: {other:?}"),
        }
    }

    #[test]
    fn handle_paste_large_uses_placeholder_and_replaces_on_submit() {
        use crossterm::event::KeyCode;
        use crossterm::event::KeyEvent;
        use crossterm::event::KeyModifiers;

        let (tx, _rx) = unbounded_channel::<AppEvent>();
        let sender = AppEventSender::new(tx);
        let mut composer = ChatComposer::new(
            true,
            sender,
            false,
            "Ask Codex to do anything".to_string(),
            false,
        );

        let large = "x".repeat(LARGE_PASTE_CHAR_THRESHOLD + 10);
        let needs_redraw = composer.handle_paste(large.clone());
        assert!(needs_redraw);
        let placeholder = format!("[Pasted Content {} chars]", large.chars().count());
        assert_eq!(composer.textarea.text(), placeholder);
        assert_eq!(composer.pending_pastes.len(), 1);
        assert_eq!(composer.pending_pastes[0].0, placeholder);
        assert_eq!(composer.pending_pastes[0].1, large);

        let (result, _) =
            composer.handle_key_event(KeyEvent::new(KeyCode::Enter, KeyModifiers::NONE));
        match result {
            InputResult::Submitted(text) => assert_eq!(text, large),
            _ => panic!("expected Submitted"),
        }
        assert!(composer.pending_pastes.is_empty());
    }

    #[test]
    fn edit_clears_pending_paste() {
        use crossterm::event::KeyCode;
        use crossterm::event::KeyEvent;
        use crossterm::event::KeyModifiers;

        let large = "y".repeat(LARGE_PASTE_CHAR_THRESHOLD + 1);
        let (tx, _rx) = unbounded_channel::<AppEvent>();
        let sender = AppEventSender::new(tx);
        let mut composer = ChatComposer::new(
            true,
            sender,
            false,
            "Ask Codex to do anything".to_string(),
            false,
        );

        composer.handle_paste(large);
        assert_eq!(composer.pending_pastes.len(), 1);

        // Any edit that removes the placeholder should clear pending_paste
        composer.handle_key_event(KeyEvent::new(KeyCode::Backspace, KeyModifiers::NONE));
        assert!(composer.pending_pastes.is_empty());
    }

    #[test]
    fn ui_snapshots() {
        use crossterm::event::KeyCode;
        use crossterm::event::KeyEvent;
        use crossterm::event::KeyModifiers;
        use ratatui::Terminal;
        use ratatui::backend::TestBackend;

        let (tx, _rx) = unbounded_channel::<AppEvent>();
        let sender = AppEventSender::new(tx);
        let mut terminal = match Terminal::new(TestBackend::new(100, 10)) {
            Ok(t) => t,
            Err(e) => panic!("Failed to create terminal: {e}"),
        };

        let test_cases = vec![
            ("empty", None),
            ("small", Some("short".to_string())),
            ("large", Some("z".repeat(LARGE_PASTE_CHAR_THRESHOLD + 5))),
            ("multiple_pastes", None),
            ("backspace_after_pastes", None),
        ];

        for (name, input) in test_cases {
            // Create a fresh composer for each test case
            let mut composer = ChatComposer::new(
                true,
                sender.clone(),
                false,
                "Ask Codex to do anything".to_string(),
                false,
            );

            if let Some(text) = input {
                composer.handle_paste(text);
            } else if name == "multiple_pastes" {
                // First large paste
                composer.handle_paste("x".repeat(LARGE_PASTE_CHAR_THRESHOLD + 3));
                // Second large paste
                composer.handle_paste("y".repeat(LARGE_PASTE_CHAR_THRESHOLD + 7));
                // Small paste
                composer.handle_paste(" another short paste".to_string());
            } else if name == "backspace_after_pastes" {
                // Three large pastes
                composer.handle_paste("a".repeat(LARGE_PASTE_CHAR_THRESHOLD + 2));
                composer.handle_paste("b".repeat(LARGE_PASTE_CHAR_THRESHOLD + 4));
                composer.handle_paste("c".repeat(LARGE_PASTE_CHAR_THRESHOLD + 6));
                // Move cursor to end and press backspace
                composer.textarea.set_cursor(composer.textarea.text().len());
                composer.handle_key_event(KeyEvent::new(KeyCode::Backspace, KeyModifiers::NONE));
            }

            terminal
                .draw(|f| f.render_widget_ref(composer, f.area()))
                .unwrap_or_else(|e| panic!("Failed to draw {name} composer: {e}"));

            insta::assert_snapshot!(name, terminal.backend());
        }
    }

    #[test]
    fn slash_popup_model_first_for_mo_ui() {
        use ratatui::Terminal;
        use ratatui::backend::TestBackend;

        let (tx, _rx) = unbounded_channel::<AppEvent>();
        let sender = AppEventSender::new(tx);

        let mut composer = ChatComposer::new(
            true,
            sender,
            false,
            "Ask Codex to do anything".to_string(),
            false,
        );

        // Type "/mo" humanlike so paste-burst doesn’t interfere.
        type_chars_humanlike(&mut composer, &['/', 'm', 'o']);

        let mut terminal = match Terminal::new(TestBackend::new(60, 4)) {
            Ok(t) => t,
            Err(e) => panic!("Failed to create terminal: {e}"),
        };
        terminal
            .draw(|f| f.render_widget_ref(composer, f.area()))
            .unwrap_or_else(|e| panic!("Failed to draw composer: {e}"));

        // Visual snapshot should show the slash popup with /model as the first entry.
        insta::assert_snapshot!("slash_popup_mo", terminal.backend());
    }

    #[test]
    fn slash_popup_model_first_for_mo_logic() {
        use super::super::command_popup::CommandItem;
        let (tx, _rx) = unbounded_channel::<AppEvent>();
        let sender = AppEventSender::new(tx);
        let mut composer = ChatComposer::new(
            true,
            sender,
            false,
            "Ask Codex to do anything".to_string(),
            false,
        );
        type_chars_humanlike(&mut composer, &['/', 'm', 'o']);

        match &composer.active_popup {
            ActivePopup::Command(popup) => match popup.selected_item() {
                Some(CommandItem::Builtin(cmd)) => {
                    assert_eq!(cmd.command(), "model")
                }
                Some(CommandItem::UserPrompt(_)) => {
                    panic!("unexpected prompt selected for '/mo'")
                }
                None => panic!("no selected command for '/mo'"),
            },
            _ => panic!("slash popup not active after typing '/mo'"),
        }
    }

    // Test helper: simulate human typing with a brief delay and flush the paste-burst buffer
    fn type_chars_humanlike(composer: &mut ChatComposer, chars: &[char]) {
        use crossterm::event::KeyCode;
        use crossterm::event::KeyEvent;
        use crossterm::event::KeyModifiers;
        for &ch in chars {
            let _ = composer.handle_key_event(KeyEvent::new(KeyCode::Char(ch), KeyModifiers::NONE));
            std::thread::sleep(ChatComposer::recommended_paste_flush_delay());
            let _ = composer.flush_paste_burst_if_due();
        }
    }

    #[test]
    fn slash_init_dispatches_command_and_does_not_submit_literal_text() {
        use crossterm::event::KeyCode;
        use crossterm::event::KeyEvent;
        use crossterm::event::KeyModifiers;

        let (tx, _rx) = unbounded_channel::<AppEvent>();
        let sender = AppEventSender::new(tx);
        let mut composer = ChatComposer::new(
            true,
            sender,
            false,
            "Ask Codex to do anything".to_string(),
            false,
        );

        // Type the slash command.
        type_chars_humanlike(&mut composer, &['/', 'i', 'n', 'i', 't']);

        // Press Enter to dispatch the selected command.
        let (result, _needs_redraw) =
            composer.handle_key_event(KeyEvent::new(KeyCode::Enter, KeyModifiers::NONE));

        // When a slash command is dispatched, the composer should return a
        // Command result (not submit literal text) and clear its textarea.
        match result {
            InputResult::Command(cmd) => {
                assert_eq!(cmd.command(), "init");
            }
            InputResult::Submitted(text) => {
                panic!("expected command dispatch, but composer submitted literal text: {text}")
            }
            InputResult::None => panic!("expected Command result for '/init'"),
        }
        assert!(composer.textarea.is_empty(), "composer should be cleared");
    }

    #[test]
    fn slash_tab_completion_moves_cursor_to_end() {
        use crossterm::event::KeyCode;
        use crossterm::event::KeyEvent;
        use crossterm::event::KeyModifiers;

        let (tx, _rx) = unbounded_channel::<AppEvent>();
        let sender = AppEventSender::new(tx);
        let mut composer = ChatComposer::new(
            true,
            sender,
            false,
            "Ask Codex to do anything".to_string(),
            false,
        );

        type_chars_humanlike(&mut composer, &['/', 'c']);

        let (_result, _needs_redraw) =
            composer.handle_key_event(KeyEvent::new(KeyCode::Tab, KeyModifiers::NONE));

        assert_eq!(composer.textarea.text(), "/compact ");
        assert_eq!(composer.textarea.cursor(), composer.textarea.text().len());
    }

    #[test]
    fn slash_mention_dispatches_command_and_inserts_at() {
        use crossterm::event::KeyCode;
        use crossterm::event::KeyEvent;
        use crossterm::event::KeyModifiers;

        let (tx, _rx) = unbounded_channel::<AppEvent>();
        let sender = AppEventSender::new(tx);
        let mut composer = ChatComposer::new(
            true,
            sender,
            false,
            "Ask Codex to do anything".to_string(),
            false,
        );

        type_chars_humanlike(&mut composer, &['/', 'm', 'e', 'n', 't', 'i', 'o', 'n']);

        let (result, _needs_redraw) =
            composer.handle_key_event(KeyEvent::new(KeyCode::Enter, KeyModifiers::NONE));

        match result {
            InputResult::Command(cmd) => {
                assert_eq!(cmd.command(), "mention");
            }
            InputResult::Submitted(text) => {
                panic!("expected command dispatch, but composer submitted literal text: {text}")
            }
            InputResult::None => panic!("expected Command result for '/mention'"),
        }
        assert!(composer.textarea.is_empty(), "composer should be cleared");
        composer.insert_str("@");
        assert_eq!(composer.textarea.text(), "@");
    }

    #[test]
    fn test_multiple_pastes_submission() {
        use crossterm::event::KeyCode;
        use crossterm::event::KeyEvent;
        use crossterm::event::KeyModifiers;

        let (tx, _rx) = unbounded_channel::<AppEvent>();
        let sender = AppEventSender::new(tx);
        let mut composer = ChatComposer::new(
            true,
            sender,
            false,
            "Ask Codex to do anything".to_string(),
            false,
        );

        // Define test cases: (paste content, is_large)
        let test_cases = [
            ("x".repeat(LARGE_PASTE_CHAR_THRESHOLD + 3), true),
            (" and ".to_string(), false),
            ("y".repeat(LARGE_PASTE_CHAR_THRESHOLD + 7), true),
        ];

        // Expected states after each paste
        let mut expected_text = String::new();
        let mut expected_pending_count = 0;

        // Apply all pastes and build expected state
        let states: Vec<_> = test_cases
            .iter()
            .map(|(content, is_large)| {
                composer.handle_paste(content.clone());
                if *is_large {
                    let placeholder = format!("[Pasted Content {} chars]", content.chars().count());
                    expected_text.push_str(&placeholder);
                    expected_pending_count += 1;
                } else {
                    expected_text.push_str(content);
                }
                (expected_text.clone(), expected_pending_count)
            })
            .collect();

        // Verify all intermediate states were correct
        assert_eq!(
            states,
            vec![
                (
                    format!("[Pasted Content {} chars]", test_cases[0].0.chars().count()),
                    1
                ),
                (
                    format!(
                        "[Pasted Content {} chars] and ",
                        test_cases[0].0.chars().count()
                    ),
                    1
                ),
                (
                    format!(
                        "[Pasted Content {} chars] and [Pasted Content {} chars]",
                        test_cases[0].0.chars().count(),
                        test_cases[2].0.chars().count()
                    ),
                    2
                ),
            ]
        );

        // Submit and verify final expansion
        let (result, _) =
            composer.handle_key_event(KeyEvent::new(KeyCode::Enter, KeyModifiers::NONE));
        if let InputResult::Submitted(text) = result {
            assert_eq!(text, format!("{} and {}", test_cases[0].0, test_cases[2].0));
        } else {
            panic!("expected Submitted");
        }
    }

    #[test]
    fn test_placeholder_deletion() {
        use crossterm::event::KeyCode;
        use crossterm::event::KeyEvent;
        use crossterm::event::KeyModifiers;

        let (tx, _rx) = unbounded_channel::<AppEvent>();
        let sender = AppEventSender::new(tx);
        let mut composer = ChatComposer::new(
            true,
            sender,
            false,
            "Ask Codex to do anything".to_string(),
            false,
        );

        // Define test cases: (content, is_large)
        let test_cases = [
            ("a".repeat(LARGE_PASTE_CHAR_THRESHOLD + 5), true),
            (" and ".to_string(), false),
            ("b".repeat(LARGE_PASTE_CHAR_THRESHOLD + 6), true),
        ];

        // Apply all pastes
        let mut current_pos = 0;
        let states: Vec<_> = test_cases
            .iter()
            .map(|(content, is_large)| {
                composer.handle_paste(content.clone());
                if *is_large {
                    let placeholder = format!("[Pasted Content {} chars]", content.chars().count());
                    current_pos += placeholder.len();
                } else {
                    current_pos += content.len();
                }
                (
                    composer.textarea.text().to_string(),
                    composer.pending_pastes.len(),
                    current_pos,
                )
            })
            .collect();

        // Delete placeholders one by one and collect states
        let mut deletion_states = vec![];

        // First deletion
        composer.textarea.set_cursor(states[0].2);
        composer.handle_key_event(KeyEvent::new(KeyCode::Backspace, KeyModifiers::NONE));
        deletion_states.push((
            composer.textarea.text().to_string(),
            composer.pending_pastes.len(),
        ));

        // Second deletion
        composer.textarea.set_cursor(composer.textarea.text().len());
        composer.handle_key_event(KeyEvent::new(KeyCode::Backspace, KeyModifiers::NONE));
        deletion_states.push((
            composer.textarea.text().to_string(),
            composer.pending_pastes.len(),
        ));

        // Verify all states
        assert_eq!(
            deletion_states,
            vec![
                (" and [Pasted Content 1006 chars]".to_string(), 1),
                (" and ".to_string(), 0),
            ]
        );
    }

    #[test]
    fn test_partial_placeholder_deletion() {
        use crossterm::event::KeyCode;
        use crossterm::event::KeyEvent;
        use crossterm::event::KeyModifiers;

        let (tx, _rx) = unbounded_channel::<AppEvent>();
        let sender = AppEventSender::new(tx);
        let mut composer = ChatComposer::new(
            true,
            sender,
            false,
            "Ask Codex to do anything".to_string(),
            false,
        );

        // Define test cases: (cursor_position_from_end, expected_pending_count)
        let test_cases = [
            5, // Delete from middle - should clear tracking
            0, // Delete from end - should clear tracking
        ];

        let paste = "x".repeat(LARGE_PASTE_CHAR_THRESHOLD + 4);
        let placeholder = format!("[Pasted Content {} chars]", paste.chars().count());

        let states: Vec<_> = test_cases
            .into_iter()
            .map(|pos_from_end| {
                composer.handle_paste(paste.clone());
                composer
                    .textarea
                    .set_cursor(placeholder.len() - pos_from_end);
                composer.handle_key_event(KeyEvent::new(KeyCode::Backspace, KeyModifiers::NONE));
                let result = (
                    composer.textarea.text().contains(&placeholder),
                    composer.pending_pastes.len(),
                );
                composer.textarea.set_text("");
                result
            })
            .collect();

        assert_eq!(
            states,
            vec![
                (false, 0), // After deleting from middle
                (false, 0), // After deleting from end
            ]
        );
    }

    // --- Image attachment tests ---
    #[test]
    fn attach_image_and_submit_includes_image_paths() {
        let (tx, _rx) = unbounded_channel::<AppEvent>();
        let sender = AppEventSender::new(tx);
        let mut composer = ChatComposer::new(
            true,
            sender,
            false,
            "Ask Codex to do anything".to_string(),
            false,
        );
        let path = PathBuf::from("/tmp/image1.png");
        composer.attach_image(path.clone(), 32, 16, "PNG");
        composer.handle_paste(" hi".into());
        let (result, _) =
            composer.handle_key_event(KeyEvent::new(KeyCode::Enter, KeyModifiers::NONE));
        match result {
            InputResult::Submitted(text) => assert_eq!(text, "[image 32x16 PNG] hi"),
            _ => panic!("expected Submitted"),
        }
        let imgs = composer.take_recent_submission_images();
        assert_eq!(vec![path], imgs);
    }

    #[test]
    fn attach_image_without_text_submits_empty_text_and_images() {
        let (tx, _rx) = unbounded_channel::<AppEvent>();
        let sender = AppEventSender::new(tx);
        let mut composer = ChatComposer::new(
            true,
            sender,
            false,
            "Ask Codex to do anything".to_string(),
            false,
        );
        let path = PathBuf::from("/tmp/image2.png");
        composer.attach_image(path.clone(), 10, 5, "PNG");
        let (result, _) =
            composer.handle_key_event(KeyEvent::new(KeyCode::Enter, KeyModifiers::NONE));
        match result {
            InputResult::Submitted(text) => assert_eq!(text, "[image 10x5 PNG]"),
            _ => panic!("expected Submitted"),
        }
        let imgs = composer.take_recent_submission_images();
        assert_eq!(imgs.len(), 1);
        assert_eq!(imgs[0], path);
        assert!(composer.attached_images.is_empty());
    }

    #[test]
    fn image_placeholder_backspace_behaves_like_text_placeholder() {
        let (tx, _rx) = unbounded_channel::<AppEvent>();
        let sender = AppEventSender::new(tx);
        let mut composer = ChatComposer::new(
            true,
            sender,
            false,
            "Ask Codex to do anything".to_string(),
            false,
        );
        let path = PathBuf::from("/tmp/image3.png");
        composer.attach_image(path.clone(), 20, 10, "PNG");
        let placeholder = composer.attached_images[0].placeholder.clone();

        // Case 1: backspace at end
        composer.textarea.move_cursor_to_end_of_line(false);
        composer.handle_key_event(KeyEvent::new(KeyCode::Backspace, KeyModifiers::NONE));
        assert!(!composer.textarea.text().contains(&placeholder));
        assert!(composer.attached_images.is_empty());

        // Re-add and test backspace in middle: should break the placeholder string
        // and drop the image mapping (same as text placeholder behavior).
        composer.attach_image(path, 20, 10, "PNG");
        let placeholder2 = composer.attached_images[0].placeholder.clone();
        // Move cursor to roughly middle of placeholder
        if let Some(start_pos) = composer.textarea.text().find(&placeholder2) {
            let mid_pos = start_pos + (placeholder2.len() / 2);
            composer.textarea.set_cursor(mid_pos);
            composer.handle_key_event(KeyEvent::new(KeyCode::Backspace, KeyModifiers::NONE));
            assert!(!composer.textarea.text().contains(&placeholder2));
            assert!(composer.attached_images.is_empty());
        } else {
            panic!("Placeholder not found in textarea");
        }
    }

    #[test]
    fn backspace_with_multibyte_text_before_placeholder_does_not_panic() {
        use crossterm::event::KeyCode;
        use crossterm::event::KeyEvent;
        use crossterm::event::KeyModifiers;

        let (tx, _rx) = unbounded_channel::<AppEvent>();
        let sender = AppEventSender::new(tx);
        let mut composer = ChatComposer::new(
            true,
            sender,
            false,
            "Ask Codex to do anything".to_string(),
            false,
        );

        // Insert an image placeholder at the start
        let path = PathBuf::from("/tmp/image_multibyte.png");
        composer.attach_image(path, 10, 5, "PNG");
        // Add multibyte text after the placeholder
        composer.textarea.insert_str("日本語");

        // Cursor is at end; pressing backspace should delete the last character
        // without panicking and leave the placeholder intact.
        composer.handle_key_event(KeyEvent::new(KeyCode::Backspace, KeyModifiers::NONE));

        assert_eq!(composer.attached_images.len(), 1);
        assert!(composer.textarea.text().starts_with("[image 10x5 PNG]"));
    }

    #[test]
    fn deleting_one_of_duplicate_image_placeholders_removes_matching_entry() {
        let (tx, _rx) = unbounded_channel::<AppEvent>();
        let sender = AppEventSender::new(tx);
        let mut composer = ChatComposer::new(
            true,
            sender,
            false,
            "Ask Codex to do anything".to_string(),
            false,
        );

        let path1 = PathBuf::from("/tmp/image_dup1.png");
        let path2 = PathBuf::from("/tmp/image_dup2.png");

        composer.attach_image(path1, 10, 5, "PNG");
        // separate placeholders with a space for clarity
        composer.handle_paste(" ".into());
        composer.attach_image(path2.clone(), 10, 5, "PNG");

        let ph = composer.attached_images[0].placeholder.clone();
        let text = composer.textarea.text().to_string();
        let start1 = text.find(&ph).expect("first placeholder present");
        let end1 = start1 + ph.len();
        composer.textarea.set_cursor(end1);

        // Backspace should delete the first placeholder and its mapping.
        composer.handle_key_event(KeyEvent::new(KeyCode::Backspace, KeyModifiers::NONE));

        let new_text = composer.textarea.text().to_string();
        assert_eq!(1, new_text.matches(&ph).count(), "one placeholder remains");
        assert_eq!(
            vec![AttachedImage {
                path: path2,
                placeholder: "[image 10x5 PNG]".to_string()
            }],
            composer.attached_images,
            "one image mapping remains"
        );
    }

    #[test]
    fn pasting_filepath_attaches_image() {
        let tmp = tempdir().expect("create TempDir");
        let tmp_path: PathBuf = tmp.path().join("codex_tui_test_paste_image.png");
        let img: ImageBuffer<Rgba<u8>, Vec<u8>> =
            ImageBuffer::from_fn(3, 2, |_x, _y| Rgba([1, 2, 3, 255]));
        img.save(&tmp_path).expect("failed to write temp png");

        let (tx, _rx) = unbounded_channel::<AppEvent>();
        let sender = AppEventSender::new(tx);
        let mut composer = ChatComposer::new(
            true,
            sender,
            false,
            "Ask Codex to do anything".to_string(),
            false,
        );

        let needs_redraw = composer.handle_paste(tmp_path.to_string_lossy().to_string());
        assert!(needs_redraw);
        assert!(composer.textarea.text().starts_with("[image 3x2 PNG] "));

        let imgs = composer.take_recent_submission_images();
        assert_eq!(imgs, vec![tmp_path]);
    }

    #[test]
    fn selecting_custom_prompt_submits_file_contents() {
        let prompt_text = "Hello from saved prompt";

        let (tx, _rx) = unbounded_channel::<AppEvent>();
        let sender = AppEventSender::new(tx);
        let mut composer = ChatComposer::new(
            true,
            sender,
            false,
            "Ask Codex to do anything".to_string(),
            false,
        );

        // Inject prompts as if received via event.
        composer.set_custom_prompts(vec![CustomPrompt {
            name: "my-prompt".to_string(),
            path: "/tmp/my-prompt.md".to_string().into(),
            content: prompt_text.to_string(),
        }]);

        type_chars_humanlike(
            &mut composer,
            &['/', 'm', 'y', '-', 'p', 'r', 'o', 'm', 'p', 't'],
        );

        let (result, _needs_redraw) =
            composer.handle_key_event(KeyEvent::new(KeyCode::Enter, KeyModifiers::NONE));

        assert_eq!(InputResult::Submitted(prompt_text.to_string()), result);
    }

    #[test]
    fn burst_paste_fast_small_buffers_and_flushes_on_stop() {
        use crossterm::event::KeyCode;
        use crossterm::event::KeyEvent;
        use crossterm::event::KeyModifiers;

        let (tx, _rx) = unbounded_channel::<AppEvent>();
        let sender = AppEventSender::new(tx);
        let mut composer = ChatComposer::new(
            true,
            sender,
            false,
            "Ask Codex to do anything".to_string(),
            false,
        );

        let count = 32;
        for _ in 0..count {
            let _ =
                composer.handle_key_event(KeyEvent::new(KeyCode::Char('a'), KeyModifiers::NONE));
            assert!(
                composer.is_in_paste_burst(),
                "expected active paste burst during fast typing"
            );
            assert!(
                composer.textarea.text().is_empty(),
                "text should not appear during burst"
            );
        }

        assert!(
            composer.textarea.text().is_empty(),
            "text should remain empty until flush"
        );
        std::thread::sleep(ChatComposer::recommended_paste_flush_delay());
        let flushed = composer.flush_paste_burst_if_due();
        assert!(flushed, "expected buffered text to flush after stop");
        assert_eq!(composer.textarea.text(), "a".repeat(count));
        assert!(
            composer.pending_pastes.is_empty(),
            "no placeholder for small burst"
        );
    }

    #[test]
    fn burst_paste_fast_large_inserts_placeholder_on_flush() {
        use crossterm::event::KeyCode;
        use crossterm::event::KeyEvent;
        use crossterm::event::KeyModifiers;

        let (tx, _rx) = unbounded_channel::<AppEvent>();
        let sender = AppEventSender::new(tx);
        let mut composer = ChatComposer::new(
            true,
            sender,
            false,
            "Ask Codex to do anything".to_string(),
            false,
        );

        let count = LARGE_PASTE_CHAR_THRESHOLD + 1; // > threshold to trigger placeholder
        for _ in 0..count {
            let _ =
                composer.handle_key_event(KeyEvent::new(KeyCode::Char('x'), KeyModifiers::NONE));
        }

        // Nothing should appear until we stop and flush
        assert!(composer.textarea.text().is_empty());
        std::thread::sleep(ChatComposer::recommended_paste_flush_delay());
        let flushed = composer.flush_paste_burst_if_due();
        assert!(flushed, "expected flush after stopping fast input");

        let expected_placeholder = format!("[Pasted Content {count} chars]");
        assert_eq!(composer.textarea.text(), expected_placeholder);
        assert_eq!(composer.pending_pastes.len(), 1);
        assert_eq!(composer.pending_pastes[0].0, expected_placeholder);
        assert_eq!(composer.pending_pastes[0].1.len(), count);
        assert!(composer.pending_pastes[0].1.chars().all(|c| c == 'x'));
    }

    #[test]
    fn humanlike_typing_1000_chars_appears_live_no_placeholder() {
        let (tx, _rx) = unbounded_channel::<AppEvent>();
        let sender = AppEventSender::new(tx);
        let mut composer = ChatComposer::new(
            true,
            sender,
            false,
            "Ask Codex to do anything".to_string(),
            false,
        );

        let count = LARGE_PASTE_CHAR_THRESHOLD; // 1000 in current config
        let chars: Vec<char> = vec!['z'; count];
        type_chars_humanlike(&mut composer, &chars);

        assert_eq!(composer.textarea.text(), "z".repeat(count));
        assert!(composer.pending_pastes.is_empty());
    }
}<|MERGE_RESOLUTION|>--- conflicted
+++ resolved
@@ -79,12 +79,9 @@
     has_focus: bool,
     attached_images: Vec<AttachedImage>,
     placeholder_text: String,
-<<<<<<< HEAD
     // If true, show Shift+Enter for newline in footer hints; otherwise Ctrl+J.
     use_shift_enter_hint: bool,
-=======
     is_task_running: bool,
->>>>>>> 14ab1063
     // Non-bracketed paste burst tracker.
     paste_burst: PasteBurst,
     // When true, disables paste-burst logic and inserts characters immediately.
@@ -126,11 +123,8 @@
             has_focus: has_input_focus,
             attached_images: Vec::new(),
             placeholder_text,
-<<<<<<< HEAD
             use_shift_enter_hint: enhanced_keys_supported,
-=======
             is_task_running: false,
->>>>>>> 14ab1063
             paste_burst: PasteBurst::default(),
             disable_paste_burst: false,
             custom_prompts: Vec::new(),
@@ -864,8 +858,14 @@
     fn handle_input_basic(&mut self, input: KeyEvent) -> (InputResult, bool) {
         // If we have a buffered non-bracketed paste burst and enough time has
         // elapsed since the last char, flush it before handling a new input.
+        // IMPORTANT: Do not flush here for plain Char inputs — that could
+        // prematurely emit a pending first fast char right before the next
+        // keystroke, causing visible text during burst capture. For Char
+        // cases we let the branch below decide and early-return as needed.
         let now = Instant::now();
-        self.handle_paste_burst_flush(now);
+        if !matches!(input.code, KeyCode::Char(_)) {
+            self.handle_paste_burst_flush(now);
+        }
 
         // If we're capturing a burst and receive Enter, accumulate it instead of inserting.
         if matches!(input.code, KeyCode::Enter)
@@ -1250,7 +1250,13 @@
                 popup.render_ref(popup_rect, buf);
             }
             ActivePopup::None => {
-                let hint_rect = if hint_spacing > 0 {
+                // Prefer a visual spacing row above hints when there is room.
+                // When space is extremely constrained (e.g., terminal height=2),
+                // render hints directly into the only available popup row so
+                // they remain visible instead of being elided.
+                let hint_rect = if hint_spacing > 0
+                    && popup_rect.height >= FOOTER_HINT_HEIGHT + hint_spacing
+                {
                     let [_, hint_rect] = Layout::vertical([
                         Constraint::Length(hint_spacing),
                         Constraint::Length(FOOTER_HINT_HEIGHT),
@@ -1284,6 +1290,8 @@
                         " send   ".into(),
                         newline_hint_key,
                         " newline   ".into(),
+                        key_hint::ctrl('V'),
+                        " paste image   ".into(),
                         key_hint::ctrl('O'),
                         " shortcuts   ".into(),
                         key_hint::ctrl('C'),
