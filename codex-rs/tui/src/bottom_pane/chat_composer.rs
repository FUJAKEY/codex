use codex_core::protocol::TokenUsage;
use crossterm::event::KeyCode;
use crossterm::event::KeyEvent;
use crossterm::event::KeyEventKind;
use crossterm::event::KeyModifiers;
use ratatui::buffer::Buffer;
use ratatui::layout::Constraint;
use ratatui::layout::Layout;
use ratatui::layout::Margin;
use ratatui::layout::Rect;
use ratatui::style::Color;
use ratatui::style::Modifier;
use ratatui::style::Style;
use ratatui::style::Styled;
use ratatui::style::Stylize;
use ratatui::text::Line;
use ratatui::text::Span;
use ratatui::widgets::Block;
use ratatui::widgets::BorderType;
use ratatui::widgets::Borders;
use ratatui::widgets::StatefulWidgetRef;
use ratatui::widgets::WidgetRef;

use super::chat_composer_history::ChatComposerHistory;
use super::command_popup::CommandItem;
use super::command_popup::CommandPopup;
use super::file_search_popup::FileSearchPopup;
use super::paste_burst::CharDecision;
use super::paste_burst::PasteBurst;
use crate::slash_command::SlashCommand;
use codex_protocol::custom_prompts::CustomPrompt;

use crate::app_event::AppEvent;
use crate::app_event_sender::AppEventSender;
use crate::bottom_pane::textarea::TextArea;
use crate::bottom_pane::textarea::TextAreaState;
use crate::clipboard_paste::normalize_pasted_path;
use crate::clipboard_paste::pasted_image_format;
use codex_file_search::FileMatch;
use std::cell::RefCell;
use std::collections::HashMap;
use std::path::Path;
use std::path::PathBuf;
use std::time::Duration;
use std::time::Instant;

/// If the pasted content exceeds this number of characters, replace it with a
/// placeholder in the UI.
const LARGE_PASTE_CHAR_THRESHOLD: usize = 1000;

/// Result returned when the user interacts with the text area.
pub enum InputResult {
    Submitted(String),
    Command(SlashCommand),
    None,
}

#[derive(Clone, Debug, PartialEq)]
struct AttachedImage {
    placeholder: String,
    path: PathBuf,
}

struct TokenUsageInfo {
    total_token_usage: TokenUsage,
    last_token_usage: TokenUsage,
    model_context_window: Option<u64>,
    /// Baseline token count present in the context before the user's first
    /// message content is considered. This is used to normalize the
    /// "context left" percentage so it reflects the portion the user can
    /// influence rather than fixed prompt overhead (system prompt, tool
    /// instructions, etc.).
    ///
    /// Preferred source is `cached_input_tokens` from the first turn (when
    /// available), otherwise we fall back to 0.
    initial_prompt_tokens: u64,
}

pub(crate) struct ChatComposer {
    textarea: TextArea,
    textarea_state: RefCell<TextAreaState>,
    active_popup: ActivePopup,
    app_event_tx: AppEventSender,
    history: ChatComposerHistory,
    ctrl_c_quit_hint: bool,
    esc_backtrack_hint: bool,
    use_shift_enter_hint: bool,
    dismissed_file_popup_token: Option<String>,
    current_file_query: Option<String>,
    pending_pastes: Vec<(String, String)>,
    token_usage_info: Option<TokenUsageInfo>,
    has_focus: bool,
    attached_images: Vec<AttachedImage>,
    placeholder_text: String,
<<<<<<< HEAD
    // Heuristic state to detect non-bracketed paste bursts.
    last_plain_char_time: Option<Instant>,
    consecutive_plain_char_burst: u16,
    paste_burst_until: Option<Instant>,
    // Buffer to accumulate characters during a detected non-bracketed paste burst.
    paste_burst_buffer: String,
    in_paste_burst_mode: bool,
    custom_prompts: Vec<CustomPrompt>,
=======
    // Non-bracketed paste burst tracker.
    paste_burst: PasteBurst,
    // When true, disables paste-burst logic and inserts characters immediately.
    disable_paste_burst: bool,
>>>>>>> c9ca63dc
}

/// Popup state – at most one can be visible at any time.
enum ActivePopup {
    None,
    Command(CommandPopup),
    File(FileSearchPopup),
}

impl ChatComposer {
    pub fn new(
        has_input_focus: bool,
        app_event_tx: AppEventSender,
        enhanced_keys_supported: bool,
        placeholder_text: String,
        disable_paste_burst: bool,
    ) -> Self {
        let use_shift_enter_hint = enhanced_keys_supported;

        let mut this = Self {
            textarea: TextArea::new(),
            textarea_state: RefCell::new(TextAreaState::default()),
            active_popup: ActivePopup::None,
            app_event_tx,
            history: ChatComposerHistory::new(),
            ctrl_c_quit_hint: false,
            esc_backtrack_hint: false,
            use_shift_enter_hint,
            dismissed_file_popup_token: None,
            current_file_query: None,
            pending_pastes: Vec::new(),
            token_usage_info: None,
            has_focus: has_input_focus,
            attached_images: Vec::new(),
            placeholder_text,
<<<<<<< HEAD
            last_plain_char_time: None,
            consecutive_plain_char_burst: 0,
            paste_burst_until: None,
            paste_burst_buffer: String::new(),
            in_paste_burst_mode: false,
            custom_prompts: Vec::new(),
        }
=======
            paste_burst: PasteBurst::default(),
            disable_paste_burst: false,
        };
        // Apply configuration via the setter to keep side-effects centralized.
        this.set_disable_paste_burst(disable_paste_burst);
        this
>>>>>>> c9ca63dc
    }

    pub fn desired_height(&self, width: u16) -> u16 {
        self.textarea.desired_height(width - 1)
            + match &self.active_popup {
                ActivePopup::None => 1u16,
                ActivePopup::Command(c) => c.calculate_required_height(),
                ActivePopup::File(c) => c.calculate_required_height(),
            }
    }

    pub fn cursor_pos(&self, area: Rect) -> Option<(u16, u16)> {
        let popup_height = match &self.active_popup {
            ActivePopup::Command(popup) => popup.calculate_required_height(),
            ActivePopup::File(popup) => popup.calculate_required_height(),
            ActivePopup::None => 1,
        };
        let [textarea_rect, _] =
            Layout::vertical([Constraint::Min(1), Constraint::Max(popup_height)]).areas(area);
        let mut textarea_rect = textarea_rect;
        textarea_rect.width = textarea_rect.width.saturating_sub(1);
        textarea_rect.x += 1;
        let state = self.textarea_state.borrow();
        self.textarea.cursor_pos_with_state(textarea_rect, &state)
    }

    /// Returns true if the composer currently contains no user input.
    pub(crate) fn is_empty(&self) -> bool {
        self.textarea.is_empty()
    }

    /// Update the cached *context-left* percentage and refresh the placeholder
    /// text. The UI relies on the placeholder to convey the remaining
    /// context when the composer is empty.
    pub(crate) fn set_token_usage(
        &mut self,
        total_token_usage: TokenUsage,
        last_token_usage: TokenUsage,
        model_context_window: Option<u64>,
    ) {
        let initial_prompt_tokens = self
            .token_usage_info
            .as_ref()
            .map(|info| info.initial_prompt_tokens)
            .unwrap_or_else(|| last_token_usage.cached_input_tokens.unwrap_or(0));

        self.token_usage_info = Some(TokenUsageInfo {
            total_token_usage,
            last_token_usage,
            model_context_window,
            initial_prompt_tokens,
        });
    }

    /// Record the history metadata advertised by `SessionConfiguredEvent` so
    /// that the composer can navigate cross-session history.
    pub(crate) fn set_history_metadata(&mut self, log_id: u64, entry_count: usize) {
        self.history.set_metadata(log_id, entry_count);
    }

    /// Integrate an asynchronous response to an on-demand history lookup. If
    /// the entry is present and the offset matches the current cursor we
    /// immediately populate the textarea.
    pub(crate) fn on_history_entry_response(
        &mut self,
        log_id: u64,
        offset: usize,
        entry: Option<String>,
    ) -> bool {
        let Some(text) = self.history.on_entry_response(log_id, offset, entry) else {
            return false;
        };
        self.textarea.set_text(&text);
        self.textarea.set_cursor(0);
        true
    }

    pub fn handle_paste(&mut self, pasted: String) -> bool {
        let char_count = pasted.chars().count();
        if char_count > LARGE_PASTE_CHAR_THRESHOLD {
            let placeholder = format!("[Pasted Content {char_count} chars]");
            self.textarea.insert_element(&placeholder);
            self.pending_pastes.push((placeholder, pasted));
        } else if self.handle_paste_image_path(pasted.clone()) {
            self.textarea.insert_str(" ");
        } else {
            self.textarea.insert_str(&pasted);
        }
        // Explicit paste events should not trigger Enter suppression.
        self.paste_burst.clear_after_explicit_paste();
        // Keep popup sync consistent with key handling: prefer slash popup; only
        // sync file popup when slash popup is NOT active.
        self.sync_command_popup();
        if matches!(self.active_popup, ActivePopup::Command(_)) {
            self.dismissed_file_popup_token = None;
        } else {
            self.sync_file_search_popup();
        }
        true
    }

    pub fn handle_paste_image_path(&mut self, pasted: String) -> bool {
        let Some(path_buf) = normalize_pasted_path(&pasted) else {
            return false;
        };

        match image::image_dimensions(&path_buf) {
            Ok((w, h)) => {
                tracing::info!("OK: {pasted}");
                let format_label = pasted_image_format(&path_buf).label();
                self.attach_image(path_buf, w, h, format_label);
                true
            }
            Err(err) => {
                tracing::info!("ERR: {err}");
                false
            }
        }
    }

    pub(crate) fn set_disable_paste_burst(&mut self, disabled: bool) {
        let was_disabled = self.disable_paste_burst;
        self.disable_paste_burst = disabled;
        if disabled && !was_disabled {
            self.paste_burst.clear_window_after_non_char();
        }
    }

    /// Replace the entire composer content with `text` and reset cursor.
    pub(crate) fn set_text_content(&mut self, text: String) {
        self.textarea.set_text(&text);
        self.textarea.set_cursor(0);
        self.sync_command_popup();
        self.sync_file_search_popup();
    }

    /// Get the current composer text.
    #[cfg(test)]
    pub(crate) fn current_text(&self) -> String {
        self.textarea.text().to_string()
    }

    /// Attempt to start a burst by retro-capturing recent chars before the cursor.
    pub fn attach_image(&mut self, path: PathBuf, width: u32, height: u32, format_label: &str) {
        let placeholder = format!("[image {width}x{height} {format_label}]");
        // Insert as an element to match large paste placeholder behavior:
        // styled distinctly and treated atomically for cursor/mutations.
        self.textarea.insert_element(&placeholder);
        self.attached_images
            .push(AttachedImage { placeholder, path });
    }

    pub fn take_recent_submission_images(&mut self) -> Vec<PathBuf> {
        let images = std::mem::take(&mut self.attached_images);
        images.into_iter().map(|img| img.path).collect()
    }

    pub(crate) fn flush_paste_burst_if_due(&mut self) -> bool {
        let now = Instant::now();
        if let Some(pasted) = self.paste_burst.flush_if_due(now) {
            let _ = self.handle_paste(pasted);
            return true;
        }
        false
    }

    pub(crate) fn is_in_paste_burst(&self) -> bool {
        self.paste_burst.is_active()
    }

    pub(crate) fn recommended_paste_flush_delay() -> Duration {
        PasteBurst::recommended_flush_delay()
    }

    /// Integrate results from an asynchronous file search.
    pub(crate) fn on_file_search_result(&mut self, query: String, matches: Vec<FileMatch>) {
        // Only apply if user is still editing a token starting with `query`.
        let current_opt = Self::current_at_token(&self.textarea);
        let Some(current_token) = current_opt else {
            return;
        };

        if !current_token.starts_with(&query) {
            return;
        }

        if let ActivePopup::File(popup) = &mut self.active_popup {
            popup.set_matches(&query, matches);
        }
    }

    pub fn set_ctrl_c_quit_hint(&mut self, show: bool, has_focus: bool) {
        self.ctrl_c_quit_hint = show;
        self.set_has_focus(has_focus);
    }

    pub(crate) fn insert_str(&mut self, text: &str) {
        self.textarea.insert_str(text);
        self.sync_command_popup();
        self.sync_file_search_popup();
    }

    /// Handle a key event coming from the main UI.
    pub fn handle_key_event(&mut self, key_event: KeyEvent) -> (InputResult, bool) {
        let result = match &mut self.active_popup {
            ActivePopup::Command(_) => self.handle_key_event_with_slash_popup(key_event),
            ActivePopup::File(_) => self.handle_key_event_with_file_popup(key_event),
            ActivePopup::None => self.handle_key_event_without_popup(key_event),
        };

        // Update (or hide/show) popup after processing the key.
        self.sync_command_popup();
        if matches!(self.active_popup, ActivePopup::Command(_)) {
            self.dismissed_file_popup_token = None;
        } else {
            self.sync_file_search_popup();
        }

        result
    }

    /// Return true if either the slash-command popup or the file-search popup is active.
    pub(crate) fn popup_active(&self) -> bool {
        !matches!(self.active_popup, ActivePopup::None)
    }

    /// Handle key event when the slash-command popup is visible.
    fn handle_key_event_with_slash_popup(&mut self, key_event: KeyEvent) -> (InputResult, bool) {
        let ActivePopup::Command(popup) = &mut self.active_popup else {
            unreachable!();
        };

        match key_event {
            KeyEvent {
                code: KeyCode::Up, ..
            } => {
                popup.move_up();
                (InputResult::None, true)
            }
            KeyEvent {
                code: KeyCode::Down,
                ..
            } => {
                popup.move_down();
                (InputResult::None, true)
            }
            KeyEvent {
                code: KeyCode::Esc, ..
            } => {
                // Dismiss the slash popup; keep the current input untouched.
                self.active_popup = ActivePopup::None;
                (InputResult::None, true)
            }
            KeyEvent {
                code: KeyCode::Tab, ..
            } => {
                if let Some(sel) = popup.selected_item() {
                    let first_line = self.textarea.text().lines().next().unwrap_or("");

                    match sel {
                        CommandItem::Builtin(cmd) => {
                            let starts_with_cmd = first_line
                                .trim_start()
                                .starts_with(&format!("/{}", cmd.command()));
                            if !starts_with_cmd {
                                self.textarea.set_text(&format!("/{} ", cmd.command()));
                            }
                        }
                        CommandItem::Prompt(idx) => {
                            if let Some(name) = popup.prompt_name(idx) {
                                let starts_with_cmd =
                                    first_line.trim_start().starts_with(&format!("/{name}"));
                                if !starts_with_cmd {
                                    self.textarea.set_text(&format!("/{name} "));
                                }
                            }
                        }
                    }
                    // After completing the command, move cursor to the end.
                    if !self.textarea.text().is_empty() {
                        let end = self.textarea.text().len();
                        self.textarea.set_cursor(end);
                    }
                }
                (InputResult::None, true)
            }
            KeyEvent {
                code: KeyCode::Enter,
                modifiers: KeyModifiers::NONE,
                ..
            } => {
                if let Some(sel) = popup.selected_item() {
                    // Clear textarea so no residual text remains.
                    self.textarea.set_text("");
                    // Capture any needed data from popup before clearing it.
                    let prompt_content = match sel {
                        CommandItem::Prompt(idx) => {
                            popup.prompt_content(idx).map(|s| s.to_string())
                        }
                        _ => None,
                    };
                    // Hide popup since an action has been dispatched.
                    self.active_popup = ActivePopup::None;

                    match sel {
                        CommandItem::Builtin(cmd) => {
                            return (InputResult::Command(cmd), true);
                        }
                        CommandItem::Prompt(_) => {
                            if let Some(contents) = prompt_content {
                                return (InputResult::Submitted(contents), true);
                            }
                            return (InputResult::None, true);
                        }
                    }
                }
                // Fallback to default newline handling if no command selected.
                self.handle_key_event_without_popup(key_event)
            }
            input => self.handle_input_basic(input),
        }
    }
    #[inline]
    fn clamp_to_char_boundary(text: &str, pos: usize) -> usize {
        let mut p = pos.min(text.len());
        if p < text.len() && !text.is_char_boundary(p) {
            p = text
                .char_indices()
                .map(|(i, _)| i)
                .take_while(|&i| i <= p)
                .last()
                .unwrap_or(0);
        }
        p
    }

    #[inline]
    fn handle_non_ascii_char(&mut self, input: KeyEvent) -> (InputResult, bool) {
        if let Some(pasted) = self.paste_burst.flush_before_modified_input() {
            self.handle_paste(pasted);
        }
        self.textarea.input(input);
        let text_after = self.textarea.text();
        self.pending_pastes
            .retain(|(placeholder, _)| text_after.contains(placeholder));
        (InputResult::None, true)
    }

    /// Handle key events when file search popup is visible.
    fn handle_key_event_with_file_popup(&mut self, key_event: KeyEvent) -> (InputResult, bool) {
        let ActivePopup::File(popup) = &mut self.active_popup else {
            unreachable!();
        };

        match key_event {
            KeyEvent {
                code: KeyCode::Up, ..
            } => {
                popup.move_up();
                (InputResult::None, true)
            }
            KeyEvent {
                code: KeyCode::Down,
                ..
            } => {
                popup.move_down();
                (InputResult::None, true)
            }
            KeyEvent {
                code: KeyCode::Esc, ..
            } => {
                // Hide popup without modifying text, remember token to avoid immediate reopen.
                if let Some(tok) = Self::current_at_token(&self.textarea) {
                    self.dismissed_file_popup_token = Some(tok.to_string());
                }
                self.active_popup = ActivePopup::None;
                (InputResult::None, true)
            }
            KeyEvent {
                code: KeyCode::Tab, ..
            }
            | KeyEvent {
                code: KeyCode::Enter,
                modifiers: KeyModifiers::NONE,
                ..
            } => {
                let Some(sel) = popup.selected_match() else {
                    self.active_popup = ActivePopup::None;
                    return (InputResult::None, true);
                };

                let sel_path = sel.to_string();
                // If selected path looks like an image (png/jpeg), attach as image instead of inserting text.
                let is_image = Self::is_image_path(&sel_path);
                if is_image {
                    // Determine dimensions; if that fails fall back to normal path insertion.
                    let path_buf = PathBuf::from(&sel_path);
                    if let Ok((w, h)) = image::image_dimensions(&path_buf) {
                        // Remove the current @token (mirror logic from insert_selected_path without inserting text)
                        // using the flat text and byte-offset cursor API.
                        let cursor_offset = self.textarea.cursor();
                        let text = self.textarea.text();
                        // Clamp to a valid char boundary to avoid panics when slicing.
                        let safe_cursor = Self::clamp_to_char_boundary(text, cursor_offset);
                        let before_cursor = &text[..safe_cursor];
                        let after_cursor = &text[safe_cursor..];

                        // Determine token boundaries in the full text.
                        let start_idx = before_cursor
                            .char_indices()
                            .rfind(|(_, c)| c.is_whitespace())
                            .map(|(idx, c)| idx + c.len_utf8())
                            .unwrap_or(0);
                        let end_rel_idx = after_cursor
                            .char_indices()
                            .find(|(_, c)| c.is_whitespace())
                            .map(|(idx, _)| idx)
                            .unwrap_or(after_cursor.len());
                        let end_idx = safe_cursor + end_rel_idx;

                        self.textarea.replace_range(start_idx..end_idx, "");
                        self.textarea.set_cursor(start_idx);

                        let format_label = match Path::new(&sel_path)
                            .extension()
                            .and_then(|e| e.to_str())
                            .map(|s| s.to_ascii_lowercase())
                        {
                            Some(ext) if ext == "png" => "PNG",
                            Some(ext) if ext == "jpg" || ext == "jpeg" => "JPEG",
                            _ => "IMG",
                        };
                        self.attach_image(path_buf.clone(), w, h, format_label);
                        // Add a trailing space to keep typing fluid.
                        self.textarea.insert_str(" ");
                    } else {
                        // Fallback to plain path insertion if metadata read fails.
                        self.insert_selected_path(&sel_path);
                    }
                } else {
                    // Non-image: inserting file path.
                    self.insert_selected_path(&sel_path);
                }
                // No selection: treat Enter as closing the popup/session.
                self.active_popup = ActivePopup::None;
                (InputResult::None, true)
            }
            input => self.handle_input_basic(input),
        }
    }

    fn is_image_path(path: &str) -> bool {
        let lower = path.to_ascii_lowercase();
        lower.ends_with(".png") || lower.ends_with(".jpg") || lower.ends_with(".jpeg")
    }

    /// Extract the `@token` that the cursor is currently positioned on, if any.
    ///
    /// The returned string **does not** include the leading `@`.
    ///
    /// Behavior:
    /// - The cursor may be anywhere *inside* the token (including on the
    ///   leading `@`). It does **not** need to be at the end of the line.
    /// - A token is delimited by ASCII whitespace (space, tab, newline).
    /// - If the token under the cursor starts with `@`, that token is
    ///   returned without the leading `@`. This includes the case where the
    ///   token is just "@" (empty query), which is used to trigger a UI hint
    fn current_at_token(textarea: &TextArea) -> Option<String> {
        let cursor_offset = textarea.cursor();
        let text = textarea.text();

        // Adjust the provided byte offset to the nearest valid char boundary at or before it.
        let mut safe_cursor = cursor_offset.min(text.len());
        // If we're not on a char boundary, move back to the start of the current char.
        if safe_cursor < text.len() && !text.is_char_boundary(safe_cursor) {
            // Find the last valid boundary <= cursor_offset.
            safe_cursor = text
                .char_indices()
                .map(|(i, _)| i)
                .take_while(|&i| i <= cursor_offset)
                .last()
                .unwrap_or(0);
        }

        // Split the line around the (now safe) cursor position.
        let before_cursor = &text[..safe_cursor];
        let after_cursor = &text[safe_cursor..];

        // Detect whether we're on whitespace at the cursor boundary.
        let at_whitespace = if safe_cursor < text.len() {
            text[safe_cursor..]
                .chars()
                .next()
                .map(|c| c.is_whitespace())
                .unwrap_or(false)
        } else {
            false
        };

        // Left candidate: token containing the cursor position.
        let start_left = before_cursor
            .char_indices()
            .rfind(|(_, c)| c.is_whitespace())
            .map(|(idx, c)| idx + c.len_utf8())
            .unwrap_or(0);
        let end_left_rel = after_cursor
            .char_indices()
            .find(|(_, c)| c.is_whitespace())
            .map(|(idx, _)| idx)
            .unwrap_or(after_cursor.len());
        let end_left = safe_cursor + end_left_rel;
        let token_left = if start_left < end_left {
            Some(&text[start_left..end_left])
        } else {
            None
        };

        // Right candidate: token immediately after any whitespace from the cursor.
        let ws_len_right: usize = after_cursor
            .chars()
            .take_while(|c| c.is_whitespace())
            .map(|c| c.len_utf8())
            .sum();
        let start_right = safe_cursor + ws_len_right;
        let end_right_rel = text[start_right..]
            .char_indices()
            .find(|(_, c)| c.is_whitespace())
            .map(|(idx, _)| idx)
            .unwrap_or(text.len() - start_right);
        let end_right = start_right + end_right_rel;
        let token_right = if start_right < end_right {
            Some(&text[start_right..end_right])
        } else {
            None
        };

        let left_at = token_left
            .filter(|t| t.starts_with('@'))
            .map(|t| t[1..].to_string());
        let right_at = token_right
            .filter(|t| t.starts_with('@'))
            .map(|t| t[1..].to_string());

        if at_whitespace {
            if right_at.is_some() {
                return right_at;
            }
            if token_left.is_some_and(|t| t == "@") {
                return None;
            }
            return left_at;
        }
        if after_cursor.starts_with('@') {
            return right_at.or(left_at);
        }
        left_at.or(right_at)
    }

    /// Replace the active `@token` (the one under the cursor) with `path`.
    ///
    /// The algorithm mirrors `current_at_token` so replacement works no matter
    /// where the cursor is within the token and regardless of how many
    /// `@tokens` exist in the line.
    fn insert_selected_path(&mut self, path: &str) {
        let cursor_offset = self.textarea.cursor();
        let text = self.textarea.text();
        // Clamp to a valid char boundary to avoid panics when slicing.
        let safe_cursor = Self::clamp_to_char_boundary(text, cursor_offset);

        let before_cursor = &text[..safe_cursor];
        let after_cursor = &text[safe_cursor..];

        // Determine token boundaries.
        let start_idx = before_cursor
            .char_indices()
            .rfind(|(_, c)| c.is_whitespace())
            .map(|(idx, c)| idx + c.len_utf8())
            .unwrap_or(0);

        let end_rel_idx = after_cursor
            .char_indices()
            .find(|(_, c)| c.is_whitespace())
            .map(|(idx, _)| idx)
            .unwrap_or(after_cursor.len());
        let end_idx = safe_cursor + end_rel_idx;

        // Replace the slice `[start_idx, end_idx)` with the chosen path and a trailing space.
        let mut new_text =
            String::with_capacity(text.len() - (end_idx - start_idx) + path.len() + 1);
        new_text.push_str(&text[..start_idx]);
        new_text.push_str(path);
        new_text.push(' ');
        new_text.push_str(&text[end_idx..]);

        self.textarea.set_text(&new_text);
        let new_cursor = start_idx.saturating_add(path.len()).saturating_add(1);
        self.textarea.set_cursor(new_cursor);
    }

    /// Handle key event when no popup is visible.
    fn handle_key_event_without_popup(&mut self, key_event: KeyEvent) -> (InputResult, bool) {
        match key_event {
            KeyEvent {
                code: KeyCode::Char('d'),
                modifiers: crossterm::event::KeyModifiers::CONTROL,
                kind: KeyEventKind::Press,
                ..
            } if self.is_empty() => {
                self.app_event_tx.send(AppEvent::ExitRequest);
                (InputResult::None, true)
            }
            // -------------------------------------------------------------
            // History navigation (Up / Down) – only when the composer is not
            // empty or when the cursor is at the correct position, to avoid
            // interfering with normal cursor movement.
            // -------------------------------------------------------------
            KeyEvent {
                code: KeyCode::Up | KeyCode::Down,
                ..
            } => {
                if self
                    .history
                    .should_handle_navigation(self.textarea.text(), self.textarea.cursor())
                {
                    let replace_text = match key_event.code {
                        KeyCode::Up => self.history.navigate_up(&self.app_event_tx),
                        KeyCode::Down => self.history.navigate_down(&self.app_event_tx),
                        _ => unreachable!(),
                    };
                    if let Some(text) = replace_text {
                        self.textarea.set_text(&text);
                        self.textarea.set_cursor(0);
                        return (InputResult::None, true);
                    }
                }
                self.handle_input_basic(key_event)
            }
            KeyEvent {
                code: KeyCode::Enter,
                modifiers: KeyModifiers::NONE,
                ..
            } => {
                // If we're in a paste-like burst capture, treat Enter as part of the burst
                // and accumulate it rather than submitting or inserting immediately.
                // Do not treat Enter as paste inside a slash-command context.
                let in_slash_context = matches!(self.active_popup, ActivePopup::Command(_))
                    || self
                        .textarea
                        .text()
                        .lines()
                        .next()
                        .unwrap_or("")
                        .starts_with('/');
                if self.paste_burst.is_active() && !in_slash_context {
                    let now = Instant::now();
                    if self.paste_burst.append_newline_if_active(now) {
                        return (InputResult::None, true);
                    }
                }
                // If we have pending placeholder pastes, submit immediately to expand them.
                if !self.pending_pastes.is_empty() {
                    let mut text = self.textarea.text().to_string();
                    self.textarea.set_text("");
                    for (placeholder, actual) in &self.pending_pastes {
                        if text.contains(placeholder) {
                            text = text.replace(placeholder, actual);
                        }
                    }
                    self.pending_pastes.clear();
                    if text.is_empty() {
                        return (InputResult::None, true);
                    }
                    self.history.record_local_submission(&text);
                    return (InputResult::Submitted(text), true);
                }

                // During a paste-like burst, treat Enter as a newline instead of submit.
                let now = Instant::now();
                if self
                    .paste_burst
                    .newline_should_insert_instead_of_submit(now)
                {
                    self.textarea.insert_str("\n");
                    self.paste_burst.extend_window(now);
                    return (InputResult::None, true);
                }
                let mut text = self.textarea.text().to_string();
                self.textarea.set_text("");

                // Replace all pending pastes in the text
                for (placeholder, actual) in &self.pending_pastes {
                    if text.contains(placeholder) {
                        text = text.replace(placeholder, actual);
                    }
                }
                self.pending_pastes.clear();

                text = text.trim().to_string();
                if !text.is_empty() {
                    self.history.record_local_submission(&text);
                }
                // Do not clear attached_images here; ChatWidget drains them via take_recent_submission_images().
                (InputResult::Submitted(text), true)
            }
            input => self.handle_input_basic(input),
        }
    }

    /// Handle generic Input events that modify the textarea content.
    fn handle_input_basic(&mut self, input: KeyEvent) -> (InputResult, bool) {
        // If we have a buffered non-bracketed paste burst and enough time has
        // elapsed since the last char, flush it before handling a new input.
        let now = Instant::now();
        if let Some(pasted) = self.paste_burst.flush_if_due(now) {
            // Reuse normal paste path (handles large-paste placeholders).
            self.handle_paste(pasted);
        }

        // If we're capturing a burst and receive Enter, accumulate it instead of inserting.
        if matches!(input.code, KeyCode::Enter)
            && self.paste_burst.is_active()
            && self.paste_burst.append_newline_if_active(now)
        {
            return (InputResult::None, true);
        }

        // Intercept plain Char inputs to optionally accumulate into a burst buffer.
        if let KeyEvent {
            code: KeyCode::Char(ch),
            modifiers,
            ..
        } = input
        {
            let has_ctrl_or_alt =
                modifiers.contains(KeyModifiers::CONTROL) || modifiers.contains(KeyModifiers::ALT);
            if !has_ctrl_or_alt {
                // Non-ASCII characters (e.g., from IMEs) can arrive in quick bursts and be
                // misclassified by paste heuristics. Flush any active burst buffer and insert
                // non-ASCII characters directly.
                if !ch.is_ascii() {
                    return self.handle_non_ascii_char(input);
                }

                match self.paste_burst.on_plain_char(ch, now) {
                    CharDecision::BufferAppend => {
                        self.paste_burst.append_char_to_buffer(ch, now);
                        return (InputResult::None, true);
                    }
                    CharDecision::BeginBuffer { retro_chars } => {
                        let cur = self.textarea.cursor();
                        let txt = self.textarea.text();
                        let safe_cur = Self::clamp_to_char_boundary(txt, cur);
                        let before = &txt[..safe_cur];
                        if let Some(grab) =
                            self.paste_burst
                                .decide_begin_buffer(now, before, retro_chars as usize)
                        {
                            if !grab.grabbed.is_empty() {
                                self.textarea.replace_range(grab.start_byte..safe_cur, "");
                            }
                            self.paste_burst.begin_with_retro_grabbed(grab.grabbed, now);
                            self.paste_burst.append_char_to_buffer(ch, now);
                            return (InputResult::None, true);
                        }
                        // If decide_begin_buffer opted not to start buffering,
                        // fall through to normal insertion below.
                    }
                    CharDecision::BeginBufferFromPending => {
                        // First char was held; now append the current one.
                        self.paste_burst.append_char_to_buffer(ch, now);
                        return (InputResult::None, true);
                    }
                    CharDecision::RetainFirstChar => {
                        // Keep the first fast char pending momentarily.
                        return (InputResult::None, true);
                    }
                }
            }
            if let Some(pasted) = self.paste_burst.flush_before_modified_input() {
                self.handle_paste(pasted);
            }
        }

        // For non-char inputs (or after flushing), handle normally.
        // Special handling for backspace on placeholders
        if let KeyEvent {
            code: KeyCode::Backspace,
            ..
        } = input
            && self.try_remove_any_placeholder_at_cursor()
        {
            return (InputResult::None, true);
        }

        // Normal input handling
        self.textarea.input(input);
        let text_after = self.textarea.text();

        // Update paste-burst heuristic for plain Char (no Ctrl/Alt) events.
        let crossterm::event::KeyEvent {
            code, modifiers, ..
        } = input;
        match code {
            KeyCode::Char(_) => {
                let has_ctrl_or_alt = modifiers.contains(KeyModifiers::CONTROL)
                    || modifiers.contains(KeyModifiers::ALT);
                if has_ctrl_or_alt {
                    self.paste_burst.clear_window_after_non_char();
                }
            }
            KeyCode::Enter => {
                // Keep burst window alive (supports blank lines in paste).
            }
            _ => {
                // Other keys: clear burst window (buffer should have been flushed above if needed).
                self.paste_burst.clear_window_after_non_char();
            }
        }

        // Check if any placeholders were removed and remove their corresponding pending pastes
        self.pending_pastes
            .retain(|(placeholder, _)| text_after.contains(placeholder));

        // Keep attached images in proportion to how many matching placeholders exist in the text.
        // This handles duplicate placeholders that share the same visible label.
        if !self.attached_images.is_empty() {
            let mut needed: HashMap<String, usize> = HashMap::new();
            for img in &self.attached_images {
                needed
                    .entry(img.placeholder.clone())
                    .or_insert_with(|| text_after.matches(&img.placeholder).count());
            }

            let mut used: HashMap<String, usize> = HashMap::new();
            let mut kept: Vec<AttachedImage> = Vec::with_capacity(self.attached_images.len());
            for img in self.attached_images.drain(..) {
                let total_needed = *needed.get(&img.placeholder).unwrap_or(&0);
                let used_count = used.entry(img.placeholder.clone()).or_insert(0);
                if *used_count < total_needed {
                    kept.push(img);
                    *used_count += 1;
                }
            }
            self.attached_images = kept;
        }

        (InputResult::None, true)
    }

    /// Attempts to remove an image or paste placeholder if the cursor is at the end of one.
    /// Returns true if a placeholder was removed.
    fn try_remove_any_placeholder_at_cursor(&mut self) -> bool {
        // Clamp the cursor to a valid char boundary to avoid panics when slicing.
        let text = self.textarea.text();
        let p = Self::clamp_to_char_boundary(text, self.textarea.cursor());

        // Try image placeholders first
        let mut out: Option<(usize, String)> = None;
        // Detect if the cursor is at the end of any image placeholder.
        // If duplicates exist, remove the specific occurrence's mapping.
        for (i, img) in self.attached_images.iter().enumerate() {
            let ph = &img.placeholder;
            if p < ph.len() {
                continue;
            }
            let start = p - ph.len();
            if text.get(start..p) != Some(ph.as_str()) {
                continue;
            }

            // Count the number of occurrences of `ph` before `start`.
            let mut occ_before = 0usize;
            let mut search_pos = 0usize;
            while search_pos < start {
                let segment = match text.get(search_pos..start) {
                    Some(s) => s,
                    None => break,
                };
                if let Some(found) = segment.find(ph) {
                    occ_before += 1;
                    search_pos += found + ph.len();
                } else {
                    break;
                }
            }

            // Remove the occ_before-th attached image that shares this placeholder label.
            out = if let Some((remove_idx, _)) = self
                .attached_images
                .iter()
                .enumerate()
                .filter(|(_, img2)| img2.placeholder == *ph)
                .nth(occ_before)
            {
                Some((remove_idx, ph.clone()))
            } else {
                Some((i, ph.clone()))
            };
            break;
        }
        if let Some((idx, placeholder)) = out {
            self.textarea.replace_range(p - placeholder.len()..p, "");
            self.attached_images.remove(idx);
            return true;
        }

        // Also handle when the cursor is at the START of an image placeholder.
        // let result = 'out: {
        let out: Option<(usize, String)> = 'out: {
            for (i, img) in self.attached_images.iter().enumerate() {
                let ph = &img.placeholder;
                if p + ph.len() > text.len() {
                    continue;
                }
                if text.get(p..p + ph.len()) != Some(ph.as_str()) {
                    continue;
                }

                // Count occurrences of `ph` before `p`.
                let mut occ_before = 0usize;
                let mut search_pos = 0usize;
                while search_pos < p {
                    let segment = match text.get(search_pos..p) {
                        Some(s) => s,
                        None => break 'out None,
                    };
                    if let Some(found) = segment.find(ph) {
                        occ_before += 1;
                        search_pos += found + ph.len();
                    } else {
                        break 'out None;
                    }
                }

                if let Some((remove_idx, _)) = self
                    .attached_images
                    .iter()
                    .enumerate()
                    .filter(|(_, img2)| img2.placeholder == *ph)
                    .nth(occ_before)
                {
                    break 'out Some((remove_idx, ph.clone()));
                } else {
                    break 'out Some((i, ph.clone()));
                }
            }
            None
        };

        if let Some((idx, placeholder)) = out {
            self.textarea.replace_range(p..p + placeholder.len(), "");
            self.attached_images.remove(idx);
            return true;
        }

        // Then try pasted-content placeholders
        if let Some(placeholder) = self.pending_pastes.iter().find_map(|(ph, _)| {
            if p < ph.len() {
                return None;
            }
            let start = p - ph.len();
            if text.get(start..p) == Some(ph.as_str()) {
                Some(ph.clone())
            } else {
                None
            }
        }) {
            self.textarea.replace_range(p - placeholder.len()..p, "");
            self.pending_pastes.retain(|(ph, _)| ph != &placeholder);
            return true;
        }

        // Also handle when the cursor is at the START of a pasted-content placeholder.
        if let Some(placeholder) = self.pending_pastes.iter().find_map(|(ph, _)| {
            if p + ph.len() > text.len() {
                return None;
            }
            if text.get(p..p + ph.len()) == Some(ph.as_str()) {
                Some(ph.clone())
            } else {
                None
            }
        }) {
            self.textarea.replace_range(p..p + placeholder.len(), "");
            self.pending_pastes.retain(|(ph, _)| ph != &placeholder);
            return true;
        }

        false
    }

    /// Synchronize `self.command_popup` with the current text in the
    /// textarea. This must be called after every modification that can change
    /// the text so the popup is shown/updated/hidden as appropriate.
    fn sync_command_popup(&mut self) {
        let first_line = self.textarea.text().lines().next().unwrap_or("");
        let input_starts_with_slash = first_line.starts_with('/');
        match &mut self.active_popup {
            ActivePopup::Command(popup) => {
                if input_starts_with_slash {
                    popup.on_composer_text_change(first_line.to_string());
                } else {
                    self.active_popup = ActivePopup::None;
                }
            }
            _ => {
                if input_starts_with_slash {
                    let mut command_popup = CommandPopup::new(self.custom_prompts.clone());
                    command_popup.on_composer_text_change(first_line.to_string());
                    self.active_popup = ActivePopup::Command(command_popup);
                }
            }
        }
    }

    pub(crate) fn set_custom_prompts(&mut self, prompts: Vec<CustomPrompt>) {
        self.custom_prompts = prompts.clone();
        if let ActivePopup::Command(popup) = &mut self.active_popup {
            popup.set_prompts(prompts);
        }
    }

    /// Synchronize `self.file_search_popup` with the current text in the textarea.
    /// Note this is only called when self.active_popup is NOT Command.
    fn sync_file_search_popup(&mut self) {
        // Determine if there is an @token underneath the cursor.
        let query = match Self::current_at_token(&self.textarea) {
            Some(token) => token,
            None => {
                self.active_popup = ActivePopup::None;
                self.dismissed_file_popup_token = None;
                return;
            }
        };

        // If user dismissed popup for this exact query, don't reopen until text changes.
        if self.dismissed_file_popup_token.as_ref() == Some(&query) {
            return;
        }

        if !query.is_empty() {
            self.app_event_tx
                .send(AppEvent::StartFileSearch(query.clone()));
        }

        match &mut self.active_popup {
            ActivePopup::File(popup) => {
                if query.is_empty() {
                    popup.set_empty_prompt();
                } else {
                    popup.set_query(&query);
                }
            }
            _ => {
                let mut popup = FileSearchPopup::new();
                if query.is_empty() {
                    popup.set_empty_prompt();
                } else {
                    popup.set_query(&query);
                }
                self.active_popup = ActivePopup::File(popup);
            }
        }

        self.current_file_query = Some(query);
        self.dismissed_file_popup_token = None;
    }

    fn set_has_focus(&mut self, has_focus: bool) {
        self.has_focus = has_focus;
    }

    pub(crate) fn set_esc_backtrack_hint(&mut self, show: bool) {
        self.esc_backtrack_hint = show;
    }
}

impl WidgetRef for ChatComposer {
    fn render_ref(&self, area: Rect, buf: &mut Buffer) {
        let popup_height = match &self.active_popup {
            ActivePopup::Command(popup) => popup.calculate_required_height(),
            ActivePopup::File(popup) => popup.calculate_required_height(),
            ActivePopup::None => 1,
        };
        let [textarea_rect, popup_rect] =
            Layout::vertical([Constraint::Min(1), Constraint::Max(popup_height)]).areas(area);
        match &self.active_popup {
            ActivePopup::Command(popup) => {
                popup.render_ref(popup_rect, buf);
            }
            ActivePopup::File(popup) => {
                popup.render_ref(popup_rect, buf);
            }
            ActivePopup::None => {
                let bottom_line_rect = popup_rect;
                let key_hint_style = Style::default().fg(Color::Cyan);
                let mut hint = if self.ctrl_c_quit_hint {
                    vec![
                        Span::from(" "),
                        "Ctrl+C again".set_style(key_hint_style),
                        Span::from(" to quit"),
                    ]
                } else {
                    let newline_hint_key = if self.use_shift_enter_hint {
                        "Shift+⏎"
                    } else {
                        "Ctrl+J"
                    };
                    vec![
                        Span::from(" "),
                        "⏎".set_style(key_hint_style),
                        Span::from(" send   "),
                        newline_hint_key.set_style(key_hint_style),
                        Span::from(" newline   "),
                        "Ctrl+T".set_style(key_hint_style),
                        Span::from(" transcript   "),
                        "Ctrl+C".set_style(key_hint_style),
                        Span::from(" quit"),
                    ]
                };

                if !self.ctrl_c_quit_hint && self.esc_backtrack_hint {
                    hint.push(Span::from("   "));
                    hint.push("Esc".set_style(key_hint_style));
                    hint.push(Span::from(" edit prev"));
                }

                // Append token/context usage info to the footer hints when available.
                if let Some(token_usage_info) = &self.token_usage_info {
                    let token_usage = &token_usage_info.total_token_usage;
                    hint.push(Span::from("   "));
                    hint.push(
                        Span::from(format!("{} tokens used", token_usage.blended_total()))
                            .style(Style::default().add_modifier(Modifier::DIM)),
                    );
                    let last_token_usage = &token_usage_info.last_token_usage;
                    if let Some(context_window) = token_usage_info.model_context_window {
                        let percent_remaining: u8 = if context_window > 0 {
                            last_token_usage.percent_of_context_window_remaining(
                                context_window,
                                token_usage_info.initial_prompt_tokens,
                            )
                        } else {
                            100
                        };
                        hint.push(Span::from("   "));
                        hint.push(
                            Span::from(format!("{percent_remaining}% context left"))
                                .style(Style::default().add_modifier(Modifier::DIM)),
                        );
                    }
                }

                Line::from(hint)
                    .style(Style::default().dim())
                    .render_ref(bottom_line_rect, buf);
            }
        }
        let border_style = if self.has_focus {
            Style::default().fg(Color::Cyan)
        } else {
            Style::default().add_modifier(Modifier::DIM)
        };
        Block::default()
            .borders(Borders::LEFT)
            .border_type(BorderType::QuadrantOutside)
            .border_style(border_style)
            .render_ref(
                Rect::new(textarea_rect.x, textarea_rect.y, 1, textarea_rect.height),
                buf,
            );
        let mut textarea_rect = textarea_rect;
        textarea_rect.width = textarea_rect.width.saturating_sub(1);
        textarea_rect.x += 1;

        let mut state = self.textarea_state.borrow_mut();
        StatefulWidgetRef::render_ref(&(&self.textarea), textarea_rect, buf, &mut state);
        if self.textarea.text().is_empty() {
            Line::from(self.placeholder_text.as_str())
                .style(Style::default().dim())
                .render_ref(textarea_rect.inner(Margin::new(1, 0)), buf);
        }
    }
}

#[cfg(test)]
mod tests {
    use super::*;
    use image::ImageBuffer;
    use image::Rgba;
    use std::path::PathBuf;
    use tempfile::tempdir;

    use crate::app_event::AppEvent;
    use crate::bottom_pane::AppEventSender;
    use crate::bottom_pane::ChatComposer;
    use crate::bottom_pane::InputResult;
    use crate::bottom_pane::chat_composer::AttachedImage;
    use crate::bottom_pane::chat_composer::LARGE_PASTE_CHAR_THRESHOLD;
    use crate::bottom_pane::textarea::TextArea;
    use tokio::sync::mpsc::unbounded_channel;

    #[test]
    fn test_current_at_token_basic_cases() {
        let test_cases = vec![
            // Valid @ tokens
            ("@hello", 3, Some("hello".to_string()), "Basic ASCII token"),
            (
                "@file.txt",
                4,
                Some("file.txt".to_string()),
                "ASCII with extension",
            ),
            (
                "hello @world test",
                8,
                Some("world".to_string()),
                "ASCII token in middle",
            ),
            (
                "@test123",
                5,
                Some("test123".to_string()),
                "ASCII with numbers",
            ),
            // Unicode examples
            ("@İstanbul", 3, Some("İstanbul".to_string()), "Turkish text"),
            (
                "@testЙЦУ.rs",
                8,
                Some("testЙЦУ.rs".to_string()),
                "Mixed ASCII and Cyrillic",
            ),
            ("@诶", 2, Some("诶".to_string()), "Chinese character"),
            ("@👍", 2, Some("👍".to_string()), "Emoji token"),
            // Invalid cases (should return None)
            ("hello", 2, None, "No @ symbol"),
            (
                "@",
                1,
                Some("".to_string()),
                "Only @ symbol triggers empty query",
            ),
            ("@ hello", 2, None, "@ followed by space"),
            ("test @ world", 6, None, "@ with spaces around"),
        ];

        for (input, cursor_pos, expected, description) in test_cases {
            let mut textarea = TextArea::new();
            textarea.insert_str(input);
            textarea.set_cursor(cursor_pos);

            let result = ChatComposer::current_at_token(&textarea);
            assert_eq!(
                result, expected,
                "Failed for case: {description} - input: '{input}', cursor: {cursor_pos}"
            );
        }
    }

    #[test]
    fn test_current_at_token_cursor_positions() {
        let test_cases = vec![
            // Different cursor positions within a token
            ("@test", 0, Some("test".to_string()), "Cursor at @"),
            ("@test", 1, Some("test".to_string()), "Cursor after @"),
            ("@test", 5, Some("test".to_string()), "Cursor at end"),
            // Multiple tokens - cursor determines which token
            ("@file1 @file2", 0, Some("file1".to_string()), "First token"),
            (
                "@file1 @file2",
                8,
                Some("file2".to_string()),
                "Second token",
            ),
            // Edge cases
            ("@", 0, Some("".to_string()), "Only @ symbol"),
            ("@a", 2, Some("a".to_string()), "Single character after @"),
            ("", 0, None, "Empty input"),
        ];

        for (input, cursor_pos, expected, description) in test_cases {
            let mut textarea = TextArea::new();
            textarea.insert_str(input);
            textarea.set_cursor(cursor_pos);

            let result = ChatComposer::current_at_token(&textarea);
            assert_eq!(
                result, expected,
                "Failed for cursor position case: {description} - input: '{input}', cursor: {cursor_pos}",
            );
        }
    }

    #[test]
    fn test_current_at_token_whitespace_boundaries() {
        let test_cases = vec![
            // Space boundaries
            (
                "aaa@aaa",
                4,
                None,
                "Connected @ token - no completion by design",
            ),
            (
                "aaa @aaa",
                5,
                Some("aaa".to_string()),
                "@ token after space",
            ),
            (
                "test @file.txt",
                7,
                Some("file.txt".to_string()),
                "@ token after space",
            ),
            // Full-width space boundaries
            (
                "test　@İstanbul",
                8,
                Some("İstanbul".to_string()),
                "@ token after full-width space",
            ),
            (
                "@ЙЦУ　@诶",
                10,
                Some("诶".to_string()),
                "Full-width space between Unicode tokens",
            ),
            // Tab and newline boundaries
            (
                "test\t@file",
                6,
                Some("file".to_string()),
                "@ token after tab",
            ),
        ];

        for (input, cursor_pos, expected, description) in test_cases {
            let mut textarea = TextArea::new();
            textarea.insert_str(input);
            textarea.set_cursor(cursor_pos);

            let result = ChatComposer::current_at_token(&textarea);
            assert_eq!(
                result, expected,
                "Failed for whitespace boundary case: {description} - input: '{input}', cursor: {cursor_pos}",
            );
        }
    }

    #[test]
    fn handle_paste_small_inserts_text() {
        use crossterm::event::KeyCode;
        use crossterm::event::KeyEvent;
        use crossterm::event::KeyModifiers;

        let (tx, _rx) = unbounded_channel::<AppEvent>();
        let sender = AppEventSender::new(tx);
        let mut composer = ChatComposer::new(
            true,
            sender,
            false,
            "Ask Codex to do anything".to_string(),
            false,
        );

        let needs_redraw = composer.handle_paste("hello".to_string());
        assert!(needs_redraw);
        assert_eq!(composer.textarea.text(), "hello");
        assert!(composer.pending_pastes.is_empty());

        let (result, _) =
            composer.handle_key_event(KeyEvent::new(KeyCode::Enter, KeyModifiers::NONE));
        match result {
            InputResult::Submitted(text) => assert_eq!(text, "hello"),
            _ => panic!("expected Submitted"),
        }
    }

    #[test]
    fn handle_paste_large_uses_placeholder_and_replaces_on_submit() {
        use crossterm::event::KeyCode;
        use crossterm::event::KeyEvent;
        use crossterm::event::KeyModifiers;

        let (tx, _rx) = unbounded_channel::<AppEvent>();
        let sender = AppEventSender::new(tx);
        let mut composer = ChatComposer::new(
            true,
            sender,
            false,
            "Ask Codex to do anything".to_string(),
            false,
        );

        let large = "x".repeat(LARGE_PASTE_CHAR_THRESHOLD + 10);
        let needs_redraw = composer.handle_paste(large.clone());
        assert!(needs_redraw);
        let placeholder = format!("[Pasted Content {} chars]", large.chars().count());
        assert_eq!(composer.textarea.text(), placeholder);
        assert_eq!(composer.pending_pastes.len(), 1);
        assert_eq!(composer.pending_pastes[0].0, placeholder);
        assert_eq!(composer.pending_pastes[0].1, large);

        let (result, _) =
            composer.handle_key_event(KeyEvent::new(KeyCode::Enter, KeyModifiers::NONE));
        match result {
            InputResult::Submitted(text) => assert_eq!(text, large),
            _ => panic!("expected Submitted"),
        }
        assert!(composer.pending_pastes.is_empty());
    }

    #[test]
    fn edit_clears_pending_paste() {
        use crossterm::event::KeyCode;
        use crossterm::event::KeyEvent;
        use crossterm::event::KeyModifiers;

        let large = "y".repeat(LARGE_PASTE_CHAR_THRESHOLD + 1);
        let (tx, _rx) = unbounded_channel::<AppEvent>();
        let sender = AppEventSender::new(tx);
        let mut composer = ChatComposer::new(
            true,
            sender,
            false,
            "Ask Codex to do anything".to_string(),
            false,
        );

        composer.handle_paste(large);
        assert_eq!(composer.pending_pastes.len(), 1);

        // Any edit that removes the placeholder should clear pending_paste
        composer.handle_key_event(KeyEvent::new(KeyCode::Backspace, KeyModifiers::NONE));
        assert!(composer.pending_pastes.is_empty());
    }

    #[test]
    fn ui_snapshots() {
        use crossterm::event::KeyCode;
        use crossterm::event::KeyEvent;
        use crossterm::event::KeyModifiers;
        use insta::assert_snapshot;
        use ratatui::Terminal;
        use ratatui::backend::TestBackend;

        let (tx, _rx) = unbounded_channel::<AppEvent>();
        let sender = AppEventSender::new(tx);
        let mut terminal = match Terminal::new(TestBackend::new(100, 10)) {
            Ok(t) => t,
            Err(e) => panic!("Failed to create terminal: {e}"),
        };

        let test_cases = vec![
            ("empty", None),
            ("small", Some("short".to_string())),
            ("large", Some("z".repeat(LARGE_PASTE_CHAR_THRESHOLD + 5))),
            ("multiple_pastes", None),
            ("backspace_after_pastes", None),
        ];

        for (name, input) in test_cases {
            // Create a fresh composer for each test case
            let mut composer = ChatComposer::new(
                true,
                sender.clone(),
                false,
                "Ask Codex to do anything".to_string(),
                false,
            );

            if let Some(text) = input {
                composer.handle_paste(text);
            } else if name == "multiple_pastes" {
                // First large paste
                composer.handle_paste("x".repeat(LARGE_PASTE_CHAR_THRESHOLD + 3));
                // Second large paste
                composer.handle_paste("y".repeat(LARGE_PASTE_CHAR_THRESHOLD + 7));
                // Small paste
                composer.handle_paste(" another short paste".to_string());
            } else if name == "backspace_after_pastes" {
                // Three large pastes
                composer.handle_paste("a".repeat(LARGE_PASTE_CHAR_THRESHOLD + 2));
                composer.handle_paste("b".repeat(LARGE_PASTE_CHAR_THRESHOLD + 4));
                composer.handle_paste("c".repeat(LARGE_PASTE_CHAR_THRESHOLD + 6));
                // Move cursor to end and press backspace
                composer.textarea.set_cursor(composer.textarea.text().len());
                composer.handle_key_event(KeyEvent::new(KeyCode::Backspace, KeyModifiers::NONE));
            }

            terminal
                .draw(|f| f.render_widget_ref(composer, f.area()))
                .unwrap_or_else(|e| panic!("Failed to draw {name} composer: {e}"));

            assert_snapshot!(name, terminal.backend());
        }
    }

    // Test helper: simulate human typing with a brief delay and flush the paste-burst buffer
    fn type_chars_humanlike(composer: &mut ChatComposer, chars: &[char]) {
        use crossterm::event::KeyCode;
        use crossterm::event::KeyEvent;
        use crossterm::event::KeyModifiers;
        for &ch in chars {
            let _ = composer.handle_key_event(KeyEvent::new(KeyCode::Char(ch), KeyModifiers::NONE));
            std::thread::sleep(ChatComposer::recommended_paste_flush_delay());
            let _ = composer.flush_paste_burst_if_due();
        }
    }

    #[test]
    fn slash_init_dispatches_command_and_does_not_submit_literal_text() {
        use crossterm::event::KeyCode;
        use crossterm::event::KeyEvent;
        use crossterm::event::KeyModifiers;

        let (tx, _rx) = unbounded_channel::<AppEvent>();
        let sender = AppEventSender::new(tx);
        let mut composer = ChatComposer::new(
            true,
            sender,
            false,
            "Ask Codex to do anything".to_string(),
            false,
        );

        // Type the slash command.
        type_chars_humanlike(&mut composer, &['/', 'i', 'n', 'i', 't']);

        // Press Enter to dispatch the selected command.
        let (result, _needs_redraw) =
            composer.handle_key_event(KeyEvent::new(KeyCode::Enter, KeyModifiers::NONE));

        // When a slash command is dispatched, the composer should return a
        // Command result (not submit literal text) and clear its textarea.
        match result {
            InputResult::Command(cmd) => {
                assert_eq!(cmd.command(), "init");
            }
            InputResult::Submitted(text) => {
                panic!("expected command dispatch, but composer submitted literal text: {text}")
            }
            InputResult::None => panic!("expected Command result for '/init'"),
        }
        assert!(composer.textarea.is_empty(), "composer should be cleared");
    }

    #[test]
    fn slash_tab_completion_moves_cursor_to_end() {
        use crossterm::event::KeyCode;
        use crossterm::event::KeyEvent;
        use crossterm::event::KeyModifiers;

        let (tx, _rx) = unbounded_channel::<AppEvent>();
        let sender = AppEventSender::new(tx);
        let mut composer = ChatComposer::new(
            true,
            sender,
            false,
            "Ask Codex to do anything".to_string(),
            false,
        );

        type_chars_humanlike(&mut composer, &['/', 'c']);

        let (_result, _needs_redraw) =
            composer.handle_key_event(KeyEvent::new(KeyCode::Tab, KeyModifiers::NONE));

        assert_eq!(composer.textarea.text(), "/compact ");
        assert_eq!(composer.textarea.cursor(), composer.textarea.text().len());
    }

    #[test]
    fn slash_mention_dispatches_command_and_inserts_at() {
        use crossterm::event::KeyCode;
        use crossterm::event::KeyEvent;
        use crossterm::event::KeyModifiers;

        let (tx, _rx) = unbounded_channel::<AppEvent>();
        let sender = AppEventSender::new(tx);
        let mut composer = ChatComposer::new(
            true,
            sender,
            false,
            "Ask Codex to do anything".to_string(),
            false,
        );

        type_chars_humanlike(&mut composer, &['/', 'm', 'e', 'n', 't', 'i', 'o', 'n']);

        let (result, _needs_redraw) =
            composer.handle_key_event(KeyEvent::new(KeyCode::Enter, KeyModifiers::NONE));

        match result {
            InputResult::Command(cmd) => {
                assert_eq!(cmd.command(), "mention");
            }
            InputResult::Submitted(text) => {
                panic!("expected command dispatch, but composer submitted literal text: {text}")
            }
            InputResult::None => panic!("expected Command result for '/mention'"),
        }
        assert!(composer.textarea.is_empty(), "composer should be cleared");
        composer.insert_str("@");
        assert_eq!(composer.textarea.text(), "@");
    }

    #[test]
    fn test_multiple_pastes_submission() {
        use crossterm::event::KeyCode;
        use crossterm::event::KeyEvent;
        use crossterm::event::KeyModifiers;

        let (tx, _rx) = unbounded_channel::<AppEvent>();
        let sender = AppEventSender::new(tx);
        let mut composer = ChatComposer::new(
            true,
            sender,
            false,
            "Ask Codex to do anything".to_string(),
            false,
        );

        // Define test cases: (paste content, is_large)
        let test_cases = [
            ("x".repeat(LARGE_PASTE_CHAR_THRESHOLD + 3), true),
            (" and ".to_string(), false),
            ("y".repeat(LARGE_PASTE_CHAR_THRESHOLD + 7), true),
        ];

        // Expected states after each paste
        let mut expected_text = String::new();
        let mut expected_pending_count = 0;

        // Apply all pastes and build expected state
        let states: Vec<_> = test_cases
            .iter()
            .map(|(content, is_large)| {
                composer.handle_paste(content.clone());
                if *is_large {
                    let placeholder = format!("[Pasted Content {} chars]", content.chars().count());
                    expected_text.push_str(&placeholder);
                    expected_pending_count += 1;
                } else {
                    expected_text.push_str(content);
                }
                (expected_text.clone(), expected_pending_count)
            })
            .collect();

        // Verify all intermediate states were correct
        assert_eq!(
            states,
            vec![
                (
                    format!("[Pasted Content {} chars]", test_cases[0].0.chars().count()),
                    1
                ),
                (
                    format!(
                        "[Pasted Content {} chars] and ",
                        test_cases[0].0.chars().count()
                    ),
                    1
                ),
                (
                    format!(
                        "[Pasted Content {} chars] and [Pasted Content {} chars]",
                        test_cases[0].0.chars().count(),
                        test_cases[2].0.chars().count()
                    ),
                    2
                ),
            ]
        );

        // Submit and verify final expansion
        let (result, _) =
            composer.handle_key_event(KeyEvent::new(KeyCode::Enter, KeyModifiers::NONE));
        if let InputResult::Submitted(text) = result {
            assert_eq!(text, format!("{} and {}", test_cases[0].0, test_cases[2].0));
        } else {
            panic!("expected Submitted");
        }
    }

    #[test]
    fn test_placeholder_deletion() {
        use crossterm::event::KeyCode;
        use crossterm::event::KeyEvent;
        use crossterm::event::KeyModifiers;

        let (tx, _rx) = unbounded_channel::<AppEvent>();
        let sender = AppEventSender::new(tx);
        let mut composer = ChatComposer::new(
            true,
            sender,
            false,
            "Ask Codex to do anything".to_string(),
            false,
        );

        // Define test cases: (content, is_large)
        let test_cases = [
            ("a".repeat(LARGE_PASTE_CHAR_THRESHOLD + 5), true),
            (" and ".to_string(), false),
            ("b".repeat(LARGE_PASTE_CHAR_THRESHOLD + 6), true),
        ];

        // Apply all pastes
        let mut current_pos = 0;
        let states: Vec<_> = test_cases
            .iter()
            .map(|(content, is_large)| {
                composer.handle_paste(content.clone());
                if *is_large {
                    let placeholder = format!("[Pasted Content {} chars]", content.chars().count());
                    current_pos += placeholder.len();
                } else {
                    current_pos += content.len();
                }
                (
                    composer.textarea.text().to_string(),
                    composer.pending_pastes.len(),
                    current_pos,
                )
            })
            .collect();

        // Delete placeholders one by one and collect states
        let mut deletion_states = vec![];

        // First deletion
        composer.textarea.set_cursor(states[0].2);
        composer.handle_key_event(KeyEvent::new(KeyCode::Backspace, KeyModifiers::NONE));
        deletion_states.push((
            composer.textarea.text().to_string(),
            composer.pending_pastes.len(),
        ));

        // Second deletion
        composer.textarea.set_cursor(composer.textarea.text().len());
        composer.handle_key_event(KeyEvent::new(KeyCode::Backspace, KeyModifiers::NONE));
        deletion_states.push((
            composer.textarea.text().to_string(),
            composer.pending_pastes.len(),
        ));

        // Verify all states
        assert_eq!(
            deletion_states,
            vec![
                (" and [Pasted Content 1006 chars]".to_string(), 1),
                (" and ".to_string(), 0),
            ]
        );
    }

    #[test]
    fn test_partial_placeholder_deletion() {
        use crossterm::event::KeyCode;
        use crossterm::event::KeyEvent;
        use crossterm::event::KeyModifiers;

        let (tx, _rx) = unbounded_channel::<AppEvent>();
        let sender = AppEventSender::new(tx);
        let mut composer = ChatComposer::new(
            true,
            sender,
            false,
            "Ask Codex to do anything".to_string(),
            false,
        );

        // Define test cases: (cursor_position_from_end, expected_pending_count)
        let test_cases = [
            5, // Delete from middle - should clear tracking
            0, // Delete from end - should clear tracking
        ];

        let paste = "x".repeat(LARGE_PASTE_CHAR_THRESHOLD + 4);
        let placeholder = format!("[Pasted Content {} chars]", paste.chars().count());

        let states: Vec<_> = test_cases
            .into_iter()
            .map(|pos_from_end| {
                composer.handle_paste(paste.clone());
                composer
                    .textarea
                    .set_cursor((placeholder.len() - pos_from_end) as usize);
                composer.handle_key_event(KeyEvent::new(KeyCode::Backspace, KeyModifiers::NONE));
                let result = (
                    composer.textarea.text().contains(&placeholder),
                    composer.pending_pastes.len(),
                );
                composer.textarea.set_text("");
                result
            })
            .collect();

        assert_eq!(
            states,
            vec![
                (false, 0), // After deleting from middle
                (false, 0), // After deleting from end
            ]
        );
    }

    // --- Image attachment tests ---
    #[test]
    fn attach_image_and_submit_includes_image_paths() {
        let (tx, _rx) = unbounded_channel::<AppEvent>();
        let sender = AppEventSender::new(tx);
        let mut composer = ChatComposer::new(
            true,
            sender,
            false,
            "Ask Codex to do anything".to_string(),
            false,
        );
        let path = PathBuf::from("/tmp/image1.png");
        composer.attach_image(path.clone(), 32, 16, "PNG");
        composer.handle_paste(" hi".into());
        let (result, _) =
            composer.handle_key_event(KeyEvent::new(KeyCode::Enter, KeyModifiers::NONE));
        match result {
            InputResult::Submitted(text) => assert_eq!(text, "[image 32x16 PNG] hi"),
            _ => panic!("expected Submitted"),
        }
        let imgs = composer.take_recent_submission_images();
        assert_eq!(vec![path], imgs);
    }

    #[test]
    fn attach_image_without_text_submits_empty_text_and_images() {
        let (tx, _rx) = unbounded_channel::<AppEvent>();
        let sender = AppEventSender::new(tx);
        let mut composer = ChatComposer::new(
            true,
            sender,
            false,
            "Ask Codex to do anything".to_string(),
            false,
        );
        let path = PathBuf::from("/tmp/image2.png");
        composer.attach_image(path.clone(), 10, 5, "PNG");
        let (result, _) =
            composer.handle_key_event(KeyEvent::new(KeyCode::Enter, KeyModifiers::NONE));
        match result {
            InputResult::Submitted(text) => assert_eq!(text, "[image 10x5 PNG]"),
            _ => panic!("expected Submitted"),
        }
        let imgs = composer.take_recent_submission_images();
        assert_eq!(imgs.len(), 1);
        assert_eq!(imgs[0], path);
        assert!(composer.attached_images.is_empty());
    }

    #[test]
    fn image_placeholder_backspace_behaves_like_text_placeholder() {
        let (tx, _rx) = unbounded_channel::<AppEvent>();
        let sender = AppEventSender::new(tx);
        let mut composer = ChatComposer::new(
            true,
            sender,
            false,
            "Ask Codex to do anything".to_string(),
            false,
        );
        let path = PathBuf::from("/tmp/image3.png");
        composer.attach_image(path.clone(), 20, 10, "PNG");
        let placeholder = composer.attached_images[0].placeholder.clone();

        // Case 1: backspace at end
        composer.textarea.move_cursor_to_end_of_line(false);
        composer.handle_key_event(KeyEvent::new(KeyCode::Backspace, KeyModifiers::NONE));
        assert!(!composer.textarea.text().contains(&placeholder));
        assert!(composer.attached_images.is_empty());

        // Re-add and test backspace in middle: should break the placeholder string
        // and drop the image mapping (same as text placeholder behavior).
        composer.attach_image(path.clone(), 20, 10, "PNG");
        let placeholder2 = composer.attached_images[0].placeholder.clone();
        // Move cursor to roughly middle of placeholder
        if let Some(start_pos) = composer.textarea.text().find(&placeholder2) {
            let mid_pos = start_pos + (placeholder2.len() / 2);
            composer.textarea.set_cursor(mid_pos);
            composer.handle_key_event(KeyEvent::new(KeyCode::Backspace, KeyModifiers::NONE));
            assert!(!composer.textarea.text().contains(&placeholder2));
            assert!(composer.attached_images.is_empty());
        } else {
            panic!("Placeholder not found in textarea");
        }
    }

    #[test]
    fn backspace_with_multibyte_text_before_placeholder_does_not_panic() {
        use crossterm::event::KeyCode;
        use crossterm::event::KeyEvent;
        use crossterm::event::KeyModifiers;

        let (tx, _rx) = unbounded_channel::<AppEvent>();
        let sender = AppEventSender::new(tx);
        let mut composer = ChatComposer::new(
            true,
            sender,
            false,
            "Ask Codex to do anything".to_string(),
            false,
        );

        // Insert an image placeholder at the start
        let path = PathBuf::from("/tmp/image_multibyte.png");
        composer.attach_image(path, 10, 5, "PNG");
        // Add multibyte text after the placeholder
        composer.textarea.insert_str("日本語");

        // Cursor is at end; pressing backspace should delete the last character
        // without panicking and leave the placeholder intact.
        composer.handle_key_event(KeyEvent::new(KeyCode::Backspace, KeyModifiers::NONE));

        assert_eq!(composer.attached_images.len(), 1);
        assert!(composer.textarea.text().starts_with("[image 10x5 PNG]"));
    }

    #[test]
    fn deleting_one_of_duplicate_image_placeholders_removes_matching_entry() {
        let (tx, _rx) = unbounded_channel::<AppEvent>();
        let sender = AppEventSender::new(tx);
        let mut composer = ChatComposer::new(
            true,
            sender,
            false,
            "Ask Codex to do anything".to_string(),
            false,
        );

        let path1 = PathBuf::from("/tmp/image_dup1.png");
        let path2 = PathBuf::from("/tmp/image_dup2.png");

        composer.attach_image(path1.clone(), 10, 5, "PNG");
        // separate placeholders with a space for clarity
        composer.handle_paste(" ".into());
        composer.attach_image(path2.clone(), 10, 5, "PNG");

        let ph = composer.attached_images[0].placeholder.clone();
        let text = composer.textarea.text().to_string();
        let start1 = text.find(&ph).expect("first placeholder present");
        let end1 = start1 + ph.len();
        composer.textarea.set_cursor(end1);

        // Backspace should delete the first placeholder and its mapping.
        composer.handle_key_event(KeyEvent::new(KeyCode::Backspace, KeyModifiers::NONE));

        let new_text = composer.textarea.text().to_string();
        assert_eq!(1, new_text.matches(&ph).count(), "one placeholder remains");
        assert_eq!(
            vec![AttachedImage {
                path: path2,
                placeholder: "[image 10x5 PNG]".to_string()
            }],
            composer.attached_images,
            "one image mapping remains"
        );
    }

    #[test]
    fn pasting_filepath_attaches_image() {
        let tmp = tempdir().expect("create TempDir");
        let tmp_path: PathBuf = tmp.path().join("codex_tui_test_paste_image.png");
        let img: ImageBuffer<Rgba<u8>, Vec<u8>> =
            ImageBuffer::from_fn(3, 2, |_x, _y| Rgba([1, 2, 3, 255]));
        img.save(&tmp_path).expect("failed to write temp png");

        let (tx, _rx) = unbounded_channel::<AppEvent>();
        let sender = AppEventSender::new(tx);
        let mut composer = ChatComposer::new(
            true,
            sender,
            false,
            "Ask Codex to do anything".to_string(),
            false,
        );

        let needs_redraw = composer.handle_paste(tmp_path.to_string_lossy().to_string());
        assert!(needs_redraw);
        assert!(composer.textarea.text().starts_with("[image 3x2 PNG] "));

        let imgs = composer.take_recent_submission_images();
        assert_eq!(imgs, vec![tmp_path.clone()]);
    }

    #[test]
<<<<<<< HEAD
    fn selecting_custom_prompt_submits_file_contents() {
        let prompt_text = "Hello from saved prompt";

        let (tx, _rx) = unbounded_channel::<AppEvent>();
        let sender = AppEventSender::new(tx);
        let mut composer =
            ChatComposer::new(true, sender, false, "Ask Codex to do anything".to_string());

        // Inject prompts as if received via event.
        composer.set_custom_prompts(vec![CustomPrompt {
            name: "my-prompt".to_string(),
            content: prompt_text.to_string(),
        }]);

        // Type the prompt name to focus it in the slash popup and press Enter.
        for ch in ['/', 'm', 'y', '-', 'p', 'r', 'o', 'm', 'p', 't'] {
            let _ = composer.handle_key_event(KeyEvent::new(KeyCode::Char(ch), KeyModifiers::NONE));
        }
        let (result, _needs_redraw) =
            composer.handle_key_event(KeyEvent::new(KeyCode::Enter, KeyModifiers::NONE));

        match result {
            InputResult::Submitted(s) => assert_eq!(s, prompt_text),
            _ => panic!("expected Submitted with prompt contents"),
        }
=======
    fn burst_paste_fast_small_buffers_and_flushes_on_stop() {
        use crossterm::event::KeyCode;
        use crossterm::event::KeyEvent;
        use crossterm::event::KeyModifiers;

        let (tx, _rx) = unbounded_channel::<AppEvent>();
        let sender = AppEventSender::new(tx);
        let mut composer = ChatComposer::new(
            true,
            sender,
            false,
            "Ask Codex to do anything".to_string(),
            false,
        );

        let count = 32;
        for _ in 0..count {
            let _ =
                composer.handle_key_event(KeyEvent::new(KeyCode::Char('a'), KeyModifiers::NONE));
            assert!(
                composer.is_in_paste_burst(),
                "expected active paste burst during fast typing"
            );
            assert!(
                composer.textarea.text().is_empty(),
                "text should not appear during burst"
            );
        }

        assert!(
            composer.textarea.text().is_empty(),
            "text should remain empty until flush"
        );
        std::thread::sleep(ChatComposer::recommended_paste_flush_delay());
        let flushed = composer.flush_paste_burst_if_due();
        assert!(flushed, "expected buffered text to flush after stop");
        assert_eq!(composer.textarea.text(), "a".repeat(count));
        assert!(
            composer.pending_pastes.is_empty(),
            "no placeholder for small burst"
        );
    }

    #[test]
    fn burst_paste_fast_large_inserts_placeholder_on_flush() {
        use crossterm::event::KeyCode;
        use crossterm::event::KeyEvent;
        use crossterm::event::KeyModifiers;

        let (tx, _rx) = unbounded_channel::<AppEvent>();
        let sender = AppEventSender::new(tx);
        let mut composer = ChatComposer::new(
            true,
            sender,
            false,
            "Ask Codex to do anything".to_string(),
            false,
        );

        let count = LARGE_PASTE_CHAR_THRESHOLD + 1; // > threshold to trigger placeholder
        for _ in 0..count {
            let _ =
                composer.handle_key_event(KeyEvent::new(KeyCode::Char('x'), KeyModifiers::NONE));
        }

        // Nothing should appear until we stop and flush
        assert!(composer.textarea.text().is_empty());
        std::thread::sleep(ChatComposer::recommended_paste_flush_delay());
        let flushed = composer.flush_paste_burst_if_due();
        assert!(flushed, "expected flush after stopping fast input");

        let expected_placeholder = format!("[Pasted Content {count} chars]");
        assert_eq!(composer.textarea.text(), expected_placeholder);
        assert_eq!(composer.pending_pastes.len(), 1);
        assert_eq!(composer.pending_pastes[0].0, expected_placeholder);
        assert_eq!(composer.pending_pastes[0].1.len(), count);
        assert!(composer.pending_pastes[0].1.chars().all(|c| c == 'x'));
    }

    #[test]
    fn humanlike_typing_1000_chars_appears_live_no_placeholder() {
        let (tx, _rx) = unbounded_channel::<AppEvent>();
        let sender = AppEventSender::new(tx);
        let mut composer = ChatComposer::new(
            true,
            sender,
            false,
            "Ask Codex to do anything".to_string(),
            false,
        );

        let count = LARGE_PASTE_CHAR_THRESHOLD; // 1000 in current config
        let chars: Vec<char> = vec!['z'; count];
        type_chars_humanlike(&mut composer, &chars);

        assert_eq!(composer.textarea.text(), "z".repeat(count));
        assert!(composer.pending_pastes.is_empty());
>>>>>>> c9ca63dc
    }
}<|MERGE_RESOLUTION|>--- conflicted
+++ resolved
@@ -92,21 +92,18 @@
     has_focus: bool,
     attached_images: Vec<AttachedImage>,
     placeholder_text: String,
-<<<<<<< HEAD
-    // Heuristic state to detect non-bracketed paste bursts.
-    last_plain_char_time: Option<Instant>,
-    consecutive_plain_char_burst: u16,
-    paste_burst_until: Option<Instant>,
-    // Buffer to accumulate characters during a detected non-bracketed paste burst.
-    paste_burst_buffer: String,
-    in_paste_burst_mode: bool,
-    custom_prompts: Vec<CustomPrompt>,
-=======
-    // Non-bracketed paste burst tracker.
-    paste_burst: PasteBurst,
-    // When true, disables paste-burst logic and inserts characters immediately.
-    disable_paste_burst: bool,
->>>>>>> c9ca63dc
+// Heuristic state to detect non-bracketed paste bursts.
+last_plain_char_time: Option<Instant>,
+consecutive_plain_char_burst: u16,
+paste_burst_until: Option<Instant>,
+// Buffer to accumulate characters during a detected non-bracketed paste burst.
+paste_burst_buffer: String,
+in_paste_burst_mode: bool,
+// Non-bracketed paste burst tracker.
+paste_burst: PasteBurst,
+// When true, disables paste-burst logic and inserts characters immediately.
+disable_paste_burst: bool,
+custom_prompts: Vec<CustomPrompt>,
 }
 
 /// Popup state – at most one can be visible at any time.
@@ -142,22 +139,18 @@
             has_focus: has_input_focus,
             attached_images: Vec::new(),
             placeholder_text,
-<<<<<<< HEAD
             last_plain_char_time: None,
             consecutive_plain_char_burst: 0,
             paste_burst_until: None,
             paste_burst_buffer: String::new(),
             in_paste_burst_mode: false,
             custom_prompts: Vec::new(),
-        }
-=======
+            disable_paste_burst: false,
             paste_burst: PasteBurst::default(),
-            disable_paste_burst: false,
         };
         // Apply configuration via the setter to keep side-effects centralized.
         this.set_disable_paste_burst(disable_paste_burst);
         this
->>>>>>> c9ca63dc
     }
 
     pub fn desired_height(&self, width: u16) -> u16 {
@@ -2154,7 +2147,6 @@
     }
 
     #[test]
-<<<<<<< HEAD
     fn selecting_custom_prompt_submits_file_contents() {
         let prompt_text = "Hello from saved prompt";
 
@@ -2180,7 +2172,8 @@
             InputResult::Submitted(s) => assert_eq!(s, prompt_text),
             _ => panic!("expected Submitted with prompt contents"),
         }
-=======
+    }
+
     fn burst_paste_fast_small_buffers_and_flushes_on_stop() {
         use crossterm::event::KeyCode;
         use crossterm::event::KeyEvent;
@@ -2278,6 +2271,5 @@
 
         assert_eq!(composer.textarea.text(), "z".repeat(count));
         assert!(composer.pending_pastes.is_empty());
->>>>>>> c9ca63dc
     }
 }