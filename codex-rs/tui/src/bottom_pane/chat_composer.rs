--- conflicted
+++ resolved
@@ -853,9 +853,6 @@
                 true
             }
             FlushResult::Typed(ch) => {
-<<<<<<< HEAD
-                self.textarea.insert_str(ch.to_string().as_str());
-=======
                 // Mirror insert_str() behavior so popups stay in sync when a
                 // pending fast char flushes as normal typed input.
                 self.textarea.insert_str(ch.to_string().as_str());
@@ -867,7 +864,6 @@
                 } else {
                     self.sync_file_search_popup();
                 }
->>>>>>> 8c685367
                 true
             }
             FlushResult::None => false,
@@ -879,10 +875,6 @@
         // If we have a buffered non-bracketed paste burst and enough time has
         // elapsed since the last char, flush it before handling a new input.
         let now = Instant::now();
-<<<<<<< HEAD
-        let flush_start = Instant::now();
-=======
->>>>>>> 8c685367
         self.handle_paste_burst_flush(now);
 
         // If we're capturing a burst and receive Enter, accumulate it instead of inserting.
