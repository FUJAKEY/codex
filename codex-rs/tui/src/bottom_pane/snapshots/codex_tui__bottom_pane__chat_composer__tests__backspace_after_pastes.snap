---
source: tui/src/bottom_pane/chat_composer.rs
expression: terminal.backend()
---
"▌[Pasted Content 1002 chars][Pasted Content 1004 chars]                                             "
"▌                                                                                                   "
"▌                                                                                                   "
"▌                                                                                                   "
"▌                                                                                                   "
"▌                                                                                                   "
"▌                                                                                                   "
"▌                                                                                                   "
<<<<<<< HEAD
"▌                                                                                                   "
" ⏎ send   ⌃J newline   ⌃O shortcuts   ⌃C quit                                                       "
=======
"                                                                                                    "
" ⏎ send   ⌃J newline   ⌃T transcript   ⌃C quit                                                      "
>>>>>>> 14ab1063
<|MERGE_RESOLUTION|>--- conflicted
+++ resolved
@@ -10,10 +10,5 @@
 "▌                                                                                                   "
 "▌                                                                                                   "
 "▌                                                                                                   "
-<<<<<<< HEAD
-"▌                                                                                                   "
-" ⏎ send   ⌃J newline   ⌃O shortcuts   ⌃C quit                                                       "
-=======
 "                                                                                                    "
-" ⏎ send   ⌃J newline   ⌃T transcript   ⌃C quit                                                      "
->>>>>>> 14ab1063
+" ⏎ send   ⌃J newline   ⌃V paste image   ⌃O shortcuts   ⌃C quit                                      "