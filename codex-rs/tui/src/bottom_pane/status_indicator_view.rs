--- conflicted
+++ resolved
@@ -30,15 +30,11 @@
     }
 }
 
-<<<<<<< HEAD
-impl BottomPaneView<'_> for StatusIndicatorView {
+impl BottomPaneView for StatusIndicatorView {
     fn update_status_header(&mut self, header: String) {
         self.update_header(header);
     }
 
-=======
-impl BottomPaneView for StatusIndicatorView {
->>>>>>> 0d12380c
     fn should_hide_when_task_is_done(&mut self) -> bool {
         true
     }
