--- conflicted
+++ resolved
@@ -19,10 +19,7 @@
 
 use super::onboarding_screen::StepState;
 
-<<<<<<< HEAD
-=======
 const FRAME_TICK: Duration = FRAME_TICK_DEFAULT;
->>>>>>> 5332f6e2
 const MIN_ANIMATION_HEIGHT: u16 = 20;
 const MIN_ANIMATION_WIDTH: u16 = 60;
 
