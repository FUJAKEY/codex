// Forbid accidental stdout/stderr writes in the *library* portion of the TUI.
// The standalone `codex-tui` binary prints a short help message before the
// alternate‑screen mode starts; that file opts‑out locally via `allow`.
#![deny(clippy::print_stdout, clippy::print_stderr)]
use app::App;
use codex_core::config::Config;
use codex_core::config::ConfigOverrides;
use codex_core::config_types::SandboxMode;
use codex_core::openai_api_key::OPENAI_API_KEY_ENV_VAR;
use codex_core::openai_api_key::get_openai_api_key;
use codex_core::openai_api_key::set_openai_api_key;
use codex_core::protocol::AskForApproval;
use codex_core::util::is_inside_git_repo;
use codex_login::try_read_openai_api_key;
use log_layer::TuiLogLayer;
use std::fs::OpenOptions;
use std::path::PathBuf;
use tracing_appender::non_blocking;
use tracing_subscriber::EnvFilter;
use tracing_subscriber::prelude::*;

mod app;
mod app_event;
mod app_event_sender;
mod bottom_pane;
mod cell_widget;
mod chatwidget;
mod citation_regex;
mod cli;
mod conversation_history_widget;
mod custom_slash_command;
mod exec_command;
mod file_search;
mod get_git_diff;
mod git_warning_screen;
mod history_cell;
mod log_layer;
mod login_screen;
mod markdown;
mod mouse_capture;
mod scroll_event_helper;
mod slash_command;
mod status_indicator_widget;
mod text_block;
mod text_formatting;
mod tui;
mod user_approval_widget;

pub use cli::Cli;

pub fn run_main(cli: Cli, codex_linux_sandbox_exe: Option<PathBuf>) -> std::io::Result<()> {
    let (sandbox_mode, approval_policy) = if cli.full_auto {
        (
            Some(SandboxMode::WorkspaceWrite),
            Some(AskForApproval::OnFailure),
        )
    } else if cli.dangerously_bypass_approvals_and_sandbox {
        (
            Some(SandboxMode::DangerFullAccess),
            Some(AskForApproval::Never),
        )
    } else {
        (
            cli.sandbox_mode.map(Into::<SandboxMode>::into),
            cli.approval_policy.map(Into::into),
        )
    };

    let config = {
        // Load configuration and support CLI overrides.
        let overrides = ConfigOverrides {
            model: cli.model.clone(),
            approval_policy,
            sandbox_mode,
            cwd: cli.cwd.clone().map(|p| p.canonicalize().unwrap_or(p)),
            model_provider: None,
            config_profile: cli.config_profile.clone(),
            codex_linux_sandbox_exe,
        };
        // Parse `-c` overrides from the CLI.
        let cli_kv_overrides = match cli.config_overrides.parse_overrides() {
            Ok(v) => v,
            #[allow(clippy::print_stderr)]
            Err(e) => {
                eprintln!("Error parsing -c overrides: {e}");
                std::process::exit(1);
            }
        };

        #[allow(clippy::print_stderr)]
        match Config::load_with_cli_overrides(cli_kv_overrides, overrides) {
            Ok(config) => config,
            Err(err) => {
                eprintln!("Error loading configuration: {err}");
                std::process::exit(1);
            }
        }
    };

    let log_dir = codex_core::config::log_dir(&config)?;
    std::fs::create_dir_all(&log_dir)?;
    // Open (or create) your log file, appending to it.
    let mut log_file_opts = OpenOptions::new();
    log_file_opts.create(true).append(true);

    // Ensure the file is only readable and writable by the current user.
    // Doing the equivalent to `chmod 600` on Windows is quite a bit more code
    // and requires the Windows API crates, so we can reconsider that when
    // Codex CLI is officially supported on Windows.
    #[cfg(unix)]
    {
        use std::os::unix::fs::OpenOptionsExt;
        log_file_opts.mode(0o600);
    }

    let log_file = log_file_opts.open(log_dir.join("codex-tui.log"))?;

    // Wrap file in non‑blocking writer.
    let (non_blocking, _guard) = non_blocking(log_file);

    // use RUST_LOG env var, default to info for codex crates.
    let env_filter = || {
        EnvFilter::try_from_default_env()
            .unwrap_or_else(|_| EnvFilter::new("codex_core=info,codex_tui=info"))
    };

    // Build layered subscriber:
    let file_layer = tracing_subscriber::fmt::layer()
        .with_writer(non_blocking)
        .with_target(false)
        .with_filter(env_filter());

    // Channel that carries formatted log lines to the UI.
    let (log_tx, log_rx) = tokio::sync::mpsc::unbounded_channel::<String>();
    let tui_layer = TuiLogLayer::new(log_tx.clone(), 120).with_filter(env_filter());

    let _ = tracing_subscriber::registry()
        .with(file_layer)
        .with(tui_layer)
        .try_init();

    let show_login_screen = should_show_login_screen(&config);

    // Determine whether we need to display the "not a git repo" warning
    // modal. The flag is shown when the current working directory is *not*
    // inside a Git repository **and** the user did *not* pass the
    // `--allow-no-git-exec` flag.
    let show_git_warning = !cli.skip_git_repo_check && !is_inside_git_repo(&config);

    try_run_ratatui_app(cli, config, show_login_screen, show_git_warning, log_rx);
    Ok(())
}

#[expect(
    clippy::print_stderr,
    reason = "Resort to stderr in exceptional situations."
)]
fn try_run_ratatui_app(
    cli: Cli,
    config: Config,
    show_login_screen: bool,
    show_git_warning: bool,
    log_rx: tokio::sync::mpsc::UnboundedReceiver<String>,
) {
    if let Err(report) = run_ratatui_app(cli, config, show_login_screen, show_git_warning, log_rx) {
        eprintln!("Error: {report:?}");
    }
}

fn run_ratatui_app(
    cli: Cli,
    config: Config,
    show_login_screen: bool,
    show_git_warning: bool,
    mut log_rx: tokio::sync::mpsc::UnboundedReceiver<String>,
) -> color_eyre::Result<()> {
    color_eyre::install()?;

    // Forward panic reports through the tracing stack so that they appear in
    // the status indicator instead of breaking the alternate screen – the
    // normal colour‑eyre hook writes to stderr which would corrupt the UI.
    std::panic::set_hook(Box::new(|info| {
        tracing::error!("panic: {info}");
    }));
    let (mut terminal, mut mouse_capture) = tui::init(&config)?;
    terminal.clear()?;

    let Cli { prompt, images, .. } = cli;
    let mut app = App::new(
        config.clone(),
        prompt,
        show_login_screen,
        show_git_warning,
        images,
    );

    // Bridge log receiver into the AppEvent channel so latest log lines update the UI.
    {
        let app_event_tx = app.event_sender();
        tokio::spawn(async move {
            while let Some(line) = log_rx.recv().await {
                app_event_tx.send(crate::app_event::AppEvent::LatestLog(line));
            }
        });
    }

    let app_result = app.run(&mut terminal, &mut mouse_capture);

    restore();
    app_result
}

#[expect(
    clippy::print_stderr,
    reason = "TUI should no longer be displayed, so we can write to stderr."
)]
fn restore() {
    if let Err(err) = tui::restore() {
        eprintln!(
<<<<<<< HEAD
            "failed to restore terminal. Run `reset` or restart your terminal to recover: {err}",
=======
            "failed to restore terminal. Run `reset` or restart your terminal to recover: {err}"
>>>>>>> bfeb8c92
        );
    }
}

#[allow(clippy::unwrap_used)]
fn should_show_login_screen(config: &Config) -> bool {
    if is_in_need_of_openai_api_key(config) {
        // Reading the OpenAI API key is an async operation because it may need
        // to refresh the token. Block on it.
        let codex_home = config.codex_home.clone();
        let (tx, rx) = tokio::sync::oneshot::channel();
        tokio::spawn(async move {
            match try_read_openai_api_key(&codex_home).await {
                Ok(openai_api_key) => {
                    set_openai_api_key(openai_api_key);
                    tx.send(false).unwrap();
                }
                Err(_) => {
                    tx.send(true).unwrap();
                }
            }
        });
        // TODO(mbolin): Impose some sort of timeout.
        tokio::task::block_in_place(|| rx.blocking_recv()).unwrap()
    } else {
        false
    }
}

fn is_in_need_of_openai_api_key(config: &Config) -> bool {
    let is_using_openai_key = config
        .model_provider
        .env_key
        .as_ref()
        .map(|s| s == OPENAI_API_KEY_ENV_VAR)
        .unwrap_or(false);
    is_using_openai_key && get_openai_api_key().is_none()
}<|MERGE_RESOLUTION|>--- conflicted
+++ resolved
@@ -217,11 +217,7 @@
 fn restore() {
     if let Err(err) = tui::restore() {
         eprintln!(
-<<<<<<< HEAD
-            "failed to restore terminal. Run `reset` or restart your terminal to recover: {err}",
-=======
             "failed to restore terminal. Run `reset` or restart your terminal to recover: {err}"
->>>>>>> bfeb8c92
         );
     }
 }
