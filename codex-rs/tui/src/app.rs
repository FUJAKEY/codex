--- conflicted
+++ resolved
@@ -3,13 +3,10 @@
 use crate::app_event_sender::AppEventSender;
 use crate::chatwidget::ChatWidget;
 use crate::file_search::FileSearchManager;
-<<<<<<< HEAD
 use crate::mcp::McpManagerEntry;
 use crate::mcp::McpManagerState;
 use crate::mcp::McpWizardDraft;
-=======
 use crate::history_cell::HistoryCell;
->>>>>>> 42d335de
 use crate::pager_overlay::Overlay;
 use crate::resume_picker::ResumeSelection;
 use crate::tui;
@@ -43,17 +40,14 @@
 use std::time::Duration;
 use tokio::select;
 use tokio::sync::mpsc::unbounded_channel;
+use tracing::warn;
 // use uuid::Uuid;
 
-<<<<<<< HEAD
-use tracing::warn;
-=======
 #[derive(Debug, Clone)]
 pub struct AppExitInfo {
     pub token_usage: TokenUsage,
     pub conversation_id: Option<ConversationId>,
 }
->>>>>>> 42d335de
 
 pub(crate) struct App {
     pub(crate) server: Arc<ConversationManager>,
@@ -67,7 +61,7 @@
 
     pub(crate) file_search: FileSearchManager,
 
-    pub(crate) transcript_cells: Vec<Arc<dyn HistoryCell>>,
+    pub(crate) transcript_cells: Vec<Arc<HistoryCell>>,
 
     // Pager overlay state (Transcript or Static like Diff)
     pub(crate) overlay: Option<Overlay>,
@@ -95,593 +89,4 @@
     ) -> Result<AppExitInfo> {
         use tokio_stream::StreamExt;
         let (app_event_tx, mut app_event_rx) = unbounded_channel();
-        let app_event_tx = AppEventSender::new(app_event_tx);
-
-        let conversation_manager = Arc::new(ConversationManager::new(auth_manager.clone()));
-
-        let enhanced_keys_supported = tui.enhanced_keys_supported();
-
-        let chat_widget = match resume_selection {
-            ResumeSelection::StartFresh | ResumeSelection::Exit => {
-                let init = crate::chatwidget::ChatWidgetInit {
-                    config: config.clone(),
-                    frame_requester: tui.frame_requester(),
-                    app_event_tx: app_event_tx.clone(),
-                    initial_prompt: initial_prompt.clone(),
-                    initial_images: initial_images.clone(),
-                    enhanced_keys_supported,
-                    auth_manager: auth_manager.clone(),
-                };
-                ChatWidget::new(init, conversation_manager.clone())
-            }
-            ResumeSelection::Resume(path) => {
-                let resumed = conversation_manager
-                    .resume_conversation_from_rollout(
-                        config.clone(),
-                        path.clone(),
-                        auth_manager.clone(),
-                    )
-                    .await
-                    .wrap_err_with(|| {
-                        format!("Failed to resume session from {}", path.display())
-                    })?;
-                let init = crate::chatwidget::ChatWidgetInit {
-                    config: config.clone(),
-                    frame_requester: tui.frame_requester(),
-                    app_event_tx: app_event_tx.clone(),
-                    initial_prompt: initial_prompt.clone(),
-                    initial_images: initial_images.clone(),
-                    enhanced_keys_supported,
-                    auth_manager: auth_manager.clone(),
-                };
-                ChatWidget::new_from_existing(
-                    init,
-                    resumed.conversation,
-                    resumed.session_configured,
-                )
-            }
-        };
-
-        let file_search = FileSearchManager::new(config.cwd.clone(), app_event_tx.clone());
-
-        let mut app = Self {
-            server: conversation_manager,
-            app_event_tx,
-            chat_widget,
-            auth_manager: auth_manager.clone(),
-            config,
-            active_profile,
-            file_search,
-            enhanced_keys_supported,
-            transcript_cells: Vec::new(),
-            overlay: None,
-            deferred_history_lines: Vec::new(),
-            has_emitted_history_lines: false,
-            commit_anim_running: Arc::new(AtomicBool::new(false)),
-            backtrack: BacktrackState::default(),
-        };
-
-        let tui_events = tui.event_stream();
-        tokio::pin!(tui_events);
-
-        tui.frame_requester().schedule_frame();
-
-        while select! {
-            Some(event) = app_event_rx.recv() => {
-                app.handle_event(tui, event).await?
-            }
-            Some(event) = tui_events.next() => {
-                app.handle_tui_event(tui, event).await?
-            }
-        } {}
-        tui.terminal.clear()?;
-        Ok(AppExitInfo {
-            token_usage: app.token_usage(),
-            conversation_id: app.chat_widget.conversation_id(),
-        })
-    }
-
-    pub(crate) async fn handle_tui_event(
-        &mut self,
-        tui: &mut tui::Tui,
-        event: TuiEvent,
-    ) -> Result<bool> {
-        if self.overlay.is_some() {
-            let _ = self.handle_backtrack_overlay_event(tui, event).await?;
-        } else {
-            match event {
-                TuiEvent::Key(key_event) => {
-                    self.handle_key_event(tui, key_event).await;
-                }
-                TuiEvent::Paste(pasted) => {
-                    // Many terminals convert newlines to \r when pasting (e.g., iTerm2),
-                    // but tui-textarea expects \n. Normalize CR to LF.
-                    // [tui-textarea]: https://github.com/rhysd/tui-textarea/blob/4d18622eeac13b309e0ff6a55a46ac6706da68cf/src/textarea.rs#L782-L783
-                    // [iTerm2]: https://github.com/gnachman/iTerm2/blob/5d0c0d9f68523cbd0494dad5422998964a2ecd8d/sources/iTermPasteHelper.m#L206-L216
-                    let pasted = pasted.replace("\r", "\n");
-                    self.chat_widget.handle_paste(pasted);
-                }
-                TuiEvent::Draw => {
-                    self.chat_widget.maybe_post_pending_notification(tui);
-                    if self
-                        .chat_widget
-                        .handle_paste_burst_tick(tui.frame_requester())
-                    {
-                        return Ok(true);
-                    }
-                    tui.draw(
-                        self.chat_widget.desired_height(tui.terminal.size()?.width),
-                        |frame| {
-                            frame.render_widget_ref(&self.chat_widget, frame.area());
-                            if let Some((x, y)) = self.chat_widget.cursor_pos(frame.area()) {
-                                frame.set_cursor_position((x, y));
-                            }
-                        },
-                    )?;
-                }
-            }
-        }
-        Ok(true)
-    }
-
-    async fn handle_event(&mut self, tui: &mut tui::Tui, event: AppEvent) -> Result<bool> {
-        match event {
-            AppEvent::NewSession => {
-                let init = crate::chatwidget::ChatWidgetInit {
-                    config: self.config.clone(),
-                    frame_requester: tui.frame_requester(),
-                    app_event_tx: self.app_event_tx.clone(),
-                    initial_prompt: None,
-                    initial_images: Vec::new(),
-                    enhanced_keys_supported: self.enhanced_keys_supported,
-                    auth_manager: self.auth_manager.clone(),
-                };
-                self.chat_widget = ChatWidget::new(init, self.server.clone());
-                tui.frame_requester().schedule_frame();
-            }
-            AppEvent::InsertHistoryCell(cell) => {
-                let cell: Arc<dyn HistoryCell> = cell.into();
-                if let Some(Overlay::Transcript(t)) = &mut self.overlay {
-                    t.insert_cell(cell.clone());
-                    tui.frame_requester().schedule_frame();
-                }
-                self.transcript_cells.push(cell.clone());
-                let mut display = cell.display_lines(tui.terminal.last_known_screen_size.width);
-                if !display.is_empty() {
-                    // Only insert a separating blank line for new cells that are not
-                    // part of an ongoing stream. Streaming continuations should not
-                    // accrue extra blank lines between chunks.
-                    if !cell.is_stream_continuation() {
-                        if self.has_emitted_history_lines {
-                            display.insert(0, Line::from(""));
-                        } else {
-                            self.has_emitted_history_lines = true;
-                        }
-                    }
-                    if self.overlay.is_some() {
-                        self.deferred_history_lines.extend(display);
-                    } else {
-                        tui.insert_history_lines(display);
-                    }
-                }
-            }
-            AppEvent::StartCommitAnimation => {
-                if self
-                    .commit_anim_running
-                    .compare_exchange(false, true, Ordering::Acquire, Ordering::Relaxed)
-                    .is_ok()
-                {
-                    let tx = self.app_event_tx.clone();
-                    let running = self.commit_anim_running.clone();
-                    thread::spawn(move || {
-                        while running.load(Ordering::Relaxed) {
-                            thread::sleep(Duration::from_millis(50));
-                            tx.send(AppEvent::CommitTick);
-                        }
-                    });
-                }
-            }
-            AppEvent::StopCommitAnimation => {
-                self.commit_anim_running.store(false, Ordering::Release);
-            }
-            AppEvent::CommitTick => {
-                self.chat_widget.on_commit_tick();
-            }
-            AppEvent::CodexEvent(event) => {
-                self.chat_widget.handle_codex_event(event);
-            }
-            AppEvent::ConversationHistory(ev) => {
-                self.on_conversation_history_for_backtrack(tui, ev).await?;
-            }
-            AppEvent::ExitRequest => {
-                return Ok(false);
-            }
-            AppEvent::OpenMcpManager => {
-                self.open_mcp_manager()?;
-            }
-            AppEvent::OpenMcpWizard {
-                template_id,
-                draft,
-                existing_name,
-            } => {
-                self.open_mcp_wizard(template_id, draft, existing_name)?;
-            }
-            AppEvent::ApplyMcpWizard {
-                draft,
-                existing_name,
-            } => {
-                self.apply_mcp_wizard(draft, existing_name)?;
-            }
-            AppEvent::ReloadMcpServers => {
-                self.reload_mcp_servers()?;
-            }
-            AppEvent::RemoveMcpServer { name } => {
-                self.remove_mcp_server(name)?;
-            }
-            AppEvent::CodexOp(op) => self.chat_widget.submit_op(op),
-            AppEvent::DiffResult(text) => {
-                // Clear the in-progress state in the bottom pane
-                self.chat_widget.on_diff_complete();
-                // Enter alternate screen using TUI helper and build pager lines
-                let _ = tui.enter_alt_screen();
-                let pager_lines: Vec<ratatui::text::Line<'static>> = if text.trim().is_empty() {
-                    vec!["No changes detected.".italic().into()]
-                } else {
-                    text.lines().map(ansi_escape_line).collect()
-                };
-                self.overlay = Some(Overlay::new_static_with_title(
-                    pager_lines,
-                    "D I F F".to_string(),
-                ));
-                tui.frame_requester().schedule_frame();
-            }
-            AppEvent::StartFileSearch(query) => {
-                if !query.is_empty() {
-                    self.file_search.on_user_query(query);
-                }
-            }
-            AppEvent::FileSearchResult { query, matches } => {
-                self.chat_widget.apply_file_search_result(query, matches);
-            }
-            AppEvent::UpdateReasoningEffort(effort) => {
-                self.on_update_reasoning_effort(effort);
-            }
-            AppEvent::UpdateModel(model) => {
-                self.chat_widget.set_model(&model);
-                self.config.model = model.clone();
-                if let Some(family) = find_family_for_model(&model) {
-                    self.config.model_family = family;
-                }
-            }
-            AppEvent::PersistModelSelection { model, effort } => {
-                let profile = self.active_profile.as_deref();
-                match persist_model_selection(&self.config.codex_home, profile, &model, effort)
-                    .await
-                {
-                    Ok(()) => {
-                        if let Some(profile) = profile {
-                            self.chat_widget.add_info_message(
-                                format!("Model changed to {model} for {profile} profile"),
-                                None,
-                            );
-                        } else {
-                            self.chat_widget
-                                .add_info_message(format!("Model changed to {model}"), None);
-                        }
-                    }
-                    Err(err) => {
-                        tracing::error!(
-                            error = %err,
-                            "failed to persist model selection"
-                        );
-                        if let Some(profile) = profile {
-                            self.chat_widget.add_error_message(format!(
-                                "Failed to save model for profile `{profile}`: {err}"
-                            ));
-                        } else {
-                            self.chat_widget
-                                .add_error_message(format!("Failed to save default model: {err}"));
-                        }
-                    }
-                }
-            }
-            AppEvent::UpdateAskForApprovalPolicy(policy) => {
-                self.chat_widget.set_approval_policy(policy);
-            }
-            AppEvent::UpdateSandboxPolicy(policy) => {
-                self.chat_widget.set_sandbox_policy(policy);
-            }
-        }
-        Ok(true)
-    }
-
-    pub(crate) fn token_usage(&self) -> codex_core::protocol::TokenUsage {
-        self.chat_widget.token_usage()
-    }
-    fn open_mcp_manager(&mut self) -> Result<()> {
-        if !self.config.experimental_mcp_overhaul {
-            self.chat_widget.show_mcp_history_summary();
-            return Ok(());
-        }
-
-        let catalog = self.load_template_catalog();
-        let registry = McpRegistry::new(&self.config, catalog);
-        let state = McpManagerState::from_registry(&registry);
-        let entries: Vec<McpManagerEntry> = state
-            .servers
-            .into_iter()
-            .map(|snapshot| {
-                let health = registry.health_report(&snapshot.name);
-                McpManagerEntry { snapshot, health }
-            })
-            .collect();
-
-        self.chat_widget
-            .show_mcp_manager(entries, state.template_count);
-        Ok(())
-    }
-
-    fn open_mcp_wizard(
-        &mut self,
-        template_id: Option<String>,
-        draft: Option<McpWizardDraft>,
-        existing_name: Option<String>,
-    ) -> Result<()> {
-        if !self.config.experimental_mcp_overhaul {
-            self.chat_widget.show_mcp_history_summary();
-            return Ok(());
-        }
-
-        let catalog = self.load_template_catalog();
-        let mut draft = draft.unwrap_or_default();
-        if draft.template_id.is_none()
-            && let Some(id) = template_id
-            && let Some(cfg) = catalog.instantiate(&id)
-        {
-            draft.apply_template_config(&cfg);
-            draft.template_id = Some(id);
-        }
-        if draft.name.is_empty()
-            && existing_name.is_none()
-            && let Some(id) = draft.template_id.clone()
-        {
-            draft.name = sanitize_name(&id);
-        }
-
-        self.chat_widget
-            .show_mcp_wizard(catalog, Some(draft), existing_name);
-        Ok(())
-    }
-
-    fn apply_mcp_wizard(
-        &mut self,
-        draft: McpWizardDraft,
-        existing_name: Option<String>,
-    ) -> Result<()> {
-        if !self.config.experimental_mcp_overhaul {
-            self.chat_widget.show_mcp_history_summary();
-            return Ok(());
-        }
-
-        let catalog = self.load_template_catalog();
-        let retry_draft = draft.clone();
-        let server_config = match draft.build_server_config(&catalog) {
-            Ok(cfg) => cfg,
-            Err(err) => {
-                self.chat_widget
-                    .add_error_message(format!("Failed to validate MCP server: {err}"));
-                self.chat_widget
-                    .show_mcp_wizard(catalog, Some(retry_draft), existing_name);
-                return Ok(());
-            }
-        };
-
-        let registry = McpRegistry::new(&self.config, catalog);
-        registry
-            .upsert_server_with_existing(existing_name.as_deref(), &draft.name, server_config.clone())
-            .map_err(|err| eyre!(err))?;
-
-        if let Some(ref old_name) = existing_name
-            && old_name != &draft.name
-        {
-            self.config.mcp_servers.remove(old_name);
-        }
-        self.config
-            .mcp_servers
-            .insert(draft.name.clone(), server_config);
-        self.chat_widget
-            .set_mcp_servers(self.current_mcp_servers_btree());
-        self.chat_widget
-            .add_info_message(format!("Saved MCP server '{}'", draft.name), None);
-        self.open_mcp_manager()?;
-        Ok(())
-    }
-
-    fn reload_mcp_servers(&mut self) -> Result<()> {
-        if !self.config.experimental_mcp_overhaul {
-            self.chat_widget.show_mcp_history_summary();
-            return Ok(());
-        }
-
-        let catalog = self.load_template_catalog();
-        let registry = McpRegistry::new(&self.config, catalog);
-        let servers = registry.reload_servers().map_err(|err| eyre!(err))?;
-        self.config.mcp_servers = servers.clone().into_iter().collect();
-        self.chat_widget.set_mcp_servers(servers);
-        self.open_mcp_manager()?;
-        Ok(())
-    }
-
-    fn remove_mcp_server(&mut self, name: String) -> Result<()> {
-        if !self.config.experimental_mcp_overhaul {
-            self.chat_widget.show_mcp_history_summary();
-            return Ok(());
-        }
-
-        let catalog = self.load_template_catalog();
-        let registry = McpRegistry::new(&self.config, catalog);
-        if registry.remove_server(&name).map_err(|err| eyre!(err))? {
-            self.config.mcp_servers.remove(&name);
-            self.chat_widget
-                .set_mcp_servers(self.current_mcp_servers_btree());
-            self.chat_widget
-                .add_info_message(format!("Removed MCP server '{name}'."), None);
-        } else {
-            self.chat_widget
-                .add_info_message(format!("No MCP server named '{name}' found."), None);
-        }
-        self.open_mcp_manager()?;
-        Ok(())
-    }
-
-    fn load_template_catalog(&self) -> TemplateCatalog {
-        TemplateCatalog::load_default().unwrap_or_else(|err| {
-            warn!(error = %err, "Failed to load MCP templates");
-            TemplateCatalog::empty()
-        })
-    }
-
-    fn current_mcp_servers_btree(&self) -> BTreeMap<String, McpServerConfig> {
-        self.config
-            .mcp_servers
-            .iter()
-            .map(|(k, v)| (k.clone(), v.clone()))
-            .collect()
-    }
-
-    fn on_update_reasoning_effort(&mut self, effort: Option<ReasoningEffortConfig>) {
-        self.chat_widget.set_reasoning_effort(effort);
-        self.config.model_reasoning_effort = effort;
-    }
-
-    async fn handle_key_event(&mut self, tui: &mut tui::Tui, key_event: KeyEvent) {
-        match key_event {
-            KeyEvent {
-                code: KeyCode::Char('t'),
-                modifiers: crossterm::event::KeyModifiers::CONTROL,
-                kind: KeyEventKind::Press,
-                ..
-            } => {
-                // Enter alternate screen and set viewport to full size.
-                let _ = tui.enter_alt_screen();
-                self.overlay = Some(Overlay::new_transcript(self.transcript_cells.clone()));
-                tui.frame_requester().schedule_frame();
-            }
-            // Esc primes/advances backtracking only in normal (not working) mode
-            // with an empty composer. In any other state, forward Esc so the
-            // active UI (e.g. status indicator, modals, popups) handles it.
-            KeyEvent {
-                code: KeyCode::Esc,
-                kind: KeyEventKind::Press | KeyEventKind::Repeat,
-                ..
-            } => {
-                if self.chat_widget.is_normal_backtrack_mode()
-                    && self.chat_widget.composer_is_empty()
-                {
-                    self.handle_backtrack_esc_key(tui);
-                } else {
-                    self.chat_widget.handle_key_event(key_event);
-                }
-            }
-            // Enter confirms backtrack when primed + count > 0. Otherwise pass to widget.
-            KeyEvent {
-                code: KeyCode::Enter,
-                kind: KeyEventKind::Press,
-                ..
-            } if self.backtrack.primed
-                && self.backtrack.nth_user_message != usize::MAX
-                && self.chat_widget.composer_is_empty() =>
-            {
-                // Delegate to helper for clarity; preserves behavior.
-                self.confirm_backtrack_from_main();
-            }
-            KeyEvent {
-                kind: KeyEventKind::Press | KeyEventKind::Repeat,
-                ..
-            } => {
-                // Any non-Esc key press should cancel a primed backtrack.
-                // This avoids stale "Esc-primed" state after the user starts typing
-                // (even if they later backspace to empty).
-                if key_event.code != KeyCode::Esc && self.backtrack.primed {
-                    self.reset_backtrack_state();
-                }
-                self.chat_widget.handle_key_event(key_event);
-            }
-            _ => {
-                // Ignore Release key events.
-            }
-        };
-    }
-}
-fn sanitize_name(id: &str) -> String {
-    id.chars()
-        .map(|c| {
-            if c.is_ascii_alphanumeric() || c == '-' || c == '_' {
-                c
-            } else {
-                '-'
-            }
-        })
-        .collect()
-}
-
-#[cfg(test)]
-mod tests {
-    use super::*;
-    use crate::app_backtrack::BacktrackState;
-    use crate::chatwidget::tests::make_chatwidget_manual_with_sender;
-    use crate::file_search::FileSearchManager;
-    use codex_core::AuthManager;
-    use codex_core::CodexAuth;
-    use codex_core::ConversationManager;
-    use std::sync::Arc;
-    use std::sync::atomic::AtomicBool;
-
-    fn make_test_app() -> App {
-        let (chat_widget, app_event_tx, _rx, _op_rx) = make_chatwidget_manual_with_sender();
-        let config = chat_widget.config_ref().clone();
-
-        let server = Arc::new(ConversationManager::with_auth(CodexAuth::from_api_key(
-            "Test API Key",
-        )));
-        let auth_manager =
-            AuthManager::from_auth_for_testing(CodexAuth::from_api_key("Test API Key"));
-        let file_search = FileSearchManager::new(config.cwd.clone(), app_event_tx.clone());
-
-        App {
-            server,
-            app_event_tx,
-            chat_widget,
-            auth_manager,
-            config,
-            active_profile: None,
-            file_search,
-            transcript_cells: Vec::new(),
-            overlay: None,
-            deferred_history_lines: Vec::new(),
-            has_emitted_history_lines: false,
-            enhanced_keys_supported: false,
-            commit_anim_running: Arc::new(AtomicBool::new(false)),
-            backtrack: BacktrackState::default(),
-        }
-    }
-
-    #[test]
-    fn update_reasoning_effort_updates_config() {
-        let mut app = make_test_app();
-        app.config.model_reasoning_effort = Some(ReasoningEffortConfig::Medium);
-        app.chat_widget
-            .set_reasoning_effort(Some(ReasoningEffortConfig::Medium));
-
-        app.on_update_reasoning_effort(Some(ReasoningEffortConfig::High));
-
-        assert_eq!(
-            app.config.model_reasoning_effort,
-            Some(ReasoningEffortConfig::High)
-        );
-        assert_eq!(
-            app.chat_widget.config_ref().model_reasoning_effort,
-            Some(ReasoningEffortConfig::High)
-        );
-    }
-}+        let app_event_tx = AppEventSender::new(app_event_tx);