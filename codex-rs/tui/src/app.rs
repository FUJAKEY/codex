--- conflicted
+++ resolved
@@ -98,57 +98,11 @@
 
         let enhanced_keys_supported = supports_keyboard_enhancement().unwrap_or(false);
 
-<<<<<<< HEAD
-        let show_login_screen = should_show_login_screen(&config);
-        let app_state = if show_login_screen || show_trust_screen {
-=======
-        // Spawn a dedicated thread for reading the crossterm event loop and
-        // re-publishing the events as AppEvents, as appropriate.
-        {
-            let app_event_tx = app_event_tx.clone();
-            std::thread::spawn(move || {
-                loop {
-                    // This timeout is necessary to avoid holding the event lock
-                    // that crossterm::event::read() acquires. In particular,
-                    // reading the cursor position (crossterm::cursor::position())
-                    // needs to acquire the event lock, and so will fail if it
-                    // can't acquire it within 2 sec. Resizing the terminal
-                    // crashes the app if the cursor position can't be read.
-                    if let Ok(true) = crossterm::event::poll(Duration::from_millis(100)) {
-                        if let Ok(event) = crossterm::event::read() {
-                            match event {
-                                crossterm::event::Event::Key(key_event) => {
-                                    app_event_tx.send(AppEvent::KeyEvent(key_event));
-                                }
-                                crossterm::event::Event::Resize(_, _) => {
-                                    app_event_tx.send(AppEvent::RequestRedraw);
-                                }
-                                crossterm::event::Event::Paste(pasted) => {
-                                    // Many terminals convert newlines to \r when pasting (e.g., iTerm2),
-                                    // but tui-textarea expects \n. Normalize CR to LF.
-                                    // [tui-textarea]: https://github.com/rhysd/tui-textarea/blob/4d18622eeac13b309e0ff6a55a46ac6706da68cf/src/textarea.rs#L782-L783
-                                    // [iTerm2]: https://github.com/gnachman/iTerm2/blob/5d0c0d9f68523cbd0494dad5422998964a2ecd8d/sources/iTermPasteHelper.m#L206-L216
-                                    let pasted = pasted.replace("\r", "\n");
-                                    app_event_tx.send(AppEvent::Paste(pasted));
-                                }
-                                _ => {
-                                    // Ignore any other events.
-                                }
-                            }
-                        }
-                    } else {
-                        // Timeout expired, no `Event` is available
-                    }
-                }
-            });
-        }
-
         let login_status = get_login_status(&config);
         let should_show_onboarding =
             should_show_onboarding(login_status, &config, show_trust_screen);
         let app_state = if should_show_onboarding {
             let show_login_screen = should_show_login_screen(login_status, &config);
->>>>>>> 1f5638b0
             let chat_widget_args = ChatWidgetArgs {
                 config: config.clone(),
                 initial_prompt,
@@ -163,7 +117,7 @@
                     show_trust_screen,
                     show_login_screen,
                     chat_widget_args,
-                    login_status,
+                    login_status: get_login_status(&config),
                 }),
             }
         } else {
@@ -339,7 +293,6 @@
                         AppState::Onboarding { .. } => {
                             self.app_event_tx.send(AppEvent::ExitRequest);
                         }
-<<<<<<< HEAD
                     },
                     KeyEvent {
                         code: KeyCode::Char('z'),
@@ -350,20 +303,6 @@
                         #[cfg(unix)]
                         {
                             self.suspend(terminal)?;
-=======
-                    }
-                    SlashCommand::Model => {
-                        if let AppState::Chat { widget } = &mut self.app_state {
-                            widget.open_model_popup();
-                        }
-                    }
-                    SlashCommand::Quit => {
-                        break;
-                    }
-                    SlashCommand::Logout => {
-                        if let Err(e) = codex_login::logout(&self.config.codex_home) {
-                            tracing::error!("failed to logout: {e}");
->>>>>>> 1f5638b0
                         }
                         // No-op on non-Unix platforms.
                     }
@@ -438,58 +377,11 @@
                         const INIT_PROMPT: &str = include_str!("../prompt_for_init_command.md");
                         widget.submit_text_message(INIT_PROMPT.to_string());
                     }
-<<<<<<< HEAD
                 }
                 SlashCommand::Compact => {
                     if let AppState::Chat { widget } = &mut self.app_state {
                         widget.clear_token_usage();
                         self.app_event_tx.send(AppEvent::CodexOp(Op::Compact));
-=======
-                    SlashCommand::Mcp => {
-                        if let AppState::Chat { widget } = &mut self.app_state {
-                            widget.add_mcp_output();
-                        }
-                    }
-                    #[cfg(debug_assertions)]
-                    SlashCommand::TestApproval => {
-                        use codex_core::protocol::EventMsg;
-                        use std::collections::HashMap;
-
-                        use codex_core::protocol::ApplyPatchApprovalRequestEvent;
-                        use codex_core::protocol::FileChange;
-
-                        self.app_event_tx.send(AppEvent::CodexEvent(Event {
-                            id: "1".to_string(),
-                            // msg: EventMsg::ExecApprovalRequest(ExecApprovalRequestEvent {
-                            //     call_id: "1".to_string(),
-                            //     command: vec!["git".into(), "apply".into()],
-                            //     cwd: self.config.cwd.clone(),
-                            //     reason: Some("test".to_string()),
-                            // }),
-                            msg: EventMsg::ApplyPatchApprovalRequest(
-                                ApplyPatchApprovalRequestEvent {
-                                    call_id: "1".to_string(),
-                                    changes: HashMap::from([
-                                        (
-                                            PathBuf::from("/tmp/test.txt"),
-                                            FileChange::Add {
-                                                content: "test".to_string(),
-                                            },
-                                        ),
-                                        (
-                                            PathBuf::from("/tmp/test2.txt"),
-                                            FileChange::Update {
-                                                unified_diff: "+test\n-test2".to_string(),
-                                                move_path: None,
-                                            },
-                                        ),
-                                    ]),
-                                    reason: None,
-                                    grant_root: Some(PathBuf::from("/tmp")),
-                                },
-                            ),
-                        }));
->>>>>>> 1f5638b0
                     }
                 }
                 SlashCommand::Quit => {
@@ -530,7 +422,6 @@
                         widget.add_status_output();
                     }
                 }
-<<<<<<< HEAD
                 #[cfg(debug_assertions)]
                 SlashCommand::TestApproval => {
                     use codex_core::protocol::EventMsg;
@@ -569,6 +460,16 @@
                         }),
                     }));
                 }
+                SlashCommand::Model => {
+                    if let AppState::Chat { widget } = &mut self.app_state {
+                        widget.open_model_popup();
+                    }
+                }
+                SlashCommand::Mcp => {
+                    if let AppState::Chat { widget } = &mut self.app_state {
+                        widget.add_mcp_output();
+                    }
+                }
             },
             AppEvent::OnboardingAuthComplete(result) => {
                 if let AppState::Onboarding { screen } = &mut self.app_state {
@@ -600,17 +501,16 @@
             AppEvent::FileSearchResult { query, matches } => {
                 if let AppState::Chat { widget } = &mut self.app_state {
                     widget.apply_file_search_result(query, matches);
-=======
-                AppEvent::UpdateReasoningEffort(effort) => {
-                    if let AppState::Chat { widget } = &mut self.app_state {
-                        widget.set_reasoning_effort(effort);
-                    }
-                }
-                AppEvent::UpdateModel(model) => {
-                    if let AppState::Chat { widget } = &mut self.app_state {
-                        widget.set_model(model);
-                    }
->>>>>>> 1f5638b0
+                }
+            }
+            AppEvent::UpdateReasoningEffort(effort) => {
+                if let AppState::Chat { widget } = &mut self.app_state {
+                    widget.set_reasoning_effort(effort);
+                }
+            }
+            AppEvent::UpdateModel(model) => {
+                if let AppState::Chat { widget } = &mut self.app_state {
+                    widget.set_model(model);
                 }
             }
         }
