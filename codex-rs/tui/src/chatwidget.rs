use std::collections::HashMap;
use std::collections::VecDeque;
use std::path::PathBuf;
use std::sync::Arc;

use codex_core::config::Config;
use codex_core::protocol::AgentMessageDeltaEvent;
use codex_core::protocol::AgentMessageEvent;
use codex_core::protocol::AgentReasoningDeltaEvent;
use codex_core::protocol::AgentReasoningEvent;
use codex_core::protocol::AgentReasoningRawContentDeltaEvent;
use codex_core::protocol::AgentReasoningRawContentEvent;
use codex_core::protocol::ApplyPatchApprovalRequestEvent;
use codex_core::protocol::BackgroundEventEvent;
use codex_core::protocol::ErrorEvent;
use codex_core::protocol::Event;
use codex_core::protocol::EventMsg;
use codex_core::protocol::ExecApprovalRequestEvent;
use codex_core::protocol::ExecCommandBeginEvent;
use codex_core::protocol::ExecCommandEndEvent;
use codex_core::protocol::InputItem;
use codex_core::protocol::InputMessageKind;
use codex_core::protocol::ListCustomPromptsResponseEvent;
use codex_core::protocol::McpListToolsResponseEvent;
use codex_core::protocol::McpToolCallBeginEvent;
use codex_core::protocol::McpToolCallEndEvent;
use codex_core::protocol::Op;
use codex_core::protocol::PatchApplyBeginEvent;
use codex_core::protocol::StreamErrorEvent;
use codex_core::protocol::TaskCompleteEvent;
use codex_core::protocol::TokenUsage;
use codex_core::protocol::TokenUsageInfo;
use codex_core::protocol::TurnAbortReason;
use codex_core::protocol::TurnDiffEvent;
use codex_core::protocol::UserMessageEvent;
use codex_core::protocol::WebSearchBeginEvent;
use codex_core::protocol::WebSearchEndEvent;
use codex_protocol::parse_command::ParsedCommand;
use crossterm::event::KeyCode;
use crossterm::event::KeyEvent;
use crossterm::event::KeyEventKind;
use crossterm::event::KeyModifiers;
use rand::Rng;
use ratatui::buffer::Buffer;
use ratatui::layout::Constraint;
use ratatui::layout::Layout;
use ratatui::layout::Rect;
use ratatui::widgets::Widget;
use ratatui::widgets::WidgetRef;
use tokio::sync::mpsc::UnboundedSender;
use tracing::debug;

use crate::app_event::AppEvent;
use crate::app_event_sender::AppEventSender;
use crate::bottom_pane::BottomPane;
use crate::bottom_pane::BottomPaneParams;
use crate::bottom_pane::CancellationEvent;
use crate::bottom_pane::InputResult;
use crate::bottom_pane::SelectionAction;
use crate::bottom_pane::SelectionItem;
use crate::clipboard_paste::paste_image_to_temp_png;
use crate::get_git_diff::get_git_diff;
use crate::history_cell;
use crate::history_cell::CommandOutput;
use crate::history_cell::ExecCell;
use crate::history_cell::HistoryCell;
use crate::history_cell::PatchEventType;
use crate::slash_command::SlashCommand;
use crate::tui::FrameRequester;
// streaming internals are provided by crate::streaming and crate::markdown_stream
use crate::user_approval_widget::ApprovalRequest;
mod interrupts;
use self::interrupts::InterruptManager;
mod agent;
use self::agent::spawn_agent;
use self::agent::spawn_agent_from_existing;
mod session_header;
use self::session_header::SessionHeader;
use crate::streaming::controller::AppEventHistorySink;
use crate::streaming::controller::StreamController;
use codex_common::approval_presets::ApprovalPreset;
use codex_common::approval_presets::builtin_approval_presets;
use codex_common::model_presets::ModelPreset;
use codex_common::model_presets::builtin_model_presets;
use codex_core::AuthManager;
use codex_core::ConversationManager;
use codex_core::protocol::AskForApproval;
use codex_core::protocol::SandboxPolicy;
use codex_core::protocol_config_types::ReasoningEffort as ReasoningEffortConfig;
use codex_file_search::FileMatch;
use codex_protocol::mcp_protocol::ConversationId;

// Track information about an in-flight exec command.
struct RunningCommand {
    command: Vec<String>,
    parsed_cmd: Vec<ParsedCommand>,
}

/// Common initialization parameters shared by all `ChatWidget` constructors.
pub(crate) struct ChatWidgetInit {
    pub(crate) config: Config,
    pub(crate) frame_requester: FrameRequester,
    pub(crate) app_event_tx: AppEventSender,
    pub(crate) initial_prompt: Option<String>,
    pub(crate) initial_images: Vec<PathBuf>,
    pub(crate) enhanced_keys_supported: bool,
    pub(crate) auth_manager: Arc<AuthManager>,
}

pub(crate) struct ChatWidget {
    app_event_tx: AppEventSender,
    codex_op_tx: UnboundedSender<Op>,
    bottom_pane: BottomPane,
    active_exec_cell: Option<ExecCell>,
    config: Config,
<<<<<<< HEAD
    auth_manager: Arc<AuthManager>,
=======
    session_header: SessionHeader,
>>>>>>> b6673838
    initial_user_message: Option<UserMessage>,
    token_info: Option<TokenUsageInfo>,
    // Stream lifecycle controller
    stream: StreamController,
    running_commands: HashMap<String, RunningCommand>,
    task_complete_pending: bool,
    // Queue of interruptive UI events deferred during an active write cycle
    interrupts: InterruptManager,
    // Accumulates the current reasoning block text to extract a header
    reasoning_buffer: String,
    // Accumulates full reasoning content for transcript-only recording
    full_reasoning_buffer: String,
    conversation_id: Option<ConversationId>,
    frame_requester: FrameRequester,
    // Whether to include the initial welcome banner on session configured
    show_welcome_banner: bool,
    // When resuming an existing session (selected via resume picker), avoid an
    // immediate redraw on SessionConfigured to prevent a gratuitous UI flicker.
    suppress_session_configured_redraw: bool,
    // User messages queued while a turn is in progress
    queued_user_messages: VecDeque<UserMessage>,
}

struct UserMessage {
    text: String,
    image_paths: Vec<PathBuf>,
}

impl From<String> for UserMessage {
    fn from(text: String) -> Self {
        Self {
            text,
            image_paths: Vec::new(),
        }
    }
}

fn create_initial_user_message(text: String, image_paths: Vec<PathBuf>) -> Option<UserMessage> {
    if text.is_empty() && image_paths.is_empty() {
        None
    } else {
        Some(UserMessage { text, image_paths })
    }
}

impl ChatWidget {
    fn flush_answer_stream_with_separator(&mut self) {
        let sink = AppEventHistorySink(self.app_event_tx.clone());
        let _ = self.stream.finalize(true, &sink);
    }
    // --- Small event handlers ---
    fn on_session_configured(&mut self, event: codex_core::protocol::SessionConfiguredEvent) {
        self.bottom_pane
            .set_history_metadata(event.history_log_id, event.history_entry_count);
        self.conversation_id = Some(event.session_id);
        let initial_messages = event.initial_messages.clone();
        let model_for_header = event.model.clone();
        if let Some(messages) = initial_messages {
            self.replay_initial_messages(messages);
        }
        self.session_header.set_model(&model_for_header);
        self.add_to_history(history_cell::new_session_info(
            &self.config,
            event,
            self.show_welcome_banner,
        ));
        // Ask codex-core to enumerate custom prompts for this session.
        self.submit_op(Op::ListCustomPrompts);
        if let Some(user_message) = self.initial_user_message.take() {
            self.submit_user_message(user_message);
        }
        if !self.suppress_session_configured_redraw {
            self.request_redraw();
        }
    }

    fn on_agent_message(&mut self, message: String) {
        let sink = AppEventHistorySink(self.app_event_tx.clone());
        let finished = self.stream.apply_final_answer(&message, &sink);
        self.handle_if_stream_finished(finished);
        self.request_redraw();
    }

    fn on_agent_message_delta(&mut self, delta: String) {
        self.handle_streaming_delta(delta);
    }

    fn on_agent_reasoning_delta(&mut self, delta: String) {
        // For reasoning deltas, do not stream to history. Accumulate the
        // current reasoning block and extract the first bold element
        // (between **/**) as the chunk header. Show this header as status.
        self.reasoning_buffer.push_str(&delta);

        if let Some(header) = extract_first_bold(&self.reasoning_buffer) {
            // Update the shimmer header to the extracted reasoning chunk header.
            self.bottom_pane.update_status_header(header);
        } else {
            // Fallback while we don't yet have a bold header: leave existing header as-is.
        }
        self.request_redraw();
    }

    fn on_agent_reasoning_final(&mut self) {
        // At the end of a reasoning block, record transcript-only content.
        self.full_reasoning_buffer.push_str(&self.reasoning_buffer);
        if !self.full_reasoning_buffer.is_empty() {
            for cell in history_cell::new_reasoning_summary_block(
                self.full_reasoning_buffer.clone(),
                &self.config,
            ) {
                self.add_boxed_history(cell);
            }
        }
        self.reasoning_buffer.clear();
        self.full_reasoning_buffer.clear();
        self.request_redraw();
    }

    fn on_reasoning_section_break(&mut self) {
        // Start a new reasoning block for header extraction and accumulate transcript.
        self.full_reasoning_buffer.push_str(&self.reasoning_buffer);
        self.full_reasoning_buffer.push_str("\n\n");
        self.reasoning_buffer.clear();
    }

    // Raw reasoning uses the same flow as summarized reasoning

    fn on_task_started(&mut self) {
        self.bottom_pane.clear_ctrl_c_quit_hint();
        self.bottom_pane.set_task_running(true);
        self.stream.reset_headers_for_new_turn();
        self.full_reasoning_buffer.clear();
        self.reasoning_buffer.clear();
        self.request_redraw();
    }

    fn on_task_complete(&mut self) {
        // If a stream is currently active, finalize only that stream to flush any tail
        // without emitting stray headers for other streams.
        if self.stream.is_write_cycle_active() {
            let sink = AppEventHistorySink(self.app_event_tx.clone());
            let _ = self.stream.finalize(true, &sink);
        }
        // Mark task stopped and request redraw now that all content is in history.
        self.bottom_pane.set_task_running(false);
        self.running_commands.clear();
        self.request_redraw();

        // If there is a queued user message, send exactly one now to begin the next turn.
        self.maybe_send_next_queued_input();
    }

    pub(crate) fn set_token_info(&mut self, info: Option<TokenUsageInfo>) {
        self.bottom_pane.set_token_usage(info.clone());
        self.token_info = info;
    }
    /// Finalize any active exec as failed, push an error message into history,
    /// and stop/clear running UI state.
    fn finalize_turn_with_error_message(&mut self, message: String) {
        // Ensure any spinner is replaced by a red ✗ and flushed into history.
        self.finalize_active_exec_cell_as_failed();
        // Emit the provided error message/history cell.
        self.add_to_history(history_cell::new_error_event(message));
        // Reset running state and clear streaming buffers.
        self.bottom_pane.set_task_running(false);
        self.running_commands.clear();
        self.stream.clear_all();
    }

    fn on_error(&mut self, message: String) {
        self.finalize_turn_with_error_message(message);
        self.request_redraw();

        // After an error ends the turn, try sending the next queued input.
        self.maybe_send_next_queued_input();
    }

    /// Handle a turn aborted due to user interrupt (Esc).
    /// When there are queued user messages, restore them into the composer
    /// separated by newlines rather than auto‑submitting the next one.
    fn on_interrupted_turn(&mut self) {
        // Finalize, log a gentle prompt, and clear running state.
        self.finalize_turn_with_error_message(
            "Conversation interrupted - tell the model what to do differently".to_owned(),
        );

        // If any messages were queued during the task, restore them into the composer.
        if !self.queued_user_messages.is_empty() {
            let combined = self
                .queued_user_messages
                .iter()
                .map(|m| m.text.clone())
                .collect::<Vec<_>>()
                .join("\n");
            self.bottom_pane.set_composer_text(combined);
            // Clear the queue and update the status indicator list.
            self.queued_user_messages.clear();
            self.refresh_queued_user_messages();
        }

        self.request_redraw();
    }

    fn on_plan_update(&mut self, update: codex_core::plan_tool::UpdatePlanArgs) {
        self.add_to_history(history_cell::new_plan_update(update));
    }

    fn on_exec_approval_request(&mut self, id: String, ev: ExecApprovalRequestEvent) {
        let id2 = id.clone();
        let ev2 = ev.clone();
        self.defer_or_handle(
            |q| q.push_exec_approval(id, ev),
            |s| s.handle_exec_approval_now(id2, ev2),
        );
    }

    fn on_apply_patch_approval_request(&mut self, id: String, ev: ApplyPatchApprovalRequestEvent) {
        let id2 = id.clone();
        let ev2 = ev.clone();
        self.defer_or_handle(
            |q| q.push_apply_patch_approval(id, ev),
            |s| s.handle_apply_patch_approval_now(id2, ev2),
        );
    }

    fn on_exec_command_begin(&mut self, ev: ExecCommandBeginEvent) {
        self.flush_answer_stream_with_separator();
        let ev2 = ev.clone();
        self.defer_or_handle(|q| q.push_exec_begin(ev), |s| s.handle_exec_begin_now(ev2));
    }

    fn on_exec_command_output_delta(
        &mut self,
        _ev: codex_core::protocol::ExecCommandOutputDeltaEvent,
    ) {
        // TODO: Handle streaming exec output if/when implemented
    }

    fn on_patch_apply_begin(&mut self, event: PatchApplyBeginEvent) {
        self.add_to_history(history_cell::new_patch_event(
            PatchEventType::ApplyBegin {
                auto_approved: event.auto_approved,
            },
            event.changes,
            &self.config.cwd,
        ));
    }

    fn on_patch_apply_end(&mut self, event: codex_core::protocol::PatchApplyEndEvent) {
        let ev2 = event.clone();
        self.defer_or_handle(
            |q| q.push_patch_end(event),
            |s| s.handle_patch_apply_end_now(ev2),
        );
    }

    fn on_exec_command_end(&mut self, ev: ExecCommandEndEvent) {
        let ev2 = ev.clone();
        self.defer_or_handle(|q| q.push_exec_end(ev), |s| s.handle_exec_end_now(ev2));
    }

    fn on_mcp_tool_call_begin(&mut self, ev: McpToolCallBeginEvent) {
        let ev2 = ev.clone();
        self.defer_or_handle(|q| q.push_mcp_begin(ev), |s| s.handle_mcp_begin_now(ev2));
    }

    fn on_mcp_tool_call_end(&mut self, ev: McpToolCallEndEvent) {
        let ev2 = ev.clone();
        self.defer_or_handle(|q| q.push_mcp_end(ev), |s| s.handle_mcp_end_now(ev2));
    }

    fn on_web_search_begin(&mut self, _ev: WebSearchBeginEvent) {
        self.flush_answer_stream_with_separator();
    }

    fn on_web_search_end(&mut self, ev: WebSearchEndEvent) {
        self.flush_answer_stream_with_separator();
        self.add_to_history(history_cell::new_web_search_call(format!(
            "Searched: {}",
            ev.query
        )));
    }

    fn on_get_history_entry_response(
        &mut self,
        event: codex_core::protocol::GetHistoryEntryResponseEvent,
    ) {
        let codex_core::protocol::GetHistoryEntryResponseEvent {
            offset,
            log_id,
            entry,
        } = event;
        self.bottom_pane
            .on_history_entry_response(log_id, offset, entry.map(|e| e.text));
    }

    fn on_shutdown_complete(&mut self) {
        self.app_event_tx.send(AppEvent::ExitRequest);
    }

    fn on_turn_diff(&mut self, unified_diff: String) {
        debug!("TurnDiffEvent: {unified_diff}");
    }

    fn on_background_event(&mut self, message: String) {
        debug!("BackgroundEvent: {message}");
    }

    fn on_stream_error(&mut self, message: String) {
        // Show stream errors in the transcript so users see retry/backoff info.
        self.add_to_history(history_cell::new_stream_error_event(message));
        self.request_redraw();
    }
    /// Periodic tick to commit at most one queued line to history with a small delay,
    /// animating the output.
    pub(crate) fn on_commit_tick(&mut self) {
        let sink = AppEventHistorySink(self.app_event_tx.clone());
        let finished = self.stream.on_commit_tick(&sink);
        self.handle_if_stream_finished(finished);
    }
    fn is_write_cycle_active(&self) -> bool {
        self.stream.is_write_cycle_active()
    }

    fn flush_interrupt_queue(&mut self) {
        let mut mgr = std::mem::take(&mut self.interrupts);
        mgr.flush_all(self);
        self.interrupts = mgr;
    }

    #[inline]
    fn defer_or_handle(
        &mut self,
        push: impl FnOnce(&mut InterruptManager),
        handle: impl FnOnce(&mut Self),
    ) {
        // Preserve deterministic FIFO across queued interrupts: once anything
        // is queued due to an active write cycle, continue queueing until the
        // queue is flushed to avoid reordering (e.g., ExecEnd before ExecBegin).
        if self.is_write_cycle_active() || !self.interrupts.is_empty() {
            push(&mut self.interrupts);
        } else {
            handle(self);
        }
    }

    #[inline]
    fn handle_if_stream_finished(&mut self, finished: bool) {
        if finished {
            if self.task_complete_pending {
                self.bottom_pane.set_task_running(false);
                self.task_complete_pending = false;
            }
            // A completed stream indicates non-exec content was just inserted.
            self.flush_interrupt_queue();
        }
    }

    #[inline]
    fn handle_streaming_delta(&mut self, delta: String) {
        // Before streaming agent content, flush any active exec cell group.
        self.flush_active_exec_cell();
        let sink = AppEventHistorySink(self.app_event_tx.clone());
        self.stream.begin(&sink);
        self.stream.push_and_maybe_commit(&delta, &sink);
        self.request_redraw();
    }

    pub(crate) fn handle_exec_end_now(&mut self, ev: ExecCommandEndEvent) {
        let running = self.running_commands.remove(&ev.call_id);
        let (command, parsed) = match running {
            Some(rc) => (rc.command, rc.parsed_cmd),
            None => (vec![ev.call_id.clone()], Vec::new()),
        };

        if self.active_exec_cell.is_none() {
            // This should have been created by handle_exec_begin_now, but in case it wasn't,
            // create it now.
            self.active_exec_cell = Some(history_cell::new_active_exec_command(
                ev.call_id.clone(),
                command,
                parsed,
            ));
        }
        if let Some(cell) = self.active_exec_cell.as_mut() {
            cell.complete_call(
                &ev.call_id,
                CommandOutput {
                    exit_code: ev.exit_code,
                    stdout: ev.stdout.clone(),
                    stderr: ev.stderr.clone(),
                    formatted_output: ev.formatted_output.clone(),
                },
                ev.duration,
            );
            if cell.should_flush() {
                self.flush_active_exec_cell();
            }
        }
    }

    pub(crate) fn handle_patch_apply_end_now(
        &mut self,
        event: codex_core::protocol::PatchApplyEndEvent,
    ) {
        // If the patch was successful, just let the "Edited" block stand.
        // Otherwise, add a failure block.
        if !event.success {
            self.add_to_history(history_cell::new_patch_apply_failure(event.stderr));
        }
    }

    pub(crate) fn handle_exec_approval_now(&mut self, id: String, ev: ExecApprovalRequestEvent) {
        self.flush_answer_stream_with_separator();
        // Emit the proposed command into history (like proposed patches)
        self.add_to_history(history_cell::new_proposed_command(&ev.command));

        let request = ApprovalRequest::Exec {
            id,
            command: ev.command,
            reason: ev.reason,
        };
        self.bottom_pane.push_approval_request(request);
        self.request_redraw();
    }

    pub(crate) fn handle_apply_patch_approval_now(
        &mut self,
        id: String,
        ev: ApplyPatchApprovalRequestEvent,
    ) {
        self.flush_answer_stream_with_separator();
        self.add_to_history(history_cell::new_patch_event(
            PatchEventType::ApprovalRequest,
            ev.changes.clone(),
            &self.config.cwd,
        ));

        let request = ApprovalRequest::ApplyPatch {
            id,
            reason: ev.reason,
            grant_root: ev.grant_root,
        };
        self.bottom_pane.push_approval_request(request);
        self.request_redraw();
    }

    pub(crate) fn handle_exec_begin_now(&mut self, ev: ExecCommandBeginEvent) {
        // Ensure the status indicator is visible while the command runs.
        self.running_commands.insert(
            ev.call_id.clone(),
            RunningCommand {
                command: ev.command.clone(),
                parsed_cmd: ev.parsed_cmd.clone(),
            },
        );
        if let Some(exec) = &self.active_exec_cell {
            if let Some(new_exec) = exec.with_added_call(
                ev.call_id.clone(),
                ev.command.clone(),
                ev.parsed_cmd.clone(),
            ) {
                self.active_exec_cell = Some(new_exec);
            } else {
                // Make a new cell.
                self.flush_active_exec_cell();
                self.active_exec_cell = Some(history_cell::new_active_exec_command(
                    ev.call_id.clone(),
                    ev.command.clone(),
                    ev.parsed_cmd,
                ));
            }
        } else {
            self.active_exec_cell = Some(history_cell::new_active_exec_command(
                ev.call_id.clone(),
                ev.command.clone(),
                ev.parsed_cmd,
            ));
        }

        // Request a redraw so the working header and command list are visible immediately.
        self.request_redraw();
    }

    pub(crate) fn handle_mcp_begin_now(&mut self, ev: McpToolCallBeginEvent) {
        self.flush_answer_stream_with_separator();
        self.add_to_history(history_cell::new_active_mcp_tool_call(ev.invocation));
    }
    pub(crate) fn handle_mcp_end_now(&mut self, ev: McpToolCallEndEvent) {
        self.flush_answer_stream_with_separator();
        self.add_boxed_history(history_cell::new_completed_mcp_tool_call(
            80,
            ev.invocation,
            ev.duration,
            ev.result
                .as_ref()
                .map(|r| !r.is_error.unwrap_or(false))
                .unwrap_or(false),
            ev.result,
        ));
    }

    fn layout_areas(&self, area: Rect) -> [Rect; 3] {
        let bottom_min = self.bottom_pane.desired_height(area.width).min(area.height);
        let remaining = area.height.saturating_sub(bottom_min);

        let active_desired = self
            .active_exec_cell
            .as_ref()
            .map_or(0, |c| c.desired_height(area.width) + 1);
        let active_height = active_desired.min(remaining);
        // Note: no header area; remaining is not used beyond computing active height.

        let header_height = 0u16;

        Layout::vertical([
            Constraint::Length(header_height),
            Constraint::Length(active_height),
            Constraint::Min(bottom_min),
        ])
        .areas(area)
    }

    pub(crate) fn new(
        common: ChatWidgetInit,
        conversation_manager: Arc<ConversationManager>,
    ) -> Self {
        let ChatWidgetInit {
            config,
            frame_requester,
            app_event_tx,
            initial_prompt,
            initial_images,
            enhanced_keys_supported,
            auth_manager,
        } = common;
        let mut rng = rand::rng();
        let placeholder = EXAMPLE_PROMPTS[rng.random_range(0..EXAMPLE_PROMPTS.len())].to_string();
        let codex_op_tx = spawn_agent(config.clone(), app_event_tx.clone(), conversation_manager);

        Self {
            app_event_tx: app_event_tx.clone(),
            frame_requester: frame_requester.clone(),
            codex_op_tx,
            bottom_pane: BottomPane::new(BottomPaneParams {
                frame_requester,
                app_event_tx,
                has_input_focus: true,
                enhanced_keys_supported,
                placeholder_text: placeholder,
                disable_paste_burst: config.disable_paste_burst,
            }),
            active_exec_cell: None,
            config: config.clone(),
<<<<<<< HEAD
            auth_manager,
=======
            session_header: SessionHeader::new(config.model.clone()),
>>>>>>> b6673838
            initial_user_message: create_initial_user_message(
                initial_prompt.unwrap_or_default(),
                initial_images,
            ),
            token_info: None,
            stream: StreamController::new(config),
            running_commands: HashMap::new(),
            task_complete_pending: false,
            interrupts: InterruptManager::new(),
            reasoning_buffer: String::new(),
            full_reasoning_buffer: String::new(),
            conversation_id: None,
            queued_user_messages: VecDeque::new(),
            show_welcome_banner: true,
            suppress_session_configured_redraw: false,
        }
    }

    /// Create a ChatWidget attached to an existing conversation (e.g., a fork).
    pub(crate) fn new_from_existing(
        common: ChatWidgetInit,
        conversation: std::sync::Arc<codex_core::CodexConversation>,
        session_configured: codex_core::protocol::SessionConfiguredEvent,
    ) -> Self {
        let ChatWidgetInit {
            config,
            frame_requester,
            app_event_tx,
            initial_prompt,
            initial_images,
            enhanced_keys_supported,
            auth_manager,
        } = common;
        let mut rng = rand::rng();
        let placeholder = EXAMPLE_PROMPTS[rng.random_range(0..EXAMPLE_PROMPTS.len())].to_string();

        let codex_op_tx =
            spawn_agent_from_existing(conversation, session_configured, app_event_tx.clone());

        Self {
            app_event_tx: app_event_tx.clone(),
            frame_requester: frame_requester.clone(),
            codex_op_tx,
            bottom_pane: BottomPane::new(BottomPaneParams {
                frame_requester,
                app_event_tx,
                has_input_focus: true,
                enhanced_keys_supported,
                placeholder_text: placeholder,
                disable_paste_burst: config.disable_paste_burst,
            }),
            active_exec_cell: None,
            config: config.clone(),
<<<<<<< HEAD
            auth_manager,
=======
            session_header: SessionHeader::new(config.model.clone()),
>>>>>>> b6673838
            initial_user_message: create_initial_user_message(
                initial_prompt.unwrap_or_default(),
                initial_images,
            ),
            token_info: None,
            stream: StreamController::new(config),
            running_commands: HashMap::new(),
            task_complete_pending: false,
            interrupts: InterruptManager::new(),
            reasoning_buffer: String::new(),
            full_reasoning_buffer: String::new(),
            conversation_id: None,
            queued_user_messages: VecDeque::new(),
            show_welcome_banner: false,
            suppress_session_configured_redraw: true,
        }
    }

    pub fn desired_height(&self, width: u16) -> u16 {
        self.bottom_pane.desired_height(width)
            + self
                .active_exec_cell
                .as_ref()
                .map_or(0, |c| c.desired_height(width) + 1)
    }

    pub(crate) fn handle_key_event(&mut self, key_event: KeyEvent) {
        match key_event {
            KeyEvent {
                code: KeyCode::Char('c'),
                modifiers: crossterm::event::KeyModifiers::CONTROL,
                kind: KeyEventKind::Press,
                ..
            } => {
                self.on_ctrl_c();
                return;
            }
            KeyEvent {
                code: KeyCode::Char('v'),
                modifiers: KeyModifiers::CONTROL,
                kind: KeyEventKind::Press,
                ..
            } => {
                if let Ok((path, info)) = paste_image_to_temp_png() {
                    self.attach_image(path, info.width, info.height, info.encoded_format.label());
                }
                return;
            }
            other if other.kind == KeyEventKind::Press => {
                self.bottom_pane.clear_ctrl_c_quit_hint();
            }
            _ => {}
        }

        match key_event {
            KeyEvent {
                code: KeyCode::Up,
                modifiers: KeyModifiers::ALT,
                kind: KeyEventKind::Press,
                ..
            } if !self.queued_user_messages.is_empty() => {
                // Prefer the most recently queued item.
                if let Some(user_message) = self.queued_user_messages.pop_back() {
                    self.bottom_pane.set_composer_text(user_message.text);
                    self.refresh_queued_user_messages();
                    self.request_redraw();
                }
            }
            _ => {
                match self.bottom_pane.handle_key_event(key_event) {
                    InputResult::Submitted(text) => {
                        // If a task is running, queue the user input to be sent after the turn completes.
                        let user_message = UserMessage {
                            text,
                            image_paths: self.bottom_pane.take_recent_submission_images(),
                        };
                        if self.bottom_pane.is_task_running() {
                            self.queued_user_messages.push_back(user_message);
                            self.refresh_queued_user_messages();
                        } else {
                            self.submit_user_message(user_message);
                        }
                    }
                    InputResult::Command(cmd) => {
                        self.dispatch_command(cmd);
                    }
                    InputResult::None => {}
                }
            }
        }
    }

    pub(crate) fn attach_image(
        &mut self,
        path: PathBuf,
        width: u32,
        height: u32,
        format_label: &str,
    ) {
        tracing::info!(
            "attach_image path={path:?} width={width} height={height} format={format_label}",
        );
        self.bottom_pane
            .attach_image(path, width, height, format_label);
        self.request_redraw();
    }

    fn dispatch_command(&mut self, cmd: SlashCommand) {
        if !cmd.available_during_task() && self.bottom_pane.is_task_running() {
            let message = format!(
                "'/{}' is disabled while a task is in progress.",
                cmd.command()
            );
            self.add_to_history(history_cell::new_error_event(message));
            self.request_redraw();
            return;
        }
        match cmd {
            SlashCommand::New => {
                self.app_event_tx.send(AppEvent::NewSession);
            }
            SlashCommand::Init => {
                const INIT_PROMPT: &str = include_str!("../prompt_for_init_command.md");
                self.submit_text_message(INIT_PROMPT.to_string());
            }
            SlashCommand::Compact => {
                self.clear_token_usage();
                self.app_event_tx.send(AppEvent::CodexOp(Op::Compact));
            }
            SlashCommand::Model => {
                self.open_model_popup();
            }
            SlashCommand::Approvals => {
                self.open_approvals_popup();
            }
            SlashCommand::Quit => {
                self.app_event_tx.send(AppEvent::ExitRequest);
            }
            SlashCommand::Logout => {
                if let Err(e) = codex_core::auth::logout(&self.config.codex_home) {
                    tracing::error!("failed to logout: {e}");
                }
                self.app_event_tx.send(AppEvent::ExitRequest);
            }
            SlashCommand::Diff => {
                self.add_diff_in_progress();
                let tx = self.app_event_tx.clone();
                tokio::spawn(async move {
                    let text = match get_git_diff().await {
                        Ok((is_git_repo, diff_text)) => {
                            if is_git_repo {
                                diff_text
                            } else {
                                "`/diff` — _not inside a git repository_".to_string()
                            }
                        }
                        Err(e) => format!("Failed to compute diff: {e}"),
                    };
                    tx.send(AppEvent::DiffResult(text));
                });
            }
            SlashCommand::Mention => {
                self.insert_str("@");
            }
            SlashCommand::Status => {
                self.add_status_output();
            }
            SlashCommand::Mcp => {
                self.add_mcp_output();
            }
            #[cfg(debug_assertions)]
            SlashCommand::TestApproval => {
                use codex_core::protocol::EventMsg;
                use std::collections::HashMap;

                use codex_core::protocol::ApplyPatchApprovalRequestEvent;
                use codex_core::protocol::FileChange;

                self.app_event_tx.send(AppEvent::CodexEvent(Event {
                    id: "1".to_string(),
                    // msg: EventMsg::ExecApprovalRequest(ExecApprovalRequestEvent {
                    //     call_id: "1".to_string(),
                    //     command: vec!["git".into(), "apply".into()],
                    //     cwd: self.config.cwd.clone(),
                    //     reason: Some("test".to_string()),
                    // }),
                    msg: EventMsg::ApplyPatchApprovalRequest(ApplyPatchApprovalRequestEvent {
                        call_id: "1".to_string(),
                        changes: HashMap::from([
                            (
                                PathBuf::from("/tmp/test.txt"),
                                FileChange::Add {
                                    content: "test".to_string(),
                                },
                            ),
                            (
                                PathBuf::from("/tmp/test2.txt"),
                                FileChange::Update {
                                    unified_diff: "+test\n-test2".to_string(),
                                    move_path: None,
                                },
                            ),
                        ]),
                        reason: None,
                        grant_root: Some(PathBuf::from("/tmp")),
                    }),
                }));
            }
        }
    }

    pub(crate) fn handle_paste(&mut self, text: String) {
        self.bottom_pane.handle_paste(text);
    }

    // Returns true if caller should skip rendering this frame (a future frame is scheduled).
    pub(crate) fn handle_paste_burst_tick(&mut self, frame_requester: FrameRequester) -> bool {
        if self.bottom_pane.flush_paste_burst_if_due() {
            // A paste just flushed; request an immediate redraw and skip this frame.
            self.request_redraw();
            true
        } else if self.bottom_pane.is_in_paste_burst() {
            // While capturing a burst, schedule a follow-up tick and skip this frame
            // to avoid redundant renders between ticks.
            frame_requester.schedule_frame_in(
                crate::bottom_pane::ChatComposer::recommended_paste_flush_delay(),
            );
            true
        } else {
            false
        }
    }

    fn flush_active_exec_cell(&mut self) {
        if let Some(active) = self.active_exec_cell.take() {
            self.app_event_tx
                .send(AppEvent::InsertHistoryCell(Box::new(active)));
        }
    }

    fn add_to_history(&mut self, cell: impl HistoryCell + 'static) {
        self.add_boxed_history(Box::new(cell));
    }

    fn add_boxed_history(&mut self, cell: Box<dyn HistoryCell>) {
        if !cell.display_lines(u16::MAX).is_empty() {
            // Only break exec grouping if the cell renders visible lines.
            self.flush_active_exec_cell();
        }
        self.app_event_tx.send(AppEvent::InsertHistoryCell(cell));
    }

    fn submit_user_message(&mut self, user_message: UserMessage) {
        let UserMessage { text, image_paths } = user_message;
        let mut items: Vec<InputItem> = Vec::new();

        if !text.is_empty() {
            items.push(InputItem::Text { text: text.clone() });
        }

        for path in image_paths {
            items.push(InputItem::LocalImage { path });
        }

        if items.is_empty() {
            return;
        }

        self.codex_op_tx
            .send(Op::UserInput { items })
            .unwrap_or_else(|e| {
                tracing::error!("failed to send message: {e}");
            });

        // Persist the text to cross-session message history.
        if !text.is_empty() {
            self.codex_op_tx
                .send(Op::AddToHistory { text: text.clone() })
                .unwrap_or_else(|e| {
                    tracing::error!("failed to send AddHistory op: {e}");
                });
        }

        // Only show the text portion in conversation history.
        if !text.is_empty() {
            self.add_to_history(history_cell::new_user_prompt(text));
        }
    }

    /// Replay a subset of initial events into the UI to seed the transcript when
    /// resuming an existing session. This approximates the live event flow and
    /// is intentionally conservative: only safe-to-replay items are rendered to
    /// avoid triggering side effects. Event ids are passed as `None` to
    /// distinguish replayed events from live ones.
    fn replay_initial_messages(&mut self, events: Vec<EventMsg>) {
        for msg in events {
            if matches!(msg, EventMsg::SessionConfigured(_)) {
                continue;
            }
            // `id: None` indicates a synthetic/fake id coming from replay.
            self.dispatch_event_msg(None, msg, true);
        }
    }

    pub(crate) fn handle_codex_event(&mut self, event: Event) {
        let Event { id, msg } = event;
        self.dispatch_event_msg(Some(id), msg, false);
    }

    /// Dispatch a protocol `EventMsg` to the appropriate handler.
    ///
    /// `id` is `Some` for live events and `None` for replayed events from
    /// `replay_initial_messages()`. Callers should treat `None` as a "fake" id
    /// that must not be used to correlate follow-up actions.
    fn dispatch_event_msg(&mut self, id: Option<String>, msg: EventMsg, from_replay: bool) {
        match msg {
            EventMsg::AgentMessageDelta(_)
            | EventMsg::AgentReasoningDelta(_)
            | EventMsg::ExecCommandOutputDelta(_) => {}
            _ => {
                tracing::trace!("handle_codex_event: {:?}", msg);
            }
        }

        match msg {
            EventMsg::SessionConfigured(e) => self.on_session_configured(e),
            EventMsg::AgentMessage(AgentMessageEvent { message }) => self.on_agent_message(message),
            EventMsg::AgentMessageDelta(AgentMessageDeltaEvent { delta }) => {
                self.on_agent_message_delta(delta)
            }
            EventMsg::AgentReasoningDelta(AgentReasoningDeltaEvent { delta })
            | EventMsg::AgentReasoningRawContentDelta(AgentReasoningRawContentDeltaEvent {
                delta,
            }) => self.on_agent_reasoning_delta(delta),
            EventMsg::AgentReasoning(AgentReasoningEvent { .. }) => self.on_agent_reasoning_final(),
            EventMsg::AgentReasoningRawContent(AgentReasoningRawContentEvent { text }) => {
                self.on_agent_reasoning_delta(text);
                self.on_agent_reasoning_final()
            }
            EventMsg::AgentReasoningSectionBreak(_) => self.on_reasoning_section_break(),
            EventMsg::TaskStarted(_) => self.on_task_started(),
            EventMsg::TaskComplete(TaskCompleteEvent { .. }) => self.on_task_complete(),
            EventMsg::TokenCount(ev) => self.set_token_info(ev.info),
            EventMsg::Error(ErrorEvent { message }) => self.on_error(message),
            EventMsg::TurnAborted(ev) => match ev.reason {
                TurnAbortReason::Interrupted => {
                    self.on_interrupted_turn();
                }
                TurnAbortReason::Replaced => {
                    self.on_error("Turn aborted: replaced by a new task".to_owned())
                }
            },
            EventMsg::PlanUpdate(update) => self.on_plan_update(update),
            EventMsg::ExecApprovalRequest(ev) => {
                // For replayed events, synthesize an empty id (these should not occur).
                self.on_exec_approval_request(id.unwrap_or_default(), ev)
            }
            EventMsg::ApplyPatchApprovalRequest(ev) => {
                self.on_apply_patch_approval_request(id.unwrap_or_default(), ev)
            }
            EventMsg::ExecCommandBegin(ev) => self.on_exec_command_begin(ev),
            EventMsg::ExecCommandOutputDelta(delta) => self.on_exec_command_output_delta(delta),
            EventMsg::PatchApplyBegin(ev) => self.on_patch_apply_begin(ev),
            EventMsg::PatchApplyEnd(ev) => self.on_patch_apply_end(ev),
            EventMsg::ExecCommandEnd(ev) => self.on_exec_command_end(ev),
            EventMsg::McpToolCallBegin(ev) => self.on_mcp_tool_call_begin(ev),
            EventMsg::McpToolCallEnd(ev) => self.on_mcp_tool_call_end(ev),
            EventMsg::WebSearchBegin(ev) => self.on_web_search_begin(ev),
            EventMsg::WebSearchEnd(ev) => self.on_web_search_end(ev),
            EventMsg::GetHistoryEntryResponse(ev) => self.on_get_history_entry_response(ev),
            EventMsg::McpListToolsResponse(ev) => self.on_list_mcp_tools(ev),
            EventMsg::ListCustomPromptsResponse(ev) => self.on_list_custom_prompts(ev),
            EventMsg::ShutdownComplete => self.on_shutdown_complete(),
            EventMsg::TurnDiff(TurnDiffEvent { unified_diff }) => self.on_turn_diff(unified_diff),
            EventMsg::BackgroundEvent(BackgroundEventEvent { message }) => {
                self.on_background_event(message)
            }
            EventMsg::StreamError(StreamErrorEvent { message }) => self.on_stream_error(message),
            EventMsg::UserMessage(ev) => {
                if from_replay {
                    self.on_user_message_event(ev);
                }
            }
            EventMsg::ConversationPath(ev) => {
                self.app_event_tx
                    .send(crate::app_event::AppEvent::ConversationHistory(ev));
            }
            EventMsg::EnteredReviewMode(_) => {}
            EventMsg::ExitedReviewMode(_) => {}
        }
    }

    fn on_user_message_event(&mut self, event: UserMessageEvent) {
        match event.kind {
            Some(InputMessageKind::EnvironmentContext)
            | Some(InputMessageKind::UserInstructions) => {
                // Skip XML‑wrapped context blocks in the transcript.
            }
            Some(InputMessageKind::Plain) | None => {
                let message = event.message.trim();
                if !message.is_empty() {
                    self.add_to_history(history_cell::new_user_prompt(message.to_string()));
                }
            }
        }
    }

    fn request_redraw(&mut self) {
        self.frame_requester.schedule_frame();
    }

    /// Mark the active exec cell as failed (✗) and flush it into history.
    fn finalize_active_exec_cell_as_failed(&mut self) {
        if let Some(cell) = self.active_exec_cell.take() {
            let cell = cell.into_failed();
            // Insert finalized exec into history and keep grouping consistent.
            self.add_to_history(cell);
        }
    }

    // If idle and there are queued inputs, submit exactly one to start the next turn.
    fn maybe_send_next_queued_input(&mut self) {
        if self.bottom_pane.is_task_running() {
            return;
        }
        if let Some(user_message) = self.queued_user_messages.pop_front() {
            self.submit_user_message(user_message);
        }
        // Update the list to reflect the remaining queued messages (if any).
        self.refresh_queued_user_messages();
    }

    /// Rebuild and update the queued user messages from the current queue.
    fn refresh_queued_user_messages(&mut self) {
        let messages: Vec<String> = self
            .queued_user_messages
            .iter()
            .map(|m| m.text.clone())
            .collect();
        self.bottom_pane.set_queued_user_messages(messages);
    }

    pub(crate) fn add_diff_in_progress(&mut self) {
        self.request_redraw();
    }

    pub(crate) fn on_diff_complete(&mut self) {
        self.request_redraw();
    }

    pub(crate) fn add_status_output(&mut self) {
        let default_usage;
        let usage_ref = if let Some(ti) = &self.token_info {
            &ti.total_token_usage
        } else {
            default_usage = TokenUsage::default();
            &default_usage
        };
        self.add_to_history(history_cell::new_status_output(
            &self.config,
            usage_ref,
            &self.conversation_id,
        ));
    }

    /// Open a popup to choose the model preset (model + reasoning effort).
    pub(crate) fn open_model_popup(&mut self) {
        let current_model = self.config.model.clone();
        let current_effort = self.config.model_reasoning_effort;
        let auth_mode = self.auth_manager.auth().map(|auth| auth.mode);
        let presets: Vec<ModelPreset> = builtin_model_presets(auth_mode);

        let mut items: Vec<SelectionItem> = Vec::new();
        for preset in presets.iter() {
            let name = preset.label.to_string();
            let description = Some(preset.description.to_string());
            let is_current = preset.model == current_model && preset.effort == current_effort;
            let model_slug = preset.model.to_string();
            let effort = preset.effort;
            let current_model = current_model.clone();
            let actions: Vec<SelectionAction> = vec![Box::new(move |tx| {
                tx.send(AppEvent::CodexOp(Op::OverrideTurnContext {
                    cwd: None,
                    approval_policy: None,
                    sandbox_policy: None,
                    model: Some(model_slug.clone()),
                    effort: Some(effort),
                    summary: None,
                }));
                tx.send(AppEvent::UpdateModel(model_slug.clone()));
                tx.send(AppEvent::UpdateReasoningEffort(effort));
                tx.send(AppEvent::PersistModelSelection {
                    model: model_slug.clone(),
                    effort,
                });
                tracing::info!(
                    "New model: {}, New effort: {}, Current model: {}, Current effort: {}",
                    model_slug.clone(),
                    effort
                        .map(|effort| effort.to_string())
                        .unwrap_or_else(|| "none".to_string()),
                    current_model,
                    current_effort
                        .map(|effort| effort.to_string())
                        .unwrap_or_else(|| "none".to_string())
                );
            })];
            items.push(SelectionItem {
                name,
                description,
                is_current,
                actions,
            });
        }

        self.bottom_pane.show_selection_view(
            "Select model and reasoning level".to_string(),
            Some("Switch between OpenAI models for this and future Codex CLI session".to_string()),
            Some("Press Enter to confirm or Esc to go back".to_string()),
            items,
        );
    }

    /// Open a popup to choose the approvals mode (ask for approval policy + sandbox policy).
    pub(crate) fn open_approvals_popup(&mut self) {
        let current_approval = self.config.approval_policy;
        let current_sandbox = self.config.sandbox_policy.clone();
        let mut items: Vec<SelectionItem> = Vec::new();
        let presets: Vec<ApprovalPreset> = builtin_approval_presets();
        for preset in presets.into_iter() {
            let is_current =
                current_approval == preset.approval && current_sandbox == preset.sandbox;
            let approval = preset.approval;
            let sandbox = preset.sandbox.clone();
            let name = preset.label.to_string();
            let description = Some(preset.description.to_string());
            let actions: Vec<SelectionAction> = vec![Box::new(move |tx| {
                tx.send(AppEvent::CodexOp(Op::OverrideTurnContext {
                    cwd: None,
                    approval_policy: Some(approval),
                    sandbox_policy: Some(sandbox.clone()),
                    model: None,
                    effort: None,
                    summary: None,
                }));
                tx.send(AppEvent::UpdateAskForApprovalPolicy(approval));
                tx.send(AppEvent::UpdateSandboxPolicy(sandbox.clone()));
            })];
            items.push(SelectionItem {
                name,
                description,
                is_current,
                actions,
            });
        }

        self.bottom_pane.show_selection_view(
            "Select Approval Mode".to_string(),
            None,
            Some("Press Enter to confirm or Esc to go back".to_string()),
            items,
        );
    }

    /// Set the approval policy in the widget's config copy.
    pub(crate) fn set_approval_policy(&mut self, policy: AskForApproval) {
        self.config.approval_policy = policy;
    }

    /// Set the sandbox policy in the widget's config copy.
    pub(crate) fn set_sandbox_policy(&mut self, policy: SandboxPolicy) {
        self.config.sandbox_policy = policy;
    }

    /// Set the reasoning effort in the widget's config copy.
    pub(crate) fn set_reasoning_effort(&mut self, effort: Option<ReasoningEffortConfig>) {
        self.config.model_reasoning_effort = effort;
    }

    /// Set the model in the widget's config copy.
    pub(crate) fn set_model(&mut self, model: &str) {
        self.session_header.set_model(model);
        self.config.model = model.to_string();
    }

    pub(crate) fn add_info_message(&mut self, message: String, hint: Option<String>) {
        self.add_to_history(history_cell::new_info_event(message, hint));
        self.request_redraw();
    }

    pub(crate) fn add_error_message(&mut self, message: String) {
        self.add_to_history(history_cell::new_error_event(message));
        self.request_redraw();
    }

    pub(crate) fn add_mcp_output(&mut self) {
        if self.config.mcp_servers.is_empty() {
            self.add_to_history(history_cell::empty_mcp_output());
        } else {
            self.submit_op(Op::ListMcpTools);
        }
    }

    /// Forward file-search results to the bottom pane.
    pub(crate) fn apply_file_search_result(&mut self, query: String, matches: Vec<FileMatch>) {
        self.bottom_pane.on_file_search_result(query, matches);
    }

    /// Handle Ctrl-C key press.
    fn on_ctrl_c(&mut self) {
        if self.bottom_pane.on_ctrl_c() == CancellationEvent::Handled {
            return;
        }

        if self.bottom_pane.is_task_running() {
            self.bottom_pane.show_ctrl_c_quit_hint();
            self.submit_op(Op::Interrupt);
            return;
        }

        self.submit_op(Op::Shutdown);
    }

    pub(crate) fn composer_is_empty(&self) -> bool {
        self.bottom_pane.composer_is_empty()
    }

    /// True when the UI is in the regular composer state with no running task,
    /// no modal overlay (e.g. approvals or status indicator), and no composer popups.
    /// In this state Esc-Esc backtracking is enabled.
    pub(crate) fn is_normal_backtrack_mode(&self) -> bool {
        self.bottom_pane.is_normal_backtrack_mode()
    }

    pub(crate) fn insert_str(&mut self, text: &str) {
        self.bottom_pane.insert_str(text);
    }

    /// Replace the composer content with the provided text and reset cursor.
    pub(crate) fn set_composer_text(&mut self, text: String) {
        self.bottom_pane.set_composer_text(text);
    }

    pub(crate) fn show_esc_backtrack_hint(&mut self) {
        self.bottom_pane.show_esc_backtrack_hint();
    }

    pub(crate) fn clear_esc_backtrack_hint(&mut self) {
        self.bottom_pane.clear_esc_backtrack_hint();
    }
    /// Forward an `Op` directly to codex.
    pub(crate) fn submit_op(&self, op: Op) {
        // Record outbound operation for session replay fidelity.
        crate::session_log::log_outbound_op(&op);
        if let Err(e) = self.codex_op_tx.send(op) {
            tracing::error!("failed to submit op: {e}");
        }
    }

    fn on_list_mcp_tools(&mut self, ev: McpListToolsResponseEvent) {
        self.add_to_history(history_cell::new_mcp_tools_output(&self.config, ev.tools));
    }

    fn on_list_custom_prompts(&mut self, ev: ListCustomPromptsResponseEvent) {
        let len = ev.custom_prompts.len();
        debug!("received {len} custom prompts");
        // Forward to bottom pane so the slash popup can show them now.
        self.bottom_pane.set_custom_prompts(ev.custom_prompts);
    }

    /// Programmatically submit a user text message as if typed in the
    /// composer. The text will be added to conversation history and sent to
    /// the agent.
    pub(crate) fn submit_text_message(&mut self, text: String) {
        if text.is_empty() {
            return;
        }
        self.submit_user_message(text.into());
    }

    pub(crate) fn token_usage(&self) -> TokenUsage {
        self.token_info
            .as_ref()
            .map(|ti| ti.total_token_usage.clone())
            .unwrap_or_default()
    }

    pub(crate) fn conversation_id(&self) -> Option<ConversationId> {
        self.conversation_id
    }

    /// Return a reference to the widget's current config (includes any
    /// runtime overrides applied via TUI, e.g., model or approval policy).
    pub(crate) fn config_ref(&self) -> &Config {
        &self.config
    }

    pub(crate) fn clear_token_usage(&mut self) {
        self.token_info = None;
        self.bottom_pane.set_token_usage(None);
    }

    pub fn cursor_pos(&self, area: Rect) -> Option<(u16, u16)> {
        let [_, _, bottom_pane_area] = self.layout_areas(area);
        self.bottom_pane.cursor_pos(bottom_pane_area)
    }
}

impl WidgetRef for &ChatWidget {
    fn render_ref(&self, area: Rect, buf: &mut Buffer) {
        let [_, active_cell_area, bottom_pane_area] = self.layout_areas(area);
        (&self.bottom_pane).render(bottom_pane_area, buf);
        if !active_cell_area.is_empty()
            && let Some(cell) = &self.active_exec_cell
        {
            let mut active_cell_area = active_cell_area;
            active_cell_area.y = active_cell_area.y.saturating_add(1);
            active_cell_area.height -= 1;
            cell.render_ref(active_cell_area, buf);
        }
    }
}

const EXAMPLE_PROMPTS: [&str; 6] = [
    "Explain this codebase",
    "Summarize recent commits",
    "Implement {feature}",
    "Find and fix a bug in @filename",
    "Write tests for @filename",
    "Improve documentation in @filename",
];

// Extract the first bold (Markdown) element in the form **...** from `s`.
// Returns the inner text if found; otherwise `None`.
fn extract_first_bold(s: &str) -> Option<String> {
    let bytes = s.as_bytes();
    let mut i = 0usize;
    while i + 1 < bytes.len() {
        if bytes[i] == b'*' && bytes[i + 1] == b'*' {
            let start = i + 2;
            let mut j = start;
            while j + 1 < bytes.len() {
                if bytes[j] == b'*' && bytes[j + 1] == b'*' {
                    // Found closing **
                    let inner = &s[start..j];
                    let trimmed = inner.trim();
                    if !trimmed.is_empty() {
                        return Some(trimmed.to_string());
                    } else {
                        return None;
                    }
                }
                j += 1;
            }
            // No closing; stop searching (wait for more deltas)
            return None;
        }
        i += 1;
    }
    None
}

#[cfg(test)]
pub(crate) mod tests;<|MERGE_RESOLUTION|>--- conflicted
+++ resolved
@@ -113,11 +113,8 @@
     bottom_pane: BottomPane,
     active_exec_cell: Option<ExecCell>,
     config: Config,
-<<<<<<< HEAD
     auth_manager: Arc<AuthManager>,
-=======
     session_header: SessionHeader,
->>>>>>> b6673838
     initial_user_message: Option<UserMessage>,
     token_info: Option<TokenUsageInfo>,
     // Stream lifecycle controller
@@ -672,11 +669,8 @@
             }),
             active_exec_cell: None,
             config: config.clone(),
-<<<<<<< HEAD
             auth_manager,
-=======
             session_header: SessionHeader::new(config.model.clone()),
->>>>>>> b6673838
             initial_user_message: create_initial_user_message(
                 initial_prompt.unwrap_or_default(),
                 initial_images,
@@ -730,11 +724,8 @@
             }),
             active_exec_cell: None,
             config: config.clone(),
-<<<<<<< HEAD
             auth_manager,
-=======
             session_header: SessionHeader::new(config.model.clone()),
->>>>>>> b6673838
             initial_user_message: create_initial_user_message(
                 initial_prompt.unwrap_or_default(),
                 initial_images,
