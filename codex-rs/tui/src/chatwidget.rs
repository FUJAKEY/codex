use std::collections::HashMap;
use std::collections::VecDeque;
use std::path::PathBuf;
use std::sync::Arc;

use codex_core::config::Config;
use codex_core::protocol::AgentMessageDeltaEvent;
use codex_core::protocol::AgentMessageEvent;
use codex_core::protocol::AgentReasoningDeltaEvent;
use codex_core::protocol::AgentReasoningEvent;
use codex_core::protocol::AgentReasoningRawContentDeltaEvent;
use codex_core::protocol::AgentReasoningRawContentEvent;
use codex_core::protocol::ApplyPatchApprovalRequestEvent;
use codex_core::protocol::BackgroundEventEvent;
use codex_core::protocol::ErrorEvent;
use codex_core::protocol::Event;
use codex_core::protocol::EventMsg;
use codex_core::protocol::ExecApprovalRequestEvent;
use codex_core::protocol::ExecCommandBeginEvent;
use codex_core::protocol::ExecCommandEndEvent;
use codex_core::protocol::InputItem;
use codex_core::protocol::McpListToolsResponseEvent;
use codex_core::protocol::McpToolCallBeginEvent;
use codex_core::protocol::McpToolCallEndEvent;
use codex_core::protocol::Op;
use codex_core::protocol::PatchApplyBeginEvent;
use codex_core::protocol::StreamErrorEvent;
use codex_core::protocol::TaskCompleteEvent;
use codex_core::protocol::TokenUsage;
use codex_core::protocol::TurnAbortReason;
use codex_core::protocol::TurnDiffEvent;
use codex_core::protocol::WebSearchBeginEvent;
use codex_protocol::parse_command::ParsedCommand;
use crossterm::event::KeyEvent;
use crossterm::event::KeyEventKind;
use rand::Rng;
use ratatui::buffer::Buffer;
use ratatui::layout::Constraint;
use ratatui::layout::Layout;
use ratatui::layout::Rect;
use ratatui::widgets::Widget;
use ratatui::widgets::WidgetRef;
use tokio::sync::mpsc::UnboundedSender;
use tracing::debug;

use crate::app_event::AppEvent;
use crate::app_event_sender::AppEventSender;
use crate::bottom_pane::BottomPane;
use crate::bottom_pane::BottomPaneParams;
use crate::bottom_pane::CancellationEvent;
use crate::bottom_pane::InputResult;
use crate::bottom_pane::SelectionAction;
use crate::bottom_pane::SelectionItem;
use crate::get_git_diff::get_git_diff;
use crate::history_cell;
use crate::history_cell::CommandOutput;
use crate::history_cell::ExecCell;
use crate::history_cell::HistoryCell;
use crate::history_cell::PatchEventType;
use crate::slash_command::SlashCommand;
use crate::tui::FrameRequester;
// streaming internals are provided by crate::streaming and crate::markdown_stream
use crate::user_approval_widget::ApprovalRequest;
mod interrupts;
use self::interrupts::InterruptManager;
mod agent;
use self::agent::spawn_agent;
use self::agent::spawn_agent_from_existing;
use crate::streaming::controller::AppEventHistorySink;
use crate::streaming::controller::StreamController;
use codex_common::approval_presets::ApprovalPreset;
use codex_common::approval_presets::builtin_approval_presets;
use codex_common::model_presets::ModelPreset;
use codex_common::model_presets::builtin_model_presets;
use codex_core::ConversationManager;
use codex_core::protocol::AskForApproval;
use codex_core::protocol::SandboxPolicy;
use codex_core::protocol_config_types::ReasoningEffort as ReasoningEffortConfig;
use codex_file_search::FileMatch;
use uuid::Uuid;

// Track information about an in-flight exec command.
struct RunningCommand {
    command: Vec<String>,
    parsed_cmd: Vec<ParsedCommand>,
}

pub(crate) struct ChatWidget {
    app_event_tx: AppEventSender,
    codex_op_tx: UnboundedSender<Op>,
    bottom_pane: BottomPane,
    active_exec_cell: Option<ExecCell>,
    config: Config,
    initial_user_message: Option<UserMessage>,
    total_token_usage: TokenUsage,
    last_token_usage: TokenUsage,
    // Stream lifecycle controller
    stream: StreamController,
    running_commands: HashMap<String, RunningCommand>,
    pending_exec_completions: Vec<(Vec<String>, Vec<ParsedCommand>, CommandOutput)>,
    task_complete_pending: bool,
    // Queue of interruptive UI events deferred during an active write cycle
    interrupts: InterruptManager,
    // Whether a redraw is needed after handling the current event
    needs_redraw: bool,
    // Accumulates the current reasoning block text to extract a header
    reasoning_buffer: String,
    // Accumulates full reasoning content for transcript-only recording
    full_reasoning_buffer: String,
    session_id: Option<Uuid>,
    frame_requester: FrameRequester,
    // Whether to include the initial welcome banner on session configured
    show_welcome_banner: bool,
    last_history_was_exec: bool,
    // User messages queued while a turn is in progress
    queued_user_messages: VecDeque<UserMessage>,
}

struct UserMessage {
    text: String,
    image_paths: Vec<PathBuf>,
}

impl From<String> for UserMessage {
    fn from(text: String) -> Self {
        Self {
            text,
            image_paths: Vec::new(),
        }
    }
}

fn create_initial_user_message(text: String, image_paths: Vec<PathBuf>) -> Option<UserMessage> {
    if text.is_empty() && image_paths.is_empty() {
        None
    } else {
        Some(UserMessage { text, image_paths })
    }
}

impl ChatWidget {
    #[inline]
    fn mark_needs_redraw(&mut self) {
        self.needs_redraw = true;
    }
    fn flush_answer_stream_with_separator(&mut self) {
        let sink = AppEventHistorySink(self.app_event_tx.clone());
        let _ = self.stream.finalize(true, &sink);
    }
    // --- Small event handlers ---
    fn on_session_configured(&mut self, event: codex_core::protocol::SessionConfiguredEvent) {
        self.bottom_pane
            .set_history_metadata(event.history_log_id, event.history_entry_count);
        self.session_id = Some(event.session_id);
        self.add_to_history(history_cell::new_session_info(
            &self.config,
            event,
            self.show_welcome_banner,
        ));
        if let Some(user_message) = self.initial_user_message.take() {
            self.submit_user_message(user_message);
        }
        self.mark_needs_redraw();
    }

    fn on_agent_message(&mut self, message: String) {
        let sink = AppEventHistorySink(self.app_event_tx.clone());
        let finished = self.stream.apply_final_answer(&message, &sink);
        self.handle_if_stream_finished(finished);
        self.mark_needs_redraw();
    }

    fn on_agent_message_delta(&mut self, delta: String) {
        self.handle_streaming_delta(delta);
    }

    fn on_agent_reasoning_delta(&mut self, delta: String) {
        // For reasoning deltas, do not stream to history. Accumulate the
        // current reasoning block and extract the first bold element
        // (between **/**) as the chunk header. Show this header as status.
        self.reasoning_buffer.push_str(&delta);

        if let Some(header) = extract_first_bold(&self.reasoning_buffer) {
            // Update the shimmer header to the extracted reasoning chunk header.
            self.bottom_pane.update_status_header(header);
        } else {
            // Fallback while we don't yet have a bold header: leave existing header as-is.
        }
        self.mark_needs_redraw();
    }

    fn on_agent_reasoning_final(&mut self) {
        // At the end of a reasoning block, record transcript-only content.
        self.full_reasoning_buffer.push_str(&self.reasoning_buffer);
        if !self.full_reasoning_buffer.is_empty() {
            self.add_to_history(history_cell::new_reasoning_block(
                self.full_reasoning_buffer.clone(),
                &self.config,
            ));
        }
        self.reasoning_buffer.clear();
        self.full_reasoning_buffer.clear();
        self.mark_needs_redraw();
    }

    fn on_reasoning_section_break(&mut self) {
        // Start a new reasoning block for header extraction and accumulate transcript.
        self.full_reasoning_buffer.push_str(&self.reasoning_buffer);
        self.full_reasoning_buffer.push_str("\n\n");
        self.reasoning_buffer.clear();
    }

    // Raw reasoning uses the same flow as summarized reasoning

    fn on_task_started(&mut self) {
        self.bottom_pane.clear_ctrl_c_quit_hint();
        self.bottom_pane.set_task_running(true);
        self.stream.reset_headers_for_new_turn();
        self.full_reasoning_buffer.clear();
        self.reasoning_buffer.clear();
        self.mark_needs_redraw();
    }

    fn on_task_complete(&mut self) {
        // If a stream is currently active, finalize only that stream to flush any tail
        // without emitting stray headers for other streams.
        if self.stream.is_write_cycle_active() {
            let sink = AppEventHistorySink(self.app_event_tx.clone());
            let _ = self.stream.finalize(true, &sink);
        }
        // Mark task stopped and request redraw now that all content is in history.
        self.bottom_pane.set_task_running(false);
        self.running_commands.clear();
        self.mark_needs_redraw();

        // If there is a queued user message, send exactly one now to begin the next turn.
        self.maybe_send_next_queued_input();
    }

    fn on_token_count(&mut self, token_usage: TokenUsage) {
        self.total_token_usage = add_token_usage(&self.total_token_usage, &token_usage);
        self.last_token_usage = token_usage;
        self.bottom_pane.set_token_usage(
            self.total_token_usage.clone(),
            self.last_token_usage.clone(),
            self.config.model_context_window,
        );
    }

    fn on_error(&mut self, message: String) {
        self.add_to_history(history_cell::new_error_event(message));
        self.bottom_pane.set_task_running(false);
        self.running_commands.clear();
        self.stream.clear_all();
        self.mark_needs_redraw();

        // After an error ends the turn, try sending the next queued input.
        self.maybe_send_next_queued_input();
    }

    fn on_plan_update(&mut self, update: codex_core::plan_tool::UpdatePlanArgs) {
        self.add_to_history(history_cell::new_plan_update(update));
    }

    fn on_exec_approval_request(&mut self, id: String, ev: ExecApprovalRequestEvent) {
        let id2 = id.clone();
        let ev2 = ev.clone();
        self.defer_or_handle(
            |q| q.push_exec_approval(id, ev),
            |s| s.handle_exec_approval_now(id2, ev2),
        );
    }

    fn on_apply_patch_approval_request(&mut self, id: String, ev: ApplyPatchApprovalRequestEvent) {
        let id2 = id.clone();
        let ev2 = ev.clone();
        self.defer_or_handle(
            |q| q.push_apply_patch_approval(id, ev),
            |s| s.handle_apply_patch_approval_now(id2, ev2),
        );
    }

    fn on_exec_command_begin(&mut self, ev: ExecCommandBeginEvent) {
        self.flush_answer_stream_with_separator();
        let ev2 = ev.clone();
        self.defer_or_handle(|q| q.push_exec_begin(ev), |s| s.handle_exec_begin_now(ev2));
    }

    fn on_exec_command_output_delta(
        &mut self,
        _ev: codex_core::protocol::ExecCommandOutputDeltaEvent,
    ) {
        // TODO: Handle streaming exec output if/when implemented
    }

    fn on_patch_apply_begin(&mut self, event: PatchApplyBeginEvent) {
        self.add_to_history(history_cell::new_patch_event(
            PatchEventType::ApplyBegin {
                auto_approved: event.auto_approved,
            },
            event.changes,
        ));
    }

    fn on_patch_apply_end(&mut self, event: codex_core::protocol::PatchApplyEndEvent) {
        let ev2 = event.clone();
        self.defer_or_handle(
            |q| q.push_patch_end(event),
            |s| s.handle_patch_apply_end_now(ev2),
        );
    }

    fn on_exec_command_end(&mut self, ev: ExecCommandEndEvent) {
        let ev2 = ev.clone();
        self.defer_or_handle(|q| q.push_exec_end(ev), |s| s.handle_exec_end_now(ev2));
    }

    fn on_mcp_tool_call_begin(&mut self, ev: McpToolCallBeginEvent) {
        let ev2 = ev.clone();
        self.defer_or_handle(|q| q.push_mcp_begin(ev), |s| s.handle_mcp_begin_now(ev2));
    }

    fn on_mcp_tool_call_end(&mut self, ev: McpToolCallEndEvent) {
        let ev2 = ev.clone();
        self.defer_or_handle(|q| q.push_mcp_end(ev), |s| s.handle_mcp_end_now(ev2));
    }

    fn on_web_search_begin(&mut self, ev: WebSearchBeginEvent) {
        self.flush_answer_stream_with_separator();
        self.add_to_history(history_cell::new_web_search_call(ev.query));
    }

    fn on_get_history_entry_response(
        &mut self,
        event: codex_core::protocol::GetHistoryEntryResponseEvent,
    ) {
        let codex_core::protocol::GetHistoryEntryResponseEvent {
            offset,
            log_id,
            entry,
        } = event;
        self.bottom_pane
            .on_history_entry_response(log_id, offset, entry.map(|e| e.text));
    }

    fn on_shutdown_complete(&mut self) {
        self.app_event_tx.send(AppEvent::ExitRequest);
    }

    fn on_turn_diff(&mut self, unified_diff: String) {
        debug!("TurnDiffEvent: {unified_diff}");
    }

    fn on_background_event(&mut self, message: String) {
        debug!("BackgroundEvent: {message}");
    }

    fn on_stream_error(&mut self, message: String) {
        // Show stream errors in the transcript so users see retry/backoff info.
        self.add_to_history(history_cell::new_stream_error_event(message));
        self.mark_needs_redraw();
    }
    /// Periodic tick to commit at most one queued line to history with a small delay,
    /// animating the output.
    pub(crate) fn on_commit_tick(&mut self) {
        let sink = AppEventHistorySink(self.app_event_tx.clone());
        let finished = self.stream.on_commit_tick(&sink);
        self.handle_if_stream_finished(finished);
    }
    fn is_write_cycle_active(&self) -> bool {
        self.stream.is_write_cycle_active()
    }

    fn flush_interrupt_queue(&mut self) {
        let mut mgr = std::mem::take(&mut self.interrupts);
        mgr.flush_all(self);
        self.interrupts = mgr;
    }

    #[inline]
    fn defer_or_handle(
        &mut self,
        push: impl FnOnce(&mut InterruptManager),
        handle: impl FnOnce(&mut Self),
    ) {
        // Preserve deterministic FIFO across queued interrupts: once anything
        // is queued due to an active write cycle, continue queueing until the
        // queue is flushed to avoid reordering (e.g., ExecEnd before ExecBegin).
        if self.is_write_cycle_active() || !self.interrupts.is_empty() {
            push(&mut self.interrupts);
        } else {
            handle(self);
        }
    }

    #[inline]
    fn handle_if_stream_finished(&mut self, finished: bool) {
        if finished {
            if self.task_complete_pending {
                self.bottom_pane.set_task_running(false);
                self.task_complete_pending = false;
            }
            // A completed stream indicates non-exec content was just inserted.
            // Reset the exec header grouping so the next exec shows its header.
            self.last_history_was_exec = false;
            self.flush_interrupt_queue();
        }
    }

    #[inline]
    fn handle_streaming_delta(&mut self, delta: String) {
        let sink = AppEventHistorySink(self.app_event_tx.clone());
        self.stream.begin(&sink);
        self.stream.push_and_maybe_commit(&delta, &sink);
        self.mark_needs_redraw();
    }

    pub(crate) fn handle_exec_end_now(&mut self, ev: ExecCommandEndEvent) {
        let running = self.running_commands.remove(&ev.call_id);
        let (command, parsed) = match running {
            Some(rc) => (rc.command, rc.parsed_cmd),
            None => (vec![ev.call_id.clone()], Vec::new()),
        };
        self.pending_exec_completions.push((
            command,
            parsed,
            CommandOutput {
                exit_code: ev.exit_code,
                stdout: ev.stdout.clone(),
                stderr: ev.stderr.clone(),
                formatted_output: ev.formatted_output.clone(),
            },
        ));

        if self.running_commands.is_empty() {
            self.active_exec_cell = None;
            let pending = std::mem::take(&mut self.pending_exec_completions);
            for (command, parsed, output) in pending {
                let include_header = !self.last_history_was_exec;
                let cell = history_cell::new_completed_exec_command(
                    command,
                    parsed,
                    output,
                    include_header,
                    ev.duration,
                );
                self.add_to_history(cell);
                self.last_history_was_exec = true;
            }
        }
    }

    pub(crate) fn handle_patch_apply_end_now(
        &mut self,
        event: codex_core::protocol::PatchApplyEndEvent,
    ) {
        if event.success {
            self.add_to_history(history_cell::new_patch_apply_success(event.stdout));
        } else {
            self.add_to_history(history_cell::new_patch_apply_failure(event.stderr));
        }
    }

    pub(crate) fn handle_exec_approval_now(&mut self, id: String, ev: ExecApprovalRequestEvent) {
        self.flush_answer_stream_with_separator();

        let request = ApprovalRequest::Exec {
            id,
            command: ev.command,
            reason: ev.reason,
        };
        self.bottom_pane.push_approval_request(request);
        self.mark_needs_redraw();
    }

    pub(crate) fn handle_apply_patch_approval_now(
        &mut self,
        id: String,
        ev: ApplyPatchApprovalRequestEvent,
    ) {
        self.flush_answer_stream_with_separator();
        self.add_to_history(history_cell::new_patch_event(
            PatchEventType::ApprovalRequest,
            ev.changes.clone(),
        ));

        let request = ApprovalRequest::ApplyPatch {
            id,
            reason: ev.reason,
            grant_root: ev.grant_root,
        };
        self.bottom_pane.push_approval_request(request);
        self.mark_needs_redraw();
    }

    pub(crate) fn handle_exec_begin_now(&mut self, ev: ExecCommandBeginEvent) {
        // Ensure the status indicator is visible while the command runs.
        self.running_commands.insert(
            ev.call_id.clone(),
            RunningCommand {
                command: ev.command.clone(),
                parsed_cmd: ev.parsed_cmd.clone(),
            },
        );
        // Accumulate parsed commands into a single active Exec cell so they stack
        match self.active_exec_cell.as_mut() {
            Some(exec) => {
                exec.parsed.extend(ev.parsed_cmd);
            }
            _ => {
                let include_header = !self.last_history_was_exec;
                self.active_exec_cell = Some(history_cell::new_active_exec_command(
                    ev.command,
                    ev.parsed_cmd,
                    include_header,
                ));
            }
        }

        // Request a redraw so the working header and command list are visible immediately.
        self.mark_needs_redraw();
    }

    pub(crate) fn handle_mcp_begin_now(&mut self, ev: McpToolCallBeginEvent) {
        self.flush_answer_stream_with_separator();
        self.add_to_history(history_cell::new_active_mcp_tool_call(ev.invocation));
    }
    pub(crate) fn handle_mcp_end_now(&mut self, ev: McpToolCallEndEvent) {
        self.flush_answer_stream_with_separator();
        self.add_boxed_history(history_cell::new_completed_mcp_tool_call(
            80,
            ev.invocation,
            ev.duration,
            ev.result
                .as_ref()
                .map(|r| !r.is_error.unwrap_or(false))
                .unwrap_or(false),
            ev.result,
        ));
    }
    fn interrupt_running_task(&mut self) {
        if self.bottom_pane.is_task_running() {
            self.active_exec_cell = None;
            self.running_commands.clear();
            self.bottom_pane.clear_ctrl_c_quit_hint();
            self.submit_op(Op::Interrupt);
            self.bottom_pane.set_task_running(false);
            self.stream.clear_all();
            self.request_redraw();
        }
    }
    fn layout_areas(&self, area: Rect) -> [Rect; 2] {
        Layout::vertical([
            Constraint::Max(
                self.active_exec_cell
                    .as_ref()
                    .map_or(0, |c| c.desired_height(area.width)),
            ),
            Constraint::Min(self.bottom_pane.desired_height(area.width)),
        ])
        .areas(area)
    }

    pub(crate) fn new(
        config: Config,
        conversation_manager: Arc<ConversationManager>,
        frame_requester: FrameRequester,
        app_event_tx: AppEventSender,
        initial_prompt: Option<String>,
        initial_images: Vec<PathBuf>,
        enhanced_keys_supported: bool,
    ) -> Self {
        let mut rng = rand::rng();
        let placeholder = EXAMPLE_PROMPTS[rng.random_range(0..EXAMPLE_PROMPTS.len())].to_string();
        let codex_op_tx = spawn_agent(config.clone(), app_event_tx.clone(), conversation_manager);

        Self {
            app_event_tx: app_event_tx.clone(),
            frame_requester: frame_requester.clone(),
            codex_op_tx,
            bottom_pane: BottomPane::new(BottomPaneParams {
                frame_requester,
                app_event_tx,
                has_input_focus: true,
                enhanced_keys_supported,
                placeholder_text: placeholder,
            }),
            active_exec_cell: None,
            config: config.clone(),
            initial_user_message: create_initial_user_message(
                initial_prompt.unwrap_or_default(),
                initial_images,
            ),
            total_token_usage: TokenUsage::default(),
            last_token_usage: TokenUsage::default(),
            stream: StreamController::new(config),
            running_commands: HashMap::new(),
            pending_exec_completions: Vec::new(),
            task_complete_pending: false,
            interrupts: InterruptManager::new(),
            needs_redraw: false,
            reasoning_buffer: String::new(),
            full_reasoning_buffer: String::new(),
            session_id: None,
            last_history_was_exec: false,
<<<<<<< HEAD
            queued_user_messages: VecDeque::new(),
=======
            show_welcome_banner: true,
        }
    }

    /// Create a ChatWidget attached to an existing conversation (e.g., a fork).
    pub(crate) fn new_from_existing(
        config: Config,
        conversation: std::sync::Arc<codex_core::CodexConversation>,
        session_configured: codex_core::protocol::SessionConfiguredEvent,
        frame_requester: FrameRequester,
        app_event_tx: AppEventSender,
        enhanced_keys_supported: bool,
    ) -> Self {
        let mut rng = rand::rng();
        let placeholder = EXAMPLE_PROMPTS[rng.random_range(0..EXAMPLE_PROMPTS.len())].to_string();

        let codex_op_tx =
            spawn_agent_from_existing(conversation, session_configured, app_event_tx.clone());

        Self {
            app_event_tx: app_event_tx.clone(),
            frame_requester: frame_requester.clone(),
            codex_op_tx,
            bottom_pane: BottomPane::new(BottomPaneParams {
                frame_requester,
                app_event_tx,
                has_input_focus: true,
                enhanced_keys_supported,
                placeholder_text: placeholder,
            }),
            active_exec_cell: None,
            config: config.clone(),
            initial_user_message: None,
            total_token_usage: TokenUsage::default(),
            last_token_usage: TokenUsage::default(),
            stream: StreamController::new(config),
            running_commands: HashMap::new(),
            pending_exec_completions: Vec::new(),
            task_complete_pending: false,
            interrupts: InterruptManager::new(),
            needs_redraw: false,
            reasoning_buffer: String::new(),
            full_reasoning_buffer: String::new(),
            session_id: None,
            last_history_was_exec: false,
            show_welcome_banner: false,
>>>>>>> 7d67e546
        }
    }

    pub fn desired_height(&self, width: u16) -> u16 {
        self.bottom_pane.desired_height(width)
            + self
                .active_exec_cell
                .as_ref()
                .map_or(0, |c| c.desired_height(width))
    }

    pub(crate) fn handle_key_event(&mut self, key_event: KeyEvent) {
        if key_event.kind == KeyEventKind::Press {
            self.bottom_pane.clear_ctrl_c_quit_hint();
        }

        match self.bottom_pane.handle_key_event(key_event) {
            InputResult::Submitted(text) => {
                // If a task is running, queue the user input to be sent after the turn completes.
                let user_message = UserMessage {
                    text,
                    image_paths: self.bottom_pane.take_recent_submission_images(),
                };
                if self.bottom_pane.is_task_running() {
                    self.queued_user_messages.push_back(user_message);
                    // Update the status indicator to show the queued messages under the header.
                    let previews: Vec<String> = self
                        .queued_user_messages
                        .iter()
                        .map(|m| m.text.clone())
                        .collect();
                    self.bottom_pane.set_queued_user_messages(previews);
                } else {
                    self.submit_user_message(user_message);
                }
            }
            InputResult::Command(cmd) => {
                self.dispatch_command(cmd);
            }
            InputResult::None => {}
        }
    }

    pub(crate) fn attach_image(
        &mut self,
        path: PathBuf,
        width: u32,
        height: u32,
        format_label: &str,
    ) {
        tracing::info!(
            "attach_image path={path:?} width={width} height={height} format={format_label}",
        );
        self.bottom_pane
            .attach_image(path.clone(), width, height, format_label);
        self.request_redraw();
    }

    fn dispatch_command(&mut self, cmd: SlashCommand) {
        match cmd {
            SlashCommand::New => {
                self.app_event_tx.send(AppEvent::NewSession);
            }
            SlashCommand::Init => {
                // Guard: do not run if a task is active.
                const INIT_PROMPT: &str = include_str!("../prompt_for_init_command.md");
                self.submit_text_message(INIT_PROMPT.to_string());
            }
            SlashCommand::Compact => {
                self.clear_token_usage();
                self.app_event_tx.send(AppEvent::CodexOp(Op::Compact));
            }
            SlashCommand::Model => {
                self.open_model_popup();
            }
            SlashCommand::Approvals => {
                self.open_approvals_popup();
            }
            SlashCommand::Quit => {
                self.app_event_tx.send(AppEvent::ExitRequest);
            }
            SlashCommand::Logout => {
                if let Err(e) = codex_login::logout(&self.config.codex_home) {
                    tracing::error!("failed to logout: {e}");
                }
                self.app_event_tx.send(AppEvent::ExitRequest);
            }
            SlashCommand::Diff => {
                self.add_diff_in_progress();
                let tx = self.app_event_tx.clone();
                tokio::spawn(async move {
                    let text = match get_git_diff().await {
                        Ok((is_git_repo, diff_text)) => {
                            if is_git_repo {
                                diff_text
                            } else {
                                "`/diff` — _not inside a git repository_".to_string()
                            }
                        }
                        Err(e) => format!("Failed to compute diff: {e}"),
                    };
                    tx.send(AppEvent::DiffResult(text));
                });
            }
            SlashCommand::Mention => {
                self.insert_str("@");
            }
            SlashCommand::Status => {
                self.add_status_output();
            }
            SlashCommand::Mcp => {
                self.add_mcp_output();
            }
            #[cfg(debug_assertions)]
            SlashCommand::TestApproval => {
                use codex_core::protocol::EventMsg;
                use std::collections::HashMap;

                use codex_core::protocol::ApplyPatchApprovalRequestEvent;
                use codex_core::protocol::FileChange;

                self.app_event_tx.send(AppEvent::CodexEvent(Event {
                    id: "1".to_string(),
                    // msg: EventMsg::ExecApprovalRequest(ExecApprovalRequestEvent {
                    //     call_id: "1".to_string(),
                    //     command: vec!["git".into(), "apply".into()],
                    //     cwd: self.config.cwd.clone(),
                    //     reason: Some("test".to_string()),
                    // }),
                    msg: EventMsg::ApplyPatchApprovalRequest(ApplyPatchApprovalRequestEvent {
                        call_id: "1".to_string(),
                        changes: HashMap::from([
                            (
                                PathBuf::from("/tmp/test.txt"),
                                FileChange::Add {
                                    content: "test".to_string(),
                                },
                            ),
                            (
                                PathBuf::from("/tmp/test2.txt"),
                                FileChange::Update {
                                    unified_diff: "+test\n-test2".to_string(),
                                    move_path: None,
                                },
                            ),
                        ]),
                        reason: None,
                        grant_root: Some(PathBuf::from("/tmp")),
                    }),
                }));
            }
        }
    }

    pub(crate) fn handle_paste(&mut self, text: String) {
        self.bottom_pane.handle_paste(text);
    }

    fn flush_active_exec_cell(&mut self) {
        if let Some(active) = self.active_exec_cell.take() {
            self.last_history_was_exec = true;
            self.app_event_tx
                .send(AppEvent::InsertHistoryCell(Box::new(active)));
        }
    }

    fn add_to_history(&mut self, cell: impl HistoryCell + 'static) {
        // Only break exec grouping if the cell renders visible lines.
        let has_display_lines = !cell.display_lines().is_empty();
        self.flush_active_exec_cell();
        if has_display_lines {
            self.last_history_was_exec = false;
        }
        self.app_event_tx
            .send(AppEvent::InsertHistoryCell(Box::new(cell)));
    }

    fn add_boxed_history(&mut self, cell: Box<dyn HistoryCell>) {
        self.flush_active_exec_cell();
        self.app_event_tx.send(AppEvent::InsertHistoryCell(cell));
    }

    fn submit_user_message(&mut self, user_message: UserMessage) {
        let UserMessage { text, image_paths } = user_message;
        let mut items: Vec<InputItem> = Vec::new();

        if !text.is_empty() {
            items.push(InputItem::Text { text: text.clone() });
        }

        for path in image_paths {
            items.push(InputItem::LocalImage { path });
        }

        if items.is_empty() {
            return;
        }

        self.codex_op_tx
            .send(Op::UserInput { items })
            .unwrap_or_else(|e| {
                tracing::error!("failed to send message: {e}");
            });

        // Persist the text to cross-session message history.
        if !text.is_empty() {
            self.codex_op_tx
                .send(Op::AddToHistory { text: text.clone() })
                .unwrap_or_else(|e| {
                    tracing::error!("failed to send AddHistory op: {e}");
                });
        }

        // Only show the text portion in conversation history.
        if !text.is_empty() {
            self.add_to_history(history_cell::new_user_prompt(text.clone()));
        }
    }

    pub(crate) fn handle_codex_event(&mut self, event: Event) {
        // Reset redraw flag for this dispatch
        self.needs_redraw = false;
        let Event { id, msg } = event;

        match msg {
            EventMsg::AgentMessageDelta(_)
            | EventMsg::AgentReasoningDelta(_)
            | EventMsg::ExecCommandOutputDelta(_) => {}
            _ => {
                tracing::trace!("handle_codex_event: {:?}", msg);
            }
        }

        match msg {
            EventMsg::SessionConfigured(e) => self.on_session_configured(e),
            EventMsg::AgentMessage(AgentMessageEvent { message }) => self.on_agent_message(message),
            EventMsg::AgentMessageDelta(AgentMessageDeltaEvent { delta }) => {
                self.on_agent_message_delta(delta)
            }
            EventMsg::AgentReasoningDelta(AgentReasoningDeltaEvent { delta })
            | EventMsg::AgentReasoningRawContentDelta(AgentReasoningRawContentDeltaEvent {
                delta,
            }) => self.on_agent_reasoning_delta(delta),
            EventMsg::AgentReasoning(AgentReasoningEvent { .. })
            | EventMsg::AgentReasoningRawContent(AgentReasoningRawContentEvent { .. }) => {
                self.on_agent_reasoning_final()
            }
            EventMsg::AgentReasoningSectionBreak(_) => self.on_reasoning_section_break(),
            EventMsg::TaskStarted => self.on_task_started(),
            EventMsg::TaskComplete(TaskCompleteEvent { .. }) => self.on_task_complete(),
            EventMsg::TokenCount(token_usage) => self.on_token_count(token_usage),
            EventMsg::Error(ErrorEvent { message }) => self.on_error(message),
            EventMsg::TurnAborted(ev) => match ev.reason {
                TurnAbortReason::Interrupted => {
                    self.on_error("Tell the model what to do differently".to_owned())
                }
                TurnAbortReason::Replaced => {
                    self.on_error("Turn aborted: replaced by a new task".to_owned())
                }
            },
            EventMsg::PlanUpdate(update) => self.on_plan_update(update),
            EventMsg::ExecApprovalRequest(ev) => self.on_exec_approval_request(id, ev),
            EventMsg::ApplyPatchApprovalRequest(ev) => self.on_apply_patch_approval_request(id, ev),
            EventMsg::ExecCommandBegin(ev) => self.on_exec_command_begin(ev),
            EventMsg::ExecCommandOutputDelta(delta) => self.on_exec_command_output_delta(delta),
            EventMsg::PatchApplyBegin(ev) => self.on_patch_apply_begin(ev),
            EventMsg::PatchApplyEnd(ev) => self.on_patch_apply_end(ev),
            EventMsg::ExecCommandEnd(ev) => self.on_exec_command_end(ev),
            EventMsg::McpToolCallBegin(ev) => self.on_mcp_tool_call_begin(ev),
            EventMsg::McpToolCallEnd(ev) => self.on_mcp_tool_call_end(ev),
            EventMsg::WebSearchBegin(ev) => self.on_web_search_begin(ev),
            EventMsg::GetHistoryEntryResponse(ev) => self.on_get_history_entry_response(ev),
            EventMsg::McpListToolsResponse(ev) => self.on_list_mcp_tools(ev),
            EventMsg::ShutdownComplete => self.on_shutdown_complete(),
            EventMsg::TurnDiff(TurnDiffEvent { unified_diff }) => self.on_turn_diff(unified_diff),
            EventMsg::BackgroundEvent(BackgroundEventEvent { message }) => {
                self.on_background_event(message)
            }
            EventMsg::StreamError(StreamErrorEvent { message }) => self.on_stream_error(message),
            EventMsg::ConversationHistory(ev) => {
                // Forward to App so it can process backtrack flows.
                self.app_event_tx
                    .send(crate::app_event::AppEvent::ConversationHistory(ev));
            }
        }
        // Coalesce redraws: issue at most one after handling the event
        if self.needs_redraw {
            self.request_redraw();
            self.needs_redraw = false;
        }
    }

    fn request_redraw(&mut self) {
        self.frame_requester.schedule_frame();
    }

    // If idle and there are queued inputs, submit exactly one to start the next turn.
    fn maybe_send_next_queued_input(&mut self) {
        if self.bottom_pane.is_task_running() {
            return;
        }
        if let Some(user_message) = self.queued_user_messages.pop_front() {
            self.submit_user_message(user_message);
        }
        // Update the preview list to reflect the remaining queue (if any).
        let previews: Vec<String> = self
            .queued_user_messages
            .iter()
            .map(|m| m.text.clone())
            .collect();
        self.bottom_pane.set_queued_user_messages(previews);
    }

    pub(crate) fn add_diff_in_progress(&mut self) {
        self.bottom_pane.set_task_running(true);
        self.bottom_pane
            .update_status_text("computing diff".to_string());
        self.request_redraw();
    }

    pub(crate) fn on_diff_complete(&mut self) {
        self.bottom_pane.set_task_running(false);
        self.mark_needs_redraw();
    }

    pub(crate) fn add_status_output(&mut self) {
        self.add_to_history(history_cell::new_status_output(
            &self.config,
            &self.total_token_usage,
            &self.session_id,
        ));
    }

    /// Open a popup to choose the model preset (model + reasoning effort).
    pub(crate) fn open_model_popup(&mut self) {
        let current_model = self.config.model.clone();
        let current_effort = self.config.model_reasoning_effort;
        let presets: &[ModelPreset] = builtin_model_presets();

        let mut items: Vec<SelectionItem> = Vec::new();
        for preset in presets.iter() {
            let name = preset.label.to_string();
            let description = Some(preset.description.to_string());
            let is_current = preset.model == current_model && preset.effort == current_effort;
            let model_slug = preset.model.to_string();
            let effort = preset.effort;
            let actions: Vec<SelectionAction> = vec![Box::new(move |tx| {
                tx.send(AppEvent::CodexOp(Op::OverrideTurnContext {
                    cwd: None,
                    approval_policy: None,
                    sandbox_policy: None,
                    model: Some(model_slug.clone()),
                    effort: Some(effort),
                    summary: None,
                }));
                tx.send(AppEvent::UpdateModel(model_slug.clone()));
                tx.send(AppEvent::UpdateReasoningEffort(effort));
            })];
            items.push(SelectionItem {
                name,
                description,
                is_current,
                actions,
            });
        }

        self.bottom_pane.show_selection_view(
            "Select model and reasoning level".to_string(),
            Some("Switch between OpenAI models for this and future Codex CLI session".to_string()),
            Some("Press Enter to confirm or Esc to go back".to_string()),
            items,
        );
    }

    /// Open a popup to choose the approvals mode (ask for approval policy + sandbox policy).
    pub(crate) fn open_approvals_popup(&mut self) {
        let current_approval = self.config.approval_policy;
        let current_sandbox = self.config.sandbox_policy.clone();
        let mut items: Vec<SelectionItem> = Vec::new();
        let presets: Vec<ApprovalPreset> = builtin_approval_presets();
        for preset in presets.into_iter() {
            let is_current =
                current_approval == preset.approval && current_sandbox == preset.sandbox;
            let approval = preset.approval;
            let sandbox = preset.sandbox.clone();
            let name = preset.label.to_string();
            let description = Some(preset.description.to_string());
            let actions: Vec<SelectionAction> = vec![Box::new(move |tx| {
                tx.send(AppEvent::CodexOp(Op::OverrideTurnContext {
                    cwd: None,
                    approval_policy: Some(approval),
                    sandbox_policy: Some(sandbox.clone()),
                    model: None,
                    effort: None,
                    summary: None,
                }));
                tx.send(AppEvent::UpdateAskForApprovalPolicy(approval));
                tx.send(AppEvent::UpdateSandboxPolicy(sandbox.clone()));
            })];
            items.push(SelectionItem {
                name,
                description,
                is_current,
                actions,
            });
        }

        self.bottom_pane.show_selection_view(
            "Select Approval Mode".to_string(),
            None,
            Some("Press Enter to confirm or Esc to go back".to_string()),
            items,
        );
    }

    /// Set the approval policy in the widget's config copy.
    pub(crate) fn set_approval_policy(&mut self, policy: AskForApproval) {
        self.config.approval_policy = policy;
    }

    /// Set the sandbox policy in the widget's config copy.
    pub(crate) fn set_sandbox_policy(&mut self, policy: SandboxPolicy) {
        self.config.sandbox_policy = policy;
    }

    /// Set the reasoning effort in the widget's config copy.
    pub(crate) fn set_reasoning_effort(&mut self, effort: ReasoningEffortConfig) {
        self.config.model_reasoning_effort = effort;
    }

    /// Set the model in the widget's config copy.
    pub(crate) fn set_model(&mut self, model: String) {
        self.config.model = model;
    }

    pub(crate) fn add_mcp_output(&mut self) {
        if self.config.mcp_servers.is_empty() {
            self.add_to_history(history_cell::empty_mcp_output());
        } else {
            self.submit_op(Op::ListMcpTools);
        }
    }

    /// Forward file-search results to the bottom pane.
    pub(crate) fn apply_file_search_result(&mut self, query: String, matches: Vec<FileMatch>) {
        self.bottom_pane.on_file_search_result(query, matches);
    }

    /// Handle Ctrl-C key press.
    /// Returns CancellationEvent::Handled if the event was consumed by the UI, or
    /// CancellationEvent::Ignored if the caller should handle it (e.g. exit).
    pub(crate) fn on_ctrl_c(&mut self) -> CancellationEvent {
        match self.bottom_pane.on_ctrl_c() {
            CancellationEvent::Handled => return CancellationEvent::Handled,
            CancellationEvent::Ignored => {}
        }
        if self.bottom_pane.is_task_running() {
            self.interrupt_running_task();
            CancellationEvent::Ignored
        } else if self.bottom_pane.ctrl_c_quit_hint_visible() {
            self.submit_op(Op::Shutdown);
            CancellationEvent::Handled
        } else {
            self.bottom_pane.show_ctrl_c_quit_hint();
            CancellationEvent::Ignored
        }
    }

    pub(crate) fn composer_is_empty(&self) -> bool {
        self.bottom_pane.composer_is_empty()
    }

    pub(crate) fn insert_str(&mut self, text: &str) {
        self.bottom_pane.insert_str(text);
    }

    pub(crate) fn show_esc_backtrack_hint(&mut self) {
        self.bottom_pane.show_esc_backtrack_hint();
    }

    pub(crate) fn clear_esc_backtrack_hint(&mut self) {
        self.bottom_pane.clear_esc_backtrack_hint();
    }
    /// Forward an `Op` directly to codex.
    pub(crate) fn submit_op(&self, op: Op) {
        // Record outbound operation for session replay fidelity.
        crate::session_log::log_outbound_op(&op);
        if let Err(e) = self.codex_op_tx.send(op) {
            tracing::error!("failed to submit op: {e}");
        }
    }

    fn on_list_mcp_tools(&mut self, ev: McpListToolsResponseEvent) {
        self.add_to_history(history_cell::new_mcp_tools_output(&self.config, ev.tools));
    }

    /// Programmatically submit a user text message as if typed in the
    /// composer. The text will be added to conversation history and sent to
    /// the agent.
    pub(crate) fn submit_text_message(&mut self, text: String) {
        if text.is_empty() {
            return;
        }
        self.submit_user_message(text.into());
    }

    pub(crate) fn token_usage(&self) -> &TokenUsage {
        &self.total_token_usage
    }

    pub(crate) fn session_id(&self) -> Option<Uuid> {
        self.session_id
    }

    /// Return a reference to the widget's current config (includes any
    /// runtime overrides applied via TUI, e.g., model or approval policy).
    pub(crate) fn config_ref(&self) -> &Config {
        &self.config
    }

    pub(crate) fn clear_token_usage(&mut self) {
        self.total_token_usage = TokenUsage::default();
        self.bottom_pane.set_token_usage(
            self.total_token_usage.clone(),
            self.last_token_usage.clone(),
            self.config.model_context_window,
        );
    }

    pub fn cursor_pos(&self, area: Rect) -> Option<(u16, u16)> {
        let [_, bottom_pane_area] = self.layout_areas(area);
        self.bottom_pane.cursor_pos(bottom_pane_area)
    }
}

impl WidgetRef for &ChatWidget {
    fn render_ref(&self, area: Rect, buf: &mut Buffer) {
        let [active_cell_area, bottom_pane_area] = self.layout_areas(area);
        (&self.bottom_pane).render(bottom_pane_area, buf);
        if let Some(cell) = &self.active_exec_cell {
            cell.render_ref(active_cell_area, buf);
        }
    }
}

const EXAMPLE_PROMPTS: [&str; 6] = [
    "Explain this codebase",
    "Summarize recent commits",
    "Implement {feature}",
    "Find and fix a bug in @filename",
    "Write tests for @filename",
    "Improve documentation in @filename",
];

fn add_token_usage(current_usage: &TokenUsage, new_usage: &TokenUsage) -> TokenUsage {
    let cached_input_tokens = match (
        current_usage.cached_input_tokens,
        new_usage.cached_input_tokens,
    ) {
        (Some(current), Some(new)) => Some(current + new),
        (Some(current), None) => Some(current),
        (None, Some(new)) => Some(new),
        (None, None) => None,
    };
    let reasoning_output_tokens = match (
        current_usage.reasoning_output_tokens,
        new_usage.reasoning_output_tokens,
    ) {
        (Some(current), Some(new)) => Some(current + new),
        (Some(current), None) => Some(current),
        (None, Some(new)) => Some(new),
        (None, None) => None,
    };
    TokenUsage {
        input_tokens: current_usage.input_tokens + new_usage.input_tokens,
        cached_input_tokens,
        output_tokens: current_usage.output_tokens + new_usage.output_tokens,
        reasoning_output_tokens,
        total_tokens: current_usage.total_tokens + new_usage.total_tokens,
    }
}

// Extract the first bold (Markdown) element in the form **...** from `s`.
// Returns the inner text if found; otherwise `None`.
fn extract_first_bold(s: &str) -> Option<String> {
    let bytes = s.as_bytes();
    let mut i = 0usize;
    while i + 1 < bytes.len() {
        if bytes[i] == b'*' && bytes[i + 1] == b'*' {
            let start = i + 2;
            let mut j = start;
            while j + 1 < bytes.len() {
                if bytes[j] == b'*' && bytes[j + 1] == b'*' {
                    // Found closing **
                    let inner = &s[start..j];
                    let trimmed = inner.trim();
                    if !trimmed.is_empty() {
                        return Some(trimmed.to_string());
                    } else {
                        return None;
                    }
                }
                j += 1;
            }
            // No closing; stop searching (wait for more deltas)
            return None;
        }
        i += 1;
    }
    None
}

#[cfg(test)]
mod tests;<|MERGE_RESOLUTION|>--- conflicted
+++ resolved
@@ -603,9 +603,7 @@
             full_reasoning_buffer: String::new(),
             session_id: None,
             last_history_was_exec: false,
-<<<<<<< HEAD
             queued_user_messages: VecDeque::new(),
-=======
             show_welcome_banner: true,
         }
     }
@@ -651,8 +649,8 @@
             full_reasoning_buffer: String::new(),
             session_id: None,
             last_history_was_exec: false,
+            queued_user_messages: VecDeque::new(),
             show_welcome_banner: false,
->>>>>>> 7d67e546
         }
     }
 
