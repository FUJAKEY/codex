use std::collections::HashMap;
use std::collections::VecDeque;
use std::path::PathBuf;
use std::sync::Arc;

use codex_core::config::Config;
use codex_core::config_types::Notifications;
use codex_core::git_info::current_branch_name;
use codex_core::git_info::local_git_branches;
use codex_core::protocol::AgentMessageDeltaEvent;
use codex_core::protocol::AgentMessageEvent;
use codex_core::protocol::AgentReasoningDeltaEvent;
use codex_core::protocol::AgentReasoningEvent;
use codex_core::protocol::AgentReasoningRawContentDeltaEvent;
use codex_core::protocol::AgentReasoningRawContentEvent;
use codex_core::protocol::ApplyPatchApprovalRequestEvent;
use codex_core::protocol::BackgroundEventEvent;
use codex_core::protocol::ErrorEvent;
use codex_core::protocol::Event;
use codex_core::protocol::EventMsg;
use codex_core::protocol::ExecApprovalRequestEvent;
use codex_core::protocol::ExecCommandBeginEvent;
use codex_core::protocol::ExecCommandEndEvent;
use codex_core::protocol::ExitedReviewModeEvent;
use codex_core::protocol::InputItem;
use codex_core::protocol::InputMessageKind;
use codex_core::protocol::ListCustomPromptsResponseEvent;
use codex_core::protocol::McpListToolsResponseEvent;
use codex_core::protocol::McpToolCallBeginEvent;
use codex_core::protocol::McpToolCallEndEvent;
use codex_core::protocol::Op;
use codex_core::protocol::PatchApplyBeginEvent;
use codex_core::protocol::RateLimitSnapshotEvent;
use codex_core::protocol::ReviewRequest;
use codex_core::protocol::StreamErrorEvent;
use codex_core::protocol::TaskCompleteEvent;
use codex_core::protocol::TokenUsage;
use codex_core::protocol::TokenUsageInfo;
use codex_core::protocol::TurnAbortReason;
use codex_core::protocol::TurnDiffEvent;
use codex_core::protocol::UserMessageEvent;
use codex_core::protocol::WebSearchBeginEvent;
use codex_core::protocol::WebSearchEndEvent;
use codex_protocol::mcp_protocol::ConversationId;
use codex_protocol::parse_command::ParsedCommand;
use crossterm::event::KeyCode;
use crossterm::event::KeyEvent;
use crossterm::event::KeyEventKind;
use crossterm::event::KeyModifiers;
use rand::Rng;
use ratatui::buffer::Buffer;
use ratatui::layout::Constraint;
use ratatui::layout::Layout;
use ratatui::layout::Rect;
use ratatui::widgets::Widget;
use ratatui::widgets::WidgetRef;
use tokio::sync::mpsc::UnboundedSender;
use tracing::debug;

use crate::app_event::AppEvent;
use crate::app_event_sender::AppEventSender;
use crate::bottom_pane::BottomPane;
use crate::bottom_pane::BottomPaneParams;
use crate::bottom_pane::CancellationEvent;
use crate::bottom_pane::InputResult;
use crate::bottom_pane::SelectionAction;
use crate::bottom_pane::SelectionItem;
use crate::bottom_pane::SelectionViewParams;
use crate::bottom_pane::custom_prompt_view::CustomPromptView;
use crate::bottom_pane::popup_consts::STANDARD_POPUP_HINT_LINE;
use crate::clipboard_paste::paste_image_to_temp_png;
use crate::diff_render::display_path_for;
use crate::get_git_diff::get_git_diff;
use crate::history_cell;
use crate::history_cell::AgentMessageCell;
use crate::history_cell::CommandOutput;
use crate::history_cell::ExecCell;
use crate::history_cell::HistoryCell;
use crate::history_cell::McpToolCallCell;
use crate::history_cell::PatchEventType;
use crate::markdown::append_markdown;
use crate::slash_command::SlashCommand;
use crate::text_formatting::truncate_text;
use crate::tui::FrameRequester;
// streaming internals are provided by crate::streaming and crate::markdown_stream
use crate::user_approval_widget::ApprovalRequest;
mod interrupts;
use self::interrupts::InterruptManager;
mod agent;
use self::agent::spawn_agent;
use self::agent::spawn_agent_from_existing;
mod session_header;
use self::session_header::SessionHeader;
use crate::streaming::controller::AppEventHistorySink;
use crate::streaming::controller::StreamController;
//
use codex_common::approval_presets::ApprovalPreset;
use codex_common::approval_presets::builtin_approval_presets;
use codex_common::model_presets::ModelPreset;
use codex_common::model_presets::builtin_model_presets;
use codex_core::AuthManager;
use codex_core::ConversationManager;
use codex_core::protocol::AskForApproval;
use codex_core::protocol::SandboxPolicy;
use codex_core::protocol_config_types::ReasoningEffort as ReasoningEffortConfig;
use codex_file_search::FileMatch;
use std::path::Path;

// Track information about an in-flight exec command.
struct RunningCommand {
    command: Vec<String>,
    parsed_cmd: Vec<ParsedCommand>,
}

const RATE_LIMIT_WARNING_THRESHOLDS: [f64; 3] = [50.0, 75.0, 90.0];

#[derive(Default)]
struct RateLimitWarningState {
    weekly_index: usize,
    hourly_index: usize,
}

impl RateLimitWarningState {
    fn take_warnings(&mut self, weekly_used_percent: f64, hourly_used_percent: f64) -> Vec<String> {
        let mut warnings = Vec::new();

        while self.weekly_index < RATE_LIMIT_WARNING_THRESHOLDS.len()
            && weekly_used_percent >= RATE_LIMIT_WARNING_THRESHOLDS[self.weekly_index]
        {
            let threshold = RATE_LIMIT_WARNING_THRESHOLDS[self.weekly_index];
            warnings.push(format!(
                "Weekly usage exceeded {threshold:.0}% of the limit. Run /limits for detailed usage."
            ));
            self.weekly_index += 1;
        }

        while self.hourly_index < RATE_LIMIT_WARNING_THRESHOLDS.len()
            && hourly_used_percent >= RATE_LIMIT_WARNING_THRESHOLDS[self.hourly_index]
        {
            let threshold = RATE_LIMIT_WARNING_THRESHOLDS[self.hourly_index];
            warnings.push(format!(
                "Hourly usage exceeded {threshold:.0}% of the limit. Run /limits for detailed usage."
            ));
            self.hourly_index += 1;
        }

        warnings
    }
}

/// Common initialization parameters shared by all `ChatWidget` constructors.
pub(crate) struct ChatWidgetInit {
    pub(crate) config: Config,
    pub(crate) frame_requester: FrameRequester,
    pub(crate) app_event_tx: AppEventSender,
    pub(crate) initial_prompt: Option<String>,
    pub(crate) initial_images: Vec<PathBuf>,
    pub(crate) enhanced_keys_supported: bool,
    pub(crate) auth_manager: Arc<AuthManager>,
}

pub(crate) struct ChatWidget {
    app_event_tx: AppEventSender,
    codex_op_tx: UnboundedSender<Op>,
    bottom_pane: BottomPane,
    active_cell: Option<Box<dyn HistoryCell>>,
    config: Config,
    auth_manager: Arc<AuthManager>,
    session_header: SessionHeader,
    initial_user_message: Option<UserMessage>,
    token_info: Option<TokenUsageInfo>,
    rate_limit_snapshot: Option<RateLimitSnapshotEvent>,
    rate_limit_warnings: RateLimitWarningState,
    // Stream lifecycle controller
    stream: StreamController,
    running_commands: HashMap<String, RunningCommand>,
    task_complete_pending: bool,
    // Queue of interruptive UI events deferred during an active write cycle
    interrupts: InterruptManager,
    // Accumulates the current reasoning block text to extract a header
    reasoning_buffer: String,
    // Accumulates full reasoning content for transcript-only recording
    full_reasoning_buffer: String,
    conversation_id: Option<ConversationId>,
    frame_requester: FrameRequester,
    // Whether to include the initial welcome banner on session configured
    show_welcome_banner: bool,
    // When resuming an existing session (selected via resume picker), avoid an
    // immediate redraw on SessionConfigured to prevent a gratuitous UI flicker.
    suppress_session_configured_redraw: bool,
    // User messages queued while a turn is in progress
    queued_user_messages: VecDeque<UserMessage>,
    // Pending notification to show when unfocused on next Draw
    pending_notification: Option<Notification>,
    // Simple review mode flag; used to adjust layout and banners.
    is_review_mode: bool,
}

struct UserMessage {
    text: String,
    image_paths: Vec<PathBuf>,
}

impl From<String> for UserMessage {
    fn from(text: String) -> Self {
        Self {
            text,
            image_paths: Vec::new(),
        }
    }
}

fn create_initial_user_message(text: String, image_paths: Vec<PathBuf>) -> Option<UserMessage> {
    if text.is_empty() && image_paths.is_empty() {
        None
    } else {
        Some(UserMessage { text, image_paths })
    }
}

impl ChatWidget {
    fn flush_answer_stream_with_separator(&mut self) {
        let sink = AppEventHistorySink(self.app_event_tx.clone());
        let _ = self.stream.finalize(true, &sink);
    }
    // --- Small event handlers ---
    fn on_session_configured(&mut self, event: codex_core::protocol::SessionConfiguredEvent) {
        self.bottom_pane
            .set_history_metadata(event.history_log_id, event.history_entry_count);
        self.conversation_id = Some(event.session_id);
        let initial_messages = event.initial_messages.clone();
        let model_for_header = event.model.clone();
        self.session_header.set_model(&model_for_header);
        self.add_to_history(history_cell::new_session_info(
            &self.config,
            event,
            self.show_welcome_banner,
        ));
        if let Some(messages) = initial_messages {
            self.replay_initial_messages(messages);
        }
        // Ask codex-core to enumerate custom prompts for this session.
        self.submit_op(Op::ListCustomPrompts);
        if let Some(user_message) = self.initial_user_message.take() {
            self.submit_user_message(user_message);
        }
        if !self.suppress_session_configured_redraw {
            self.request_redraw();
        }
    }

    fn on_agent_message(&mut self, message: String) {
        let sink = AppEventHistorySink(self.app_event_tx.clone());
        let finished = self.stream.apply_final_answer(&message, &sink);
        self.handle_if_stream_finished(finished);
        self.request_redraw();
    }

    fn on_agent_message_delta(&mut self, delta: String) {
        self.handle_streaming_delta(delta);
    }

    fn on_agent_reasoning_delta(&mut self, delta: String) {
        // For reasoning deltas, do not stream to history. Accumulate the
        // current reasoning block and extract the first bold element
        // (between **/**) as the chunk header. Show this header as status.
        self.reasoning_buffer.push_str(&delta);

        if let Some(header) = extract_first_bold(&self.reasoning_buffer) {
            // Update the shimmer header to the extracted reasoning chunk header.
            self.bottom_pane.update_status_header(header);
        } else {
            // Fallback while we don't yet have a bold header: leave existing header as-is.
        }
        self.request_redraw();
    }

    fn on_agent_reasoning_final(&mut self) {
        // At the end of a reasoning block, record transcript-only content.
        self.full_reasoning_buffer.push_str(&self.reasoning_buffer);
        if !self.full_reasoning_buffer.is_empty() {
            let cell = history_cell::new_reasoning_summary_block(
                self.full_reasoning_buffer.clone(),
                &self.config,
            );
            self.add_boxed_history(cell);
        }
        self.reasoning_buffer.clear();
        self.full_reasoning_buffer.clear();
        self.request_redraw();
    }

    fn on_reasoning_section_break(&mut self) {
        // Start a new reasoning block for header extraction and accumulate transcript.
        self.full_reasoning_buffer.push_str(&self.reasoning_buffer);
        self.full_reasoning_buffer.push_str("\n\n");
        self.reasoning_buffer.clear();
    }

    // Raw reasoning uses the same flow as summarized reasoning

    fn on_task_started(&mut self) {
        self.bottom_pane.clear_ctrl_c_quit_hint();
        self.bottom_pane.set_task_running(true);
        self.stream.reset_headers_for_new_turn();
        self.full_reasoning_buffer.clear();
        self.reasoning_buffer.clear();
        self.request_redraw();
    }

    fn on_task_complete(&mut self, last_agent_message: Option<String>) {
        // If a stream is currently active, finalize only that stream to flush any tail
        // without emitting stray headers for other streams.
        if self.stream.is_write_cycle_active() {
            let sink = AppEventHistorySink(self.app_event_tx.clone());
            let _ = self.stream.finalize(true, &sink);
        }
        // Mark task stopped and request redraw now that all content is in history.
        self.bottom_pane.set_task_running(false);
        self.running_commands.clear();
        self.request_redraw();

        // If there is a queued user message, send exactly one now to begin the next turn.
        self.maybe_send_next_queued_input();
        // Emit a notification when the turn completes (suppressed if focused).
        self.notify(Notification::AgentTurnComplete {
            response: last_agent_message.unwrap_or_default(),
        });
    }

    pub(crate) fn set_token_info(&mut self, info: Option<TokenUsageInfo>) {
        self.bottom_pane.set_token_usage(info.clone());
        self.token_info = info;
    }

    fn on_rate_limit_snapshot(&mut self, snapshot: Option<RateLimitSnapshotEvent>) {
        if let Some(snapshot) = snapshot {
            let warnings = self
                .rate_limit_warnings
                .take_warnings(snapshot.weekly_used_percent, snapshot.primary_used_percent);
            self.rate_limit_snapshot = Some(snapshot);
            if !warnings.is_empty() {
                for warning in warnings {
                    self.add_to_history(history_cell::new_warning_event(warning));
                }
                self.request_redraw();
            }
        }
    }
    /// Finalize any active exec as failed and stop/clear running UI state.
    fn finalize_turn(&mut self) {
        // Ensure any spinner is replaced by a red ✗ and flushed into history.
<<<<<<< HEAD
        self.finalize_active_cell_as_failed();
        // Emit the provided error message/history cell.
        self.add_to_history(history_cell::new_error_event(message));
=======
        self.finalize_active_exec_cell_as_failed();
>>>>>>> e5fe50d3
        // Reset running state and clear streaming buffers.
        self.bottom_pane.set_task_running(false);
        self.running_commands.clear();
        self.stream.clear_all();
    }

    fn on_error(&mut self, message: String) {
        self.finalize_turn();
        self.add_to_history(history_cell::new_error_event(message));
        self.request_redraw();

        // After an error ends the turn, try sending the next queued input.
        self.maybe_send_next_queued_input();
    }

    /// Handle a turn aborted due to user interrupt (Esc).
    /// When there are queued user messages, restore them into the composer
    /// separated by newlines rather than auto‑submitting the next one.
    fn on_interrupted_turn(&mut self, reason: TurnAbortReason) {
        // Finalize, log a gentle prompt, and clear running state.
        self.finalize_turn();

        if reason != TurnAbortReason::ReviewEnded {
            self.add_to_history(history_cell::new_error_event(
                "Conversation interrupted - tell the model what to do differently".to_owned(),
            ));
        }

        // If any messages were queued during the task, restore them into the composer.
        if !self.queued_user_messages.is_empty() {
            let combined = self
                .queued_user_messages
                .iter()
                .map(|m| m.text.clone())
                .collect::<Vec<_>>()
                .join("\n");
            self.bottom_pane.set_composer_text(combined);
            // Clear the queue and update the status indicator list.
            self.queued_user_messages.clear();
            self.refresh_queued_user_messages();
        }

        self.request_redraw();
    }

    fn on_plan_update(&mut self, update: codex_core::plan_tool::UpdatePlanArgs) {
        self.add_to_history(history_cell::new_plan_update(update));
    }

    fn on_exec_approval_request(&mut self, id: String, ev: ExecApprovalRequestEvent) {
        let id2 = id.clone();
        let ev2 = ev.clone();
        self.defer_or_handle(
            |q| q.push_exec_approval(id, ev),
            |s| s.handle_exec_approval_now(id2, ev2),
        );
    }

    fn on_apply_patch_approval_request(&mut self, id: String, ev: ApplyPatchApprovalRequestEvent) {
        let id2 = id.clone();
        let ev2 = ev.clone();
        self.defer_or_handle(
            |q| q.push_apply_patch_approval(id, ev),
            |s| s.handle_apply_patch_approval_now(id2, ev2),
        );
    }

    fn on_exec_command_begin(&mut self, ev: ExecCommandBeginEvent) {
        self.flush_answer_stream_with_separator();
        let ev2 = ev.clone();
        self.defer_or_handle(|q| q.push_exec_begin(ev), |s| s.handle_exec_begin_now(ev2));
    }

    fn on_exec_command_output_delta(
        &mut self,
        _ev: codex_core::protocol::ExecCommandOutputDeltaEvent,
    ) {
        // TODO: Handle streaming exec output if/when implemented
    }

    fn on_patch_apply_begin(&mut self, event: PatchApplyBeginEvent) {
        self.add_to_history(history_cell::new_patch_event(
            PatchEventType::ApplyBegin {
                auto_approved: event.auto_approved,
            },
            event.changes,
            &self.config.cwd,
        ));
    }

    fn on_patch_apply_end(&mut self, event: codex_core::protocol::PatchApplyEndEvent) {
        let ev2 = event.clone();
        self.defer_or_handle(
            |q| q.push_patch_end(event),
            |s| s.handle_patch_apply_end_now(ev2),
        );
    }

    fn on_exec_command_end(&mut self, ev: ExecCommandEndEvent) {
        let ev2 = ev.clone();
        self.defer_or_handle(|q| q.push_exec_end(ev), |s| s.handle_exec_end_now(ev2));
    }

    fn on_mcp_tool_call_begin(&mut self, ev: McpToolCallBeginEvent) {
        let ev2 = ev.clone();
        self.defer_or_handle(|q| q.push_mcp_begin(ev), |s| s.handle_mcp_begin_now(ev2));
    }

    fn on_mcp_tool_call_end(&mut self, ev: McpToolCallEndEvent) {
        let ev2 = ev.clone();
        self.defer_or_handle(|q| q.push_mcp_end(ev), |s| s.handle_mcp_end_now(ev2));
    }

    fn on_web_search_begin(&mut self, _ev: WebSearchBeginEvent) {
        self.flush_answer_stream_with_separator();
    }

    fn on_web_search_end(&mut self, ev: WebSearchEndEvent) {
        self.flush_answer_stream_with_separator();
        self.add_to_history(history_cell::new_web_search_call(format!(
            "Searched: {}",
            ev.query
        )));
    }

    fn on_get_history_entry_response(
        &mut self,
        event: codex_core::protocol::GetHistoryEntryResponseEvent,
    ) {
        let codex_core::protocol::GetHistoryEntryResponseEvent {
            offset,
            log_id,
            entry,
        } = event;
        self.bottom_pane
            .on_history_entry_response(log_id, offset, entry.map(|e| e.text));
    }

    fn on_shutdown_complete(&mut self) {
        self.app_event_tx.send(AppEvent::ExitRequest);
    }

    fn on_turn_diff(&mut self, unified_diff: String) {
        debug!("TurnDiffEvent: {unified_diff}");
    }

    fn on_background_event(&mut self, message: String) {
        debug!("BackgroundEvent: {message}");
    }

    fn on_stream_error(&mut self, message: String) {
        // Show stream errors in the transcript so users see retry/backoff info.
        self.add_to_history(history_cell::new_stream_error_event(message));
        self.request_redraw();
    }
    /// Periodic tick to commit at most one queued line to history with a small delay,
    /// animating the output.
    pub(crate) fn on_commit_tick(&mut self) {
        let sink = AppEventHistorySink(self.app_event_tx.clone());
        let finished = self.stream.on_commit_tick(&sink);
        self.handle_if_stream_finished(finished);
    }
    fn is_write_cycle_active(&self) -> bool {
        self.stream.is_write_cycle_active()
    }

    fn flush_interrupt_queue(&mut self) {
        let mut mgr = std::mem::take(&mut self.interrupts);
        mgr.flush_all(self);
        self.interrupts = mgr;
    }

    #[inline]
    fn defer_or_handle(
        &mut self,
        push: impl FnOnce(&mut InterruptManager),
        handle: impl FnOnce(&mut Self),
    ) {
        // Preserve deterministic FIFO across queued interrupts: once anything
        // is queued due to an active write cycle, continue queueing until the
        // queue is flushed to avoid reordering (e.g., ExecEnd before ExecBegin).
        if self.is_write_cycle_active() || !self.interrupts.is_empty() {
            push(&mut self.interrupts);
        } else {
            handle(self);
        }
    }

    #[inline]
    fn handle_if_stream_finished(&mut self, finished: bool) {
        if finished {
            if self.task_complete_pending {
                self.bottom_pane.set_task_running(false);
                self.task_complete_pending = false;
            }
            // A completed stream indicates non-exec content was just inserted.
            self.flush_interrupt_queue();
        }
    }

    #[inline]
    fn handle_streaming_delta(&mut self, delta: String) {
        // Before streaming agent content, flush any active cell group.
        self.flush_active_cell();
        let sink = AppEventHistorySink(self.app_event_tx.clone());
        self.stream.begin(&sink);
        self.stream.push_and_maybe_commit(&delta, &sink);
        self.request_redraw();
    }

    pub(crate) fn handle_exec_end_now(&mut self, ev: ExecCommandEndEvent) {
        let running = self.running_commands.remove(&ev.call_id);
        let (command, parsed) = match running {
            Some(rc) => (rc.command, rc.parsed_cmd),
            None => (vec![ev.call_id.clone()], Vec::new()),
        };

        let needs_new = self
            .active_cell
            .as_ref()
            .map(|cell| cell.as_any().downcast_ref::<ExecCell>().is_none())
            .unwrap_or(true);
        if needs_new {
            self.flush_active_cell();
            self.active_cell = Some(Box::new(history_cell::new_active_exec_command(
                ev.call_id.clone(),
                command,
                parsed,
            )));
        }

        if let Some(cell) = self
            .active_cell
            .as_mut()
            .and_then(|c| c.as_any_mut().downcast_mut::<ExecCell>())
        {
            cell.complete_call(
                &ev.call_id,
                CommandOutput {
                    exit_code: ev.exit_code,
                    stdout: ev.stdout.clone(),
                    stderr: ev.stderr.clone(),
                    formatted_output: ev.formatted_output.clone(),
                },
                ev.duration,
            );
            if cell.should_flush() {
                self.flush_active_cell();
            }
        }
    }

    pub(crate) fn handle_patch_apply_end_now(
        &mut self,
        event: codex_core::protocol::PatchApplyEndEvent,
    ) {
        // If the patch was successful, just let the "Edited" block stand.
        // Otherwise, add a failure block.
        if !event.success {
            self.add_to_history(history_cell::new_patch_apply_failure(event.stderr));
        }
    }

    pub(crate) fn handle_exec_approval_now(&mut self, id: String, ev: ExecApprovalRequestEvent) {
        self.flush_answer_stream_with_separator();
        // Emit the proposed command into history (like proposed patches)
        self.add_to_history(history_cell::new_proposed_command(&ev.command));
        let command = shlex::try_join(ev.command.iter().map(|s| s.as_str()))
            .unwrap_or_else(|_| ev.command.join(" "));
        self.notify(Notification::ExecApprovalRequested { command });

        let request = ApprovalRequest::Exec {
            id,
            command: ev.command,
            reason: ev.reason,
        };
        self.bottom_pane.push_approval_request(request);
        self.request_redraw();
    }

    pub(crate) fn handle_apply_patch_approval_now(
        &mut self,
        id: String,
        ev: ApplyPatchApprovalRequestEvent,
    ) {
        self.flush_answer_stream_with_separator();
        self.add_to_history(history_cell::new_patch_event(
            PatchEventType::ApprovalRequest,
            ev.changes.clone(),
            &self.config.cwd,
        ));

        let request = ApprovalRequest::ApplyPatch {
            id,
            reason: ev.reason,
            grant_root: ev.grant_root,
        };
        self.bottom_pane.push_approval_request(request);
        self.request_redraw();
        self.notify(Notification::EditApprovalRequested {
            cwd: self.config.cwd.clone(),
            changes: ev.changes.keys().cloned().collect(),
        });
    }

    pub(crate) fn handle_exec_begin_now(&mut self, ev: ExecCommandBeginEvent) {
        // Ensure the status indicator is visible while the command runs.
        self.running_commands.insert(
            ev.call_id.clone(),
            RunningCommand {
                command: ev.command.clone(),
                parsed_cmd: ev.parsed_cmd.clone(),
            },
        );
        if let Some(cell) = self
            .active_cell
            .as_mut()
            .and_then(|c| c.as_any_mut().downcast_mut::<ExecCell>())
            && let Some(new_exec) = cell.with_added_call(
                ev.call_id.clone(),
                ev.command.clone(),
                ev.parsed_cmd.clone(),
            )
        {
            *cell = new_exec;
        } else {
            self.flush_active_cell();

            self.active_cell = Some(Box::new(history_cell::new_active_exec_command(
                ev.call_id.clone(),
                ev.command.clone(),
                ev.parsed_cmd,
            )));
        }

        self.request_redraw();
    }

    pub(crate) fn handle_mcp_begin_now(&mut self, ev: McpToolCallBeginEvent) {
        self.flush_answer_stream_with_separator();
        self.flush_active_cell();
        self.active_cell = Some(Box::new(history_cell::new_active_mcp_tool_call(
            ev.call_id,
            ev.invocation,
        )));
        self.request_redraw();
    }
    pub(crate) fn handle_mcp_end_now(&mut self, ev: McpToolCallEndEvent) {
        self.flush_answer_stream_with_separator();

        let McpToolCallEndEvent {
            call_id,
            invocation,
            duration,
            result,
        } = ev;

        let extra_cell = match self
            .active_cell
            .as_mut()
            .and_then(|cell| cell.as_any_mut().downcast_mut::<McpToolCallCell>())
        {
            Some(cell) if cell.call_id() == call_id => cell.complete(duration, result),
            _ => {
                self.flush_active_cell();
                let mut cell = history_cell::new_active_mcp_tool_call(call_id, invocation);
                let extra_cell = cell.complete(duration, result);
                self.active_cell = Some(Box::new(cell));
                extra_cell
            }
        };

        self.flush_active_cell();
        if let Some(extra) = extra_cell {
            self.add_boxed_history(extra);
        }
    }

    fn layout_areas(&self, area: Rect) -> [Rect; 3] {
        let bottom_min = self.bottom_pane.desired_height(area.width).min(area.height);
        let remaining = area.height.saturating_sub(bottom_min);

        let active_desired = self
            .active_cell
            .as_ref()
            .map_or(0, |c| c.desired_height(area.width) + 1);
        let active_height = active_desired.min(remaining);
        // Note: no header area; remaining is not used beyond computing active height.

        let header_height = 0u16;

        Layout::vertical([
            Constraint::Length(header_height),
            Constraint::Length(active_height),
            Constraint::Min(bottom_min),
        ])
        .areas(area)
    }

    pub(crate) fn new(
        common: ChatWidgetInit,
        conversation_manager: Arc<ConversationManager>,
    ) -> Self {
        let ChatWidgetInit {
            config,
            frame_requester,
            app_event_tx,
            initial_prompt,
            initial_images,
            enhanced_keys_supported,
            auth_manager,
        } = common;
        let mut rng = rand::rng();
        let placeholder = EXAMPLE_PROMPTS[rng.random_range(0..EXAMPLE_PROMPTS.len())].to_string();
        let codex_op_tx = spawn_agent(config.clone(), app_event_tx.clone(), conversation_manager);

        Self {
            app_event_tx: app_event_tx.clone(),
            frame_requester: frame_requester.clone(),
            codex_op_tx,
            bottom_pane: BottomPane::new(BottomPaneParams {
                frame_requester,
                app_event_tx,
                has_input_focus: true,
                enhanced_keys_supported,
                placeholder_text: placeholder,
                disable_paste_burst: config.disable_paste_burst,
            }),
            active_cell: None,
            config: config.clone(),
            auth_manager,
            session_header: SessionHeader::new(config.model.clone()),
            initial_user_message: create_initial_user_message(
                initial_prompt.unwrap_or_default(),
                initial_images,
            ),
            token_info: None,
            rate_limit_snapshot: None,
            rate_limit_warnings: RateLimitWarningState::default(),
            stream: StreamController::new(config),
            running_commands: HashMap::new(),
            task_complete_pending: false,
            interrupts: InterruptManager::new(),
            reasoning_buffer: String::new(),
            full_reasoning_buffer: String::new(),
            conversation_id: None,
            queued_user_messages: VecDeque::new(),
            show_welcome_banner: true,
            suppress_session_configured_redraw: false,
            pending_notification: None,
            is_review_mode: false,
        }
    }

    /// Create a ChatWidget attached to an existing conversation (e.g., a fork).
    pub(crate) fn new_from_existing(
        common: ChatWidgetInit,
        conversation: std::sync::Arc<codex_core::CodexConversation>,
        session_configured: codex_core::protocol::SessionConfiguredEvent,
    ) -> Self {
        let ChatWidgetInit {
            config,
            frame_requester,
            app_event_tx,
            initial_prompt,
            initial_images,
            enhanced_keys_supported,
            auth_manager,
        } = common;
        let mut rng = rand::rng();
        let placeholder = EXAMPLE_PROMPTS[rng.random_range(0..EXAMPLE_PROMPTS.len())].to_string();

        let codex_op_tx =
            spawn_agent_from_existing(conversation, session_configured, app_event_tx.clone());

        Self {
            app_event_tx: app_event_tx.clone(),
            frame_requester: frame_requester.clone(),
            codex_op_tx,
            bottom_pane: BottomPane::new(BottomPaneParams {
                frame_requester,
                app_event_tx,
                has_input_focus: true,
                enhanced_keys_supported,
                placeholder_text: placeholder,
                disable_paste_burst: config.disable_paste_burst,
            }),
            active_cell: None,
            config: config.clone(),
            auth_manager,
            session_header: SessionHeader::new(config.model.clone()),
            initial_user_message: create_initial_user_message(
                initial_prompt.unwrap_or_default(),
                initial_images,
            ),
            token_info: None,
            rate_limit_snapshot: None,
            rate_limit_warnings: RateLimitWarningState::default(),
            stream: StreamController::new(config),
            running_commands: HashMap::new(),
            task_complete_pending: false,
            interrupts: InterruptManager::new(),
            reasoning_buffer: String::new(),
            full_reasoning_buffer: String::new(),
            conversation_id: None,
            queued_user_messages: VecDeque::new(),
            show_welcome_banner: true,
            suppress_session_configured_redraw: true,
            pending_notification: None,
            is_review_mode: false,
        }
    }

    pub fn desired_height(&self, width: u16) -> u16 {
        self.bottom_pane.desired_height(width)
            + self
                .active_cell
                .as_ref()
                .map_or(0, |c| c.desired_height(width) + 1)
    }

    pub(crate) fn handle_key_event(&mut self, key_event: KeyEvent) {
        match key_event {
            KeyEvent {
                code: KeyCode::Char('c'),
                modifiers: crossterm::event::KeyModifiers::CONTROL,
                kind: KeyEventKind::Press,
                ..
            } => {
                self.on_ctrl_c();
                return;
            }
            KeyEvent {
                code: KeyCode::Char('v'),
                modifiers: KeyModifiers::CONTROL,
                kind: KeyEventKind::Press,
                ..
            } => {
                if let Ok((path, info)) = paste_image_to_temp_png() {
                    self.attach_image(path, info.width, info.height, info.encoded_format.label());
                }
                return;
            }
            other if other.kind == KeyEventKind::Press => {
                self.bottom_pane.clear_ctrl_c_quit_hint();
            }
            _ => {}
        }

        match key_event {
            KeyEvent {
                code: KeyCode::Up,
                modifiers: KeyModifiers::ALT,
                kind: KeyEventKind::Press,
                ..
            } if !self.queued_user_messages.is_empty() => {
                // Prefer the most recently queued item.
                if let Some(user_message) = self.queued_user_messages.pop_back() {
                    self.bottom_pane.set_composer_text(user_message.text);
                    self.refresh_queued_user_messages();
                    self.request_redraw();
                }
            }
            _ => {
                match self.bottom_pane.handle_key_event(key_event) {
                    InputResult::Submitted(text) => {
                        // If a task is running, queue the user input to be sent after the turn completes.
                        let user_message = UserMessage {
                            text,
                            image_paths: self.bottom_pane.take_recent_submission_images(),
                        };
                        if self.bottom_pane.is_task_running() {
                            self.queued_user_messages.push_back(user_message);
                            self.refresh_queued_user_messages();
                        } else {
                            self.submit_user_message(user_message);
                        }
                    }
                    InputResult::Command(cmd) => {
                        self.dispatch_command(cmd);
                    }
                    InputResult::None => {}
                }
            }
        }
    }

    pub(crate) fn attach_image(
        &mut self,
        path: PathBuf,
        width: u32,
        height: u32,
        format_label: &str,
    ) {
        tracing::info!(
            "attach_image path={path:?} width={width} height={height} format={format_label}",
        );
        self.bottom_pane
            .attach_image(path, width, height, format_label);
        self.request_redraw();
    }

    fn dispatch_command(&mut self, cmd: SlashCommand) {
        if !cmd.available_during_task() && self.bottom_pane.is_task_running() {
            let message = format!(
                "'/{}' is disabled while a task is in progress.",
                cmd.command()
            );
            self.add_to_history(history_cell::new_error_event(message));
            self.request_redraw();
            return;
        }
        match cmd {
            SlashCommand::New => {
                self.app_event_tx.send(AppEvent::NewSession);
            }
            SlashCommand::Init => {
                const INIT_PROMPT: &str = include_str!("../prompt_for_init_command.md");
                self.submit_text_message(INIT_PROMPT.to_string());
            }
            SlashCommand::Compact => {
                self.clear_token_usage();
                self.app_event_tx.send(AppEvent::CodexOp(Op::Compact));
            }
            SlashCommand::Review => {
                self.open_review_popup();
            }
            SlashCommand::Model => {
                self.open_model_popup();
            }
            SlashCommand::Approvals => {
                self.open_approvals_popup();
            }
            SlashCommand::Quit => {
                self.app_event_tx.send(AppEvent::ExitRequest);
            }
            SlashCommand::Logout => {
                if let Err(e) = codex_core::auth::logout(&self.config.codex_home) {
                    tracing::error!("failed to logout: {e}");
                }
                self.app_event_tx.send(AppEvent::ExitRequest);
            }
            SlashCommand::Diff => {
                self.add_diff_in_progress();
                let tx = self.app_event_tx.clone();
                tokio::spawn(async move {
                    let text = match get_git_diff().await {
                        Ok((is_git_repo, diff_text)) => {
                            if is_git_repo {
                                diff_text
                            } else {
                                "`/diff` — _not inside a git repository_".to_string()
                            }
                        }
                        Err(e) => format!("Failed to compute diff: {e}"),
                    };
                    tx.send(AppEvent::DiffResult(text));
                });
            }
            SlashCommand::Mention => {
                self.insert_str("@");
            }
            SlashCommand::Status => {
                self.add_status_output();
            }
            SlashCommand::Limits => {
                self.add_limits_output();
            }
            SlashCommand::Mcp => {
                self.add_mcp_output();
            }
            #[cfg(debug_assertions)]
            SlashCommand::TestApproval => {
                use codex_core::protocol::EventMsg;
                use std::collections::HashMap;

                use codex_core::protocol::ApplyPatchApprovalRequestEvent;
                use codex_core::protocol::FileChange;

                self.app_event_tx.send(AppEvent::CodexEvent(Event {
                    id: "1".to_string(),
                    // msg: EventMsg::ExecApprovalRequest(ExecApprovalRequestEvent {
                    //     call_id: "1".to_string(),
                    //     command: vec!["git".into(), "apply".into()],
                    //     cwd: self.config.cwd.clone(),
                    //     reason: Some("test".to_string()),
                    // }),
                    msg: EventMsg::ApplyPatchApprovalRequest(ApplyPatchApprovalRequestEvent {
                        call_id: "1".to_string(),
                        changes: HashMap::from([
                            (
                                PathBuf::from("/tmp/test.txt"),
                                FileChange::Add {
                                    content: "test".to_string(),
                                },
                            ),
                            (
                                PathBuf::from("/tmp/test2.txt"),
                                FileChange::Update {
                                    unified_diff: "+test\n-test2".to_string(),
                                    move_path: None,
                                },
                            ),
                        ]),
                        reason: None,
                        grant_root: Some(PathBuf::from("/tmp")),
                    }),
                }));
            }
        }
    }

    pub(crate) fn handle_paste(&mut self, text: String) {
        self.bottom_pane.handle_paste(text);
    }

    // Returns true if caller should skip rendering this frame (a future frame is scheduled).
    pub(crate) fn handle_paste_burst_tick(&mut self, frame_requester: FrameRequester) -> bool {
        if self.bottom_pane.flush_paste_burst_if_due() {
            // A paste just flushed; request an immediate redraw and skip this frame.
            self.request_redraw();
            true
        } else if self.bottom_pane.is_in_paste_burst() {
            // While capturing a burst, schedule a follow-up tick and skip this frame
            // to avoid redundant renders between ticks.
            frame_requester.schedule_frame_in(
                crate::bottom_pane::ChatComposer::recommended_paste_flush_delay(),
            );
            true
        } else {
            false
        }
    }

    fn flush_active_cell(&mut self) {
        if let Some(active) = self.active_cell.take() {
            self.app_event_tx.send(AppEvent::InsertHistoryCell(active));
        }
    }

    fn add_to_history(&mut self, cell: impl HistoryCell + 'static) {
        self.add_boxed_history(Box::new(cell));
    }

    fn add_boxed_history(&mut self, cell: Box<dyn HistoryCell>) {
        if !cell.display_lines(u16::MAX).is_empty() {
            // Only break exec grouping if the cell renders visible lines.
            self.flush_active_cell();
        }
        self.app_event_tx.send(AppEvent::InsertHistoryCell(cell));
    }

    fn submit_user_message(&mut self, user_message: UserMessage) {
        let UserMessage { text, image_paths } = user_message;
        let mut items: Vec<InputItem> = Vec::new();

        if !text.is_empty() {
            items.push(InputItem::Text { text: text.clone() });
        }

        for path in image_paths {
            items.push(InputItem::LocalImage { path });
        }

        if items.is_empty() {
            return;
        }

        self.codex_op_tx
            .send(Op::UserInput { items })
            .unwrap_or_else(|e| {
                tracing::error!("failed to send message: {e}");
            });

        // Persist the text to cross-session message history.
        if !text.is_empty() {
            self.codex_op_tx
                .send(Op::AddToHistory { text: text.clone() })
                .unwrap_or_else(|e| {
                    tracing::error!("failed to send AddHistory op: {e}");
                });
        }

        // Only show the text portion in conversation history.
        if !text.is_empty() {
            self.add_to_history(history_cell::new_user_prompt(text));
        }
    }

    /// Replay a subset of initial events into the UI to seed the transcript when
    /// resuming an existing session. This approximates the live event flow and
    /// is intentionally conservative: only safe-to-replay items are rendered to
    /// avoid triggering side effects. Event ids are passed as `None` to
    /// distinguish replayed events from live ones.
    fn replay_initial_messages(&mut self, events: Vec<EventMsg>) {
        for msg in events {
            if matches!(msg, EventMsg::SessionConfigured(_)) {
                continue;
            }
            // `id: None` indicates a synthetic/fake id coming from replay.
            self.dispatch_event_msg(None, msg, true);
        }
    }

    pub(crate) fn handle_codex_event(&mut self, event: Event) {
        let Event { id, msg } = event;
        self.dispatch_event_msg(Some(id), msg, false);
    }

    /// Dispatch a protocol `EventMsg` to the appropriate handler.
    ///
    /// `id` is `Some` for live events and `None` for replayed events from
    /// `replay_initial_messages()`. Callers should treat `None` as a "fake" id
    /// that must not be used to correlate follow-up actions.
    fn dispatch_event_msg(&mut self, id: Option<String>, msg: EventMsg, from_replay: bool) {
        match msg {
            EventMsg::AgentMessageDelta(_)
            | EventMsg::AgentReasoningDelta(_)
            | EventMsg::ExecCommandOutputDelta(_) => {}
            _ => {
                tracing::trace!("handle_codex_event: {:?}", msg);
            }
        }

        match msg {
            EventMsg::SessionConfigured(e) => self.on_session_configured(e),
            EventMsg::AgentMessage(AgentMessageEvent { message }) => self.on_agent_message(message),
            EventMsg::AgentMessageDelta(AgentMessageDeltaEvent { delta }) => {
                self.on_agent_message_delta(delta)
            }
            EventMsg::AgentReasoningDelta(AgentReasoningDeltaEvent { delta })
            | EventMsg::AgentReasoningRawContentDelta(AgentReasoningRawContentDeltaEvent {
                delta,
            }) => self.on_agent_reasoning_delta(delta),
            EventMsg::AgentReasoning(AgentReasoningEvent { .. }) => self.on_agent_reasoning_final(),
            EventMsg::AgentReasoningRawContent(AgentReasoningRawContentEvent { text }) => {
                self.on_agent_reasoning_delta(text);
                self.on_agent_reasoning_final()
            }
            EventMsg::AgentReasoningSectionBreak(_) => self.on_reasoning_section_break(),
            EventMsg::TaskStarted(_) => self.on_task_started(),
            EventMsg::TaskComplete(TaskCompleteEvent { last_agent_message }) => {
                self.on_task_complete(last_agent_message)
            }
            EventMsg::TokenCount(ev) => {
                self.set_token_info(ev.info);
                self.on_rate_limit_snapshot(ev.rate_limits);
            }
            EventMsg::Error(ErrorEvent { message }) => self.on_error(message),
            EventMsg::TurnAborted(ev) => match ev.reason {
                TurnAbortReason::Interrupted => {
                    self.on_interrupted_turn(ev.reason);
                }
                TurnAbortReason::Replaced => {
                    self.on_error("Turn aborted: replaced by a new task".to_owned())
                }
                TurnAbortReason::ReviewEnded => {
                    self.on_interrupted_turn(ev.reason);
                }
            },
            EventMsg::PlanUpdate(update) => self.on_plan_update(update),
            EventMsg::ExecApprovalRequest(ev) => {
                // For replayed events, synthesize an empty id (these should not occur).
                self.on_exec_approval_request(id.unwrap_or_default(), ev)
            }
            EventMsg::ApplyPatchApprovalRequest(ev) => {
                self.on_apply_patch_approval_request(id.unwrap_or_default(), ev)
            }
            EventMsg::ExecCommandBegin(ev) => self.on_exec_command_begin(ev),
            EventMsg::ExecCommandOutputDelta(delta) => self.on_exec_command_output_delta(delta),
            EventMsg::PatchApplyBegin(ev) => self.on_patch_apply_begin(ev),
            EventMsg::PatchApplyEnd(ev) => self.on_patch_apply_end(ev),
            EventMsg::ExecCommandEnd(ev) => self.on_exec_command_end(ev),
            EventMsg::McpToolCallBegin(ev) => self.on_mcp_tool_call_begin(ev),
            EventMsg::McpToolCallEnd(ev) => self.on_mcp_tool_call_end(ev),
            EventMsg::WebSearchBegin(ev) => self.on_web_search_begin(ev),
            EventMsg::WebSearchEnd(ev) => self.on_web_search_end(ev),
            EventMsg::GetHistoryEntryResponse(ev) => self.on_get_history_entry_response(ev),
            EventMsg::McpListToolsResponse(ev) => self.on_list_mcp_tools(ev),
            EventMsg::ListCustomPromptsResponse(ev) => self.on_list_custom_prompts(ev),
            EventMsg::ShutdownComplete => self.on_shutdown_complete(),
            EventMsg::TurnDiff(TurnDiffEvent { unified_diff }) => self.on_turn_diff(unified_diff),
            EventMsg::BackgroundEvent(BackgroundEventEvent { message }) => {
                self.on_background_event(message)
            }
            EventMsg::StreamError(StreamErrorEvent { message }) => self.on_stream_error(message),
            EventMsg::UserMessage(ev) => {
                if from_replay {
                    self.on_user_message_event(ev);
                }
            }
            EventMsg::ConversationPath(ev) => {
                self.app_event_tx
                    .send(crate::app_event::AppEvent::ConversationHistory(ev));
            }
            EventMsg::EnteredReviewMode(review_request) => {
                self.on_entered_review_mode(review_request)
            }
            EventMsg::ExitedReviewMode(review) => self.on_exited_review_mode(review),
        }
    }

    fn on_entered_review_mode(&mut self, review: ReviewRequest) {
        // Enter review mode and emit a concise banner
        self.is_review_mode = true;
        let banner = format!(">> Code review started: {} <<", review.user_facing_hint);
        self.add_to_history(history_cell::new_review_status_line(banner));
        self.request_redraw();
    }

    fn on_exited_review_mode(&mut self, review: ExitedReviewModeEvent) {
        // Leave review mode; if output is present, flush pending stream + show results.
        if let Some(output) = review.review_output {
            self.flush_answer_stream_with_separator();
            self.flush_interrupt_queue();
            self.flush_active_exec_cell();

            if output.findings.is_empty() {
                let explanation = output.overall_explanation.trim().to_string();
                if explanation.is_empty() {
                    tracing::error!("Reviewer failed to output a response.");
                    self.add_to_history(history_cell::new_error_event(
                        "Reviewer failed to output a response.".to_owned(),
                    ));
                } else {
                    // Show explanation when there are no structured findings.
                    let mut rendered: Vec<ratatui::text::Line<'static>> = vec!["".into()];
                    append_markdown(&explanation, &mut rendered, &self.config);
                    let body_cell = AgentMessageCell::new(rendered, false);
                    self.app_event_tx
                        .send(AppEvent::InsertHistoryCell(Box::new(body_cell)));
                }
            } else {
                let message_text =
                    codex_core::review_format::format_review_findings_block(&output.findings, None);
                let mut message_lines: Vec<ratatui::text::Line<'static>> = Vec::new();
                append_markdown(&message_text, &mut message_lines, &self.config);
                let body_cell = AgentMessageCell::new(message_lines, true);
                self.app_event_tx
                    .send(AppEvent::InsertHistoryCell(Box::new(body_cell)));
            }
        }

        self.is_review_mode = false;
        // Append a finishing banner at the end of this turn.
        self.add_to_history(history_cell::new_review_status_line(
            "<< Code review finished >>".to_string(),
        ));
        self.request_redraw();
    }

    fn on_user_message_event(&mut self, event: UserMessageEvent) {
        match event.kind {
            Some(InputMessageKind::EnvironmentContext)
            | Some(InputMessageKind::UserInstructions) => {
                // Skip XML‑wrapped context blocks in the transcript.
            }
            Some(InputMessageKind::Plain) | None => {
                let message = event.message.trim();
                if !message.is_empty() {
                    self.add_to_history(history_cell::new_user_prompt(message.to_string()));
                }
            }
        }
    }

    fn request_redraw(&mut self) {
        self.frame_requester.schedule_frame();
    }

    fn notify(&mut self, notification: Notification) {
        if !notification.allowed_for(&self.config.tui_notifications) {
            return;
        }
        self.pending_notification = Some(notification);
        self.request_redraw();
    }

    pub(crate) fn maybe_post_pending_notification(&mut self, tui: &mut crate::tui::Tui) {
        if let Some(notif) = self.pending_notification.take() {
            tui.notify(notif.display());
        }
    }

    /// Mark the active cell as failed (✗) and flush it into history.
    fn finalize_active_cell_as_failed(&mut self) {
        if let Some(mut cell) = self.active_cell.take() {
            // Insert finalized cell into history and keep grouping consistent.
            if let Some(exec) = cell.as_any_mut().downcast_mut::<ExecCell>() {
                exec.mark_failed();
            } else if let Some(tool) = cell.as_any_mut().downcast_mut::<McpToolCallCell>() {
                tool.mark_failed();
            }
            self.add_boxed_history(cell);
        }
    }

    // If idle and there are queued inputs, submit exactly one to start the next turn.
    fn maybe_send_next_queued_input(&mut self) {
        if self.bottom_pane.is_task_running() {
            return;
        }
        if let Some(user_message) = self.queued_user_messages.pop_front() {
            self.submit_user_message(user_message);
        }
        // Update the list to reflect the remaining queued messages (if any).
        self.refresh_queued_user_messages();
    }

    /// Rebuild and update the queued user messages from the current queue.
    fn refresh_queued_user_messages(&mut self) {
        let messages: Vec<String> = self
            .queued_user_messages
            .iter()
            .map(|m| m.text.clone())
            .collect();
        self.bottom_pane.set_queued_user_messages(messages);
    }

    pub(crate) fn add_diff_in_progress(&mut self) {
        self.request_redraw();
    }

    pub(crate) fn on_diff_complete(&mut self) {
        self.request_redraw();
    }

    pub(crate) fn add_limits_output(&mut self) {
        if let Some(snapshot) = &self.rate_limit_snapshot {
            self.add_to_history(history_cell::new_limits_output(snapshot));
        } else {
            self.add_to_history(history_cell::new_limits_unavailable());
        }
        self.request_redraw();
    }

    pub(crate) fn add_status_output(&mut self) {
        let default_usage;
        let usage_ref = if let Some(ti) = &self.token_info {
            &ti.total_token_usage
        } else {
            default_usage = TokenUsage::default();
            &default_usage
        };
        self.add_to_history(history_cell::new_status_output(
            &self.config,
            usage_ref,
            &self.conversation_id,
        ));
    }

    /// Open a popup to choose the model preset (model + reasoning effort).
    pub(crate) fn open_model_popup(&mut self) {
        let current_model = self.config.model.clone();
        let current_effort = self.config.model_reasoning_effort;
        let auth_mode = self.auth_manager.auth().map(|auth| auth.mode);
        let presets: Vec<ModelPreset> = builtin_model_presets(auth_mode);

        let mut items: Vec<SelectionItem> = Vec::new();
        for preset in presets.iter() {
            let name = preset.label.to_string();
            let description = Some(preset.description.to_string());
            let is_current = preset.model == current_model && preset.effort == current_effort;
            let model_slug = preset.model.to_string();
            let effort = preset.effort;
            let current_model = current_model.clone();
            let actions: Vec<SelectionAction> = vec![Box::new(move |tx| {
                tx.send(AppEvent::CodexOp(Op::OverrideTurnContext {
                    cwd: None,
                    approval_policy: None,
                    sandbox_policy: None,
                    model: Some(model_slug.clone()),
                    effort: Some(effort),
                    summary: None,
                }));
                tx.send(AppEvent::UpdateModel(model_slug.clone()));
                tx.send(AppEvent::UpdateReasoningEffort(effort));
                tx.send(AppEvent::PersistModelSelection {
                    model: model_slug.clone(),
                    effort,
                });
                tracing::info!(
                    "New model: {}, New effort: {}, Current model: {}, Current effort: {}",
                    model_slug.clone(),
                    effort
                        .map(|effort| effort.to_string())
                        .unwrap_or_else(|| "none".to_string()),
                    current_model,
                    current_effort
                        .map(|effort| effort.to_string())
                        .unwrap_or_else(|| "none".to_string())
                );
            })];
            items.push(SelectionItem {
                name,
                description,
                is_current,
                actions,
                dismiss_on_select: true,
                search_value: None,
            });
        }

        self.bottom_pane.show_selection_view(SelectionViewParams {
            title: "Select model and reasoning level".to_string(),
            subtitle: Some(
                "Switch between OpenAI models for this and future Codex CLI session".to_string(),
            ),
            footer_hint: Some(STANDARD_POPUP_HINT_LINE.to_string()),
            items,
            ..Default::default()
        });
    }

    /// Open a popup to choose the approvals mode (ask for approval policy + sandbox policy).
    pub(crate) fn open_approvals_popup(&mut self) {
        let current_approval = self.config.approval_policy;
        let current_sandbox = self.config.sandbox_policy.clone();
        let mut items: Vec<SelectionItem> = Vec::new();
        let presets: Vec<ApprovalPreset> = builtin_approval_presets();
        for preset in presets.into_iter() {
            let is_current =
                current_approval == preset.approval && current_sandbox == preset.sandbox;
            let approval = preset.approval;
            let sandbox = preset.sandbox.clone();
            let name = preset.label.to_string();
            let description = Some(preset.description.to_string());
            let actions: Vec<SelectionAction> = vec![Box::new(move |tx| {
                tx.send(AppEvent::CodexOp(Op::OverrideTurnContext {
                    cwd: None,
                    approval_policy: Some(approval),
                    sandbox_policy: Some(sandbox.clone()),
                    model: None,
                    effort: None,
                    summary: None,
                }));
                tx.send(AppEvent::UpdateAskForApprovalPolicy(approval));
                tx.send(AppEvent::UpdateSandboxPolicy(sandbox.clone()));
            })];
            items.push(SelectionItem {
                name,
                description,
                is_current,
                actions,
                dismiss_on_select: true,
                search_value: None,
            });
        }

        self.bottom_pane.show_selection_view(SelectionViewParams {
            title: "Select Approval Mode".to_string(),
            footer_hint: Some(STANDARD_POPUP_HINT_LINE.to_string()),
            items,
            ..Default::default()
        });
    }

    /// Set the approval policy in the widget's config copy.
    pub(crate) fn set_approval_policy(&mut self, policy: AskForApproval) {
        self.config.approval_policy = policy;
    }

    /// Set the sandbox policy in the widget's config copy.
    pub(crate) fn set_sandbox_policy(&mut self, policy: SandboxPolicy) {
        self.config.sandbox_policy = policy;
    }

    /// Set the reasoning effort in the widget's config copy.
    pub(crate) fn set_reasoning_effort(&mut self, effort: Option<ReasoningEffortConfig>) {
        self.config.model_reasoning_effort = effort;
    }

    /// Set the model in the widget's config copy.
    pub(crate) fn set_model(&mut self, model: &str) {
        self.session_header.set_model(model);
        self.config.model = model.to_string();
    }

    pub(crate) fn add_info_message(&mut self, message: String, hint: Option<String>) {
        self.add_to_history(history_cell::new_info_event(message, hint));
        self.request_redraw();
    }

    pub(crate) fn add_error_message(&mut self, message: String) {
        self.add_to_history(history_cell::new_error_event(message));
        self.request_redraw();
    }

    pub(crate) fn add_mcp_output(&mut self) {
        if self.config.mcp_servers.is_empty() {
            self.add_to_history(history_cell::empty_mcp_output());
        } else {
            self.submit_op(Op::ListMcpTools);
        }
    }

    /// Forward file-search results to the bottom pane.
    pub(crate) fn apply_file_search_result(&mut self, query: String, matches: Vec<FileMatch>) {
        self.bottom_pane.on_file_search_result(query, matches);
    }

    /// Handle Ctrl-C key press.
    fn on_ctrl_c(&mut self) {
        if self.bottom_pane.on_ctrl_c() == CancellationEvent::Handled {
            return;
        }

        if self.bottom_pane.is_task_running() {
            self.bottom_pane.show_ctrl_c_quit_hint();
            self.submit_op(Op::Interrupt);
            return;
        }

        self.submit_op(Op::Shutdown);
    }

    pub(crate) fn composer_is_empty(&self) -> bool {
        self.bottom_pane.composer_is_empty()
    }

    /// True when the UI is in the regular composer state with no running task,
    /// no modal overlay (e.g. approvals or status indicator), and no composer popups.
    /// In this state Esc-Esc backtracking is enabled.
    pub(crate) fn is_normal_backtrack_mode(&self) -> bool {
        self.bottom_pane.is_normal_backtrack_mode()
    }

    pub(crate) fn insert_str(&mut self, text: &str) {
        self.bottom_pane.insert_str(text);
    }

    /// Replace the composer content with the provided text and reset cursor.
    pub(crate) fn set_composer_text(&mut self, text: String) {
        self.bottom_pane.set_composer_text(text);
    }

    pub(crate) fn show_esc_backtrack_hint(&mut self) {
        self.bottom_pane.show_esc_backtrack_hint();
    }

    pub(crate) fn clear_esc_backtrack_hint(&mut self) {
        self.bottom_pane.clear_esc_backtrack_hint();
    }
    /// Forward an `Op` directly to codex.
    pub(crate) fn submit_op(&self, op: Op) {
        // Record outbound operation for session replay fidelity.
        crate::session_log::log_outbound_op(&op);
        if let Err(e) = self.codex_op_tx.send(op) {
            tracing::error!("failed to submit op: {e}");
        }
    }

    fn on_list_mcp_tools(&mut self, ev: McpListToolsResponseEvent) {
        self.add_to_history(history_cell::new_mcp_tools_output(&self.config, ev.tools));
    }

    fn on_list_custom_prompts(&mut self, ev: ListCustomPromptsResponseEvent) {
        let len = ev.custom_prompts.len();
        debug!("received {len} custom prompts");
        // Forward to bottom pane so the slash popup can show them now.
        self.bottom_pane.set_custom_prompts(ev.custom_prompts);
    }

    pub(crate) fn open_review_popup(&mut self) {
        let mut items: Vec<SelectionItem> = Vec::new();

        items.push(SelectionItem {
            name: "Review uncommitted changes".to_string(),
            description: None,
            is_current: false,
            actions: vec![Box::new(
                move |tx: &AppEventSender| {
                    tx.send(AppEvent::CodexOp(Op::Review {
                        review_request: ReviewRequest {
                            prompt: "Review the current code changes (staged, unstaged, and untracked files) and provide prioritized findings.".to_string(),
                            user_facing_hint: "current changes".to_string(),
                        },
                    }));
                },
            )],
            dismiss_on_select: true,
            search_value: None,
        });

        // New: Review a specific commit (opens commit picker)
        items.push(SelectionItem {
            name: "Review a commit".to_string(),
            description: None,
            is_current: false,
            actions: vec![Box::new({
                let cwd = self.config.cwd.clone();
                move |tx| {
                    tx.send(AppEvent::OpenReviewCommitPicker(cwd.clone()));
                }
            })],
            dismiss_on_select: false,
            search_value: None,
        });

        items.push(SelectionItem {
            name: "Review against a base branch".to_string(),
            description: None,
            is_current: false,
            actions: vec![Box::new({
                let cwd = self.config.cwd.clone();
                move |tx| {
                    tx.send(AppEvent::OpenReviewBranchPicker(cwd.clone()));
                }
            })],
            dismiss_on_select: false,
            search_value: None,
        });

        items.push(SelectionItem {
            name: "Custom review instructions".to_string(),
            description: None,
            is_current: false,
            actions: vec![Box::new(move |tx| {
                tx.send(AppEvent::OpenReviewCustomPrompt);
            })],
            dismiss_on_select: false,
            search_value: None,
        });

        self.bottom_pane.show_selection_view(SelectionViewParams {
            title: "Select a review preset".into(),
            footer_hint: Some(STANDARD_POPUP_HINT_LINE.to_string()),
            items,
            on_escape: None,
            ..Default::default()
        });
    }

    pub(crate) async fn show_review_branch_picker(&mut self, cwd: &Path) {
        let branches = local_git_branches(cwd).await;
        let current_branch = current_branch_name(cwd)
            .await
            .unwrap_or_else(|| "(detached HEAD)".to_string());
        let mut items: Vec<SelectionItem> = Vec::with_capacity(branches.len());

        for option in branches {
            let branch = option.clone();
            items.push(SelectionItem {
                name: format!("{current_branch} -> {branch}"),
                description: None,
                is_current: false,
                actions: vec![Box::new(move |tx3: &AppEventSender| {
                    tx3.send(AppEvent::CodexOp(Op::Review {
                        review_request: ReviewRequest {
                            prompt: format!(
                                "Review the code changes against the base branch '{branch}'. Start by finding the merge diff between the current branch and {branch} e.g. (git merge-base HEAD {branch}), then run `git diff` against that SHA to see what changes we would merge into the {branch} branch. Provide prioritized, actionable findings."
                            ),
                            user_facing_hint: format!("changes against '{branch}'"),
                        },
                    }));
                })],
                dismiss_on_select: true,
                search_value: Some(option),
            });
        }

        self.bottom_pane.show_selection_view(SelectionViewParams {
            title: "Select a base branch".to_string(),
            footer_hint: Some(STANDARD_POPUP_HINT_LINE.to_string()),
            items,
            is_searchable: true,
            search_placeholder: Some("Type to search branches".to_string()),
            on_escape: Some(Box::new(|tx| tx.send(AppEvent::OpenReviewPopup))),
            ..Default::default()
        });
    }

    pub(crate) async fn show_review_commit_picker(&mut self, cwd: &Path) {
        let commits = codex_core::git_info::recent_commits(cwd, 100).await;

        let mut items: Vec<SelectionItem> = Vec::with_capacity(commits.len());
        for entry in commits {
            let subject = entry.subject.clone();
            let sha = entry.sha.clone();
            let short = sha.chars().take(7).collect::<String>();
            let search_val = format!("{subject} {sha}");

            items.push(SelectionItem {
                name: subject.clone(),
                description: None,
                is_current: false,
                actions: vec![Box::new(move |tx3: &AppEventSender| {
                    let hint = format!("commit {short}");
                    let prompt = format!(
                        "Review the code changes introduced by commit {sha} (\"{subject}\"). Provide prioritized, actionable findings."
                    );
                    tx3.send(AppEvent::CodexOp(Op::Review {
                        review_request: ReviewRequest {
                            prompt,
                            user_facing_hint: hint,
                        },
                    }));
                })],
                dismiss_on_select: true,
                search_value: Some(search_val),
            });
        }

        self.bottom_pane.show_selection_view(SelectionViewParams {
            title: "Select a commit to review".to_string(),
            footer_hint: Some(STANDARD_POPUP_HINT_LINE.to_string()),
            items,
            is_searchable: true,
            search_placeholder: Some("Type to search commits".to_string()),
            on_escape: Some(Box::new(|tx| tx.send(AppEvent::OpenReviewPopup))),
            ..Default::default()
        });
    }

    pub(crate) fn show_review_custom_prompt(&mut self) {
        let tx = self.app_event_tx.clone();
        let view = CustomPromptView::new(
            "Custom review instructions".to_string(),
            "Type instructions and press Enter".to_string(),
            None,
            self.app_event_tx.clone(),
            Some(Box::new(|tx| tx.send(AppEvent::OpenReviewPopup))),
            Box::new(move |prompt: String| {
                let trimmed = prompt.trim().to_string();
                if trimmed.is_empty() {
                    return;
                }
                tx.send(AppEvent::CodexOp(Op::Review {
                    review_request: ReviewRequest {
                        prompt: trimmed.clone(),
                        user_facing_hint: trimmed,
                    },
                }));
            }),
        );
        self.bottom_pane.show_view(Box::new(view));
    }

    /// Programmatically submit a user text message as if typed in the
    /// composer. The text will be added to conversation history and sent to
    /// the agent.
    pub(crate) fn submit_text_message(&mut self, text: String) {
        if text.is_empty() {
            return;
        }
        self.submit_user_message(text.into());
    }

    pub(crate) fn token_usage(&self) -> TokenUsage {
        self.token_info
            .as_ref()
            .map(|ti| ti.total_token_usage.clone())
            .unwrap_or_default()
    }

    pub(crate) fn conversation_id(&self) -> Option<ConversationId> {
        self.conversation_id
    }

    /// Return a reference to the widget's current config (includes any
    /// runtime overrides applied via TUI, e.g., model or approval policy).
    pub(crate) fn config_ref(&self) -> &Config {
        &self.config
    }

    pub(crate) fn clear_token_usage(&mut self) {
        self.token_info = None;
        self.bottom_pane.set_token_usage(None);
    }

    pub fn cursor_pos(&self, area: Rect) -> Option<(u16, u16)> {
        let [_, _, bottom_pane_area] = self.layout_areas(area);
        self.bottom_pane.cursor_pos(bottom_pane_area)
    }
}

impl WidgetRef for &ChatWidget {
    fn render_ref(&self, area: Rect, buf: &mut Buffer) {
        let [_, active_cell_area, bottom_pane_area] = self.layout_areas(area);
        (&self.bottom_pane).render(bottom_pane_area, buf);
        if !active_cell_area.is_empty()
            && let Some(cell) = &self.active_cell
        {
            let mut area = active_cell_area;
            area.y = area.y.saturating_add(1);
            area.height = area.height.saturating_sub(1);
            if let Some(exec) = cell.as_any().downcast_ref::<ExecCell>() {
                exec.render_ref(area, buf);
            } else if let Some(tool) = cell.as_any().downcast_ref::<McpToolCallCell>() {
                tool.render_ref(area, buf);
            }
        }
    }
}

enum Notification {
    AgentTurnComplete { response: String },
    ExecApprovalRequested { command: String },
    EditApprovalRequested { cwd: PathBuf, changes: Vec<PathBuf> },
}

impl Notification {
    fn display(&self) -> String {
        match self {
            Notification::AgentTurnComplete { response } => {
                Notification::agent_turn_preview(response)
                    .unwrap_or_else(|| "Agent turn complete".to_string())
            }
            Notification::ExecApprovalRequested { command } => {
                format!("Approval requested: {}", truncate_text(command, 30))
            }
            Notification::EditApprovalRequested { cwd, changes } => {
                format!(
                    "Codex wants to edit {}",
                    if changes.len() == 1 {
                        #[allow(clippy::unwrap_used)]
                        display_path_for(changes.first().unwrap(), cwd)
                    } else {
                        format!("{} files", changes.len())
                    }
                )
            }
        }
    }

    fn type_name(&self) -> &str {
        match self {
            Notification::AgentTurnComplete { .. } => "agent-turn-complete",
            Notification::ExecApprovalRequested { .. }
            | Notification::EditApprovalRequested { .. } => "approval-requested",
        }
    }

    fn allowed_for(&self, settings: &Notifications) -> bool {
        match settings {
            Notifications::Enabled(enabled) => *enabled,
            Notifications::Custom(allowed) => allowed.iter().any(|a| a == self.type_name()),
        }
    }

    fn agent_turn_preview(response: &str) -> Option<String> {
        let mut normalized = String::new();
        for part in response.split_whitespace() {
            if !normalized.is_empty() {
                normalized.push(' ');
            }
            normalized.push_str(part);
        }
        let trimmed = normalized.trim();
        if trimmed.is_empty() {
            None
        } else {
            Some(truncate_text(trimmed, AGENT_NOTIFICATION_PREVIEW_GRAPHEMES))
        }
    }
}

const AGENT_NOTIFICATION_PREVIEW_GRAPHEMES: usize = 200;

const EXAMPLE_PROMPTS: [&str; 6] = [
    "Explain this codebase",
    "Summarize recent commits",
    "Implement {feature}",
    "Find and fix a bug in @filename",
    "Write tests for @filename",
    "Improve documentation in @filename",
];

// Extract the first bold (Markdown) element in the form **...** from `s`.
// Returns the inner text if found; otherwise `None`.
fn extract_first_bold(s: &str) -> Option<String> {
    let bytes = s.as_bytes();
    let mut i = 0usize;
    while i + 1 < bytes.len() {
        if bytes[i] == b'*' && bytes[i + 1] == b'*' {
            let start = i + 2;
            let mut j = start;
            while j + 1 < bytes.len() {
                if bytes[j] == b'*' && bytes[j + 1] == b'*' {
                    // Found closing **
                    let inner = &s[start..j];
                    let trimmed = inner.trim();
                    if !trimmed.is_empty() {
                        return Some(trimmed.to_string());
                    } else {
                        return None;
                    }
                }
                j += 1;
            }
            // No closing; stop searching (wait for more deltas)
            return None;
        }
        i += 1;
    }
    None
}

#[cfg(test)]
pub(crate) fn show_review_commit_picker_with_entries(
    chat: &mut ChatWidget,
    entries: Vec<codex_core::git_info::CommitLogEntry>,
) {
    let mut items: Vec<SelectionItem> = Vec::with_capacity(entries.len());
    for entry in entries {
        let subject = entry.subject.clone();
        let sha = entry.sha.clone();
        let short = sha.chars().take(7).collect::<String>();
        let search_val = format!("{subject} {sha}");

        items.push(SelectionItem {
            name: subject.clone(),
            description: None,
            is_current: false,
            actions: vec![Box::new(move |tx3: &AppEventSender| {
                let hint = format!("commit {short}");
                let prompt = format!(
                    "Review the code changes introduced by commit {sha} (\"{subject}\"). Provide prioritized, actionable findings."
                );
                tx3.send(AppEvent::CodexOp(Op::Review {
                    review_request: ReviewRequest {
                        prompt,
                        user_facing_hint: hint,
                    },
                }));
            })],
            dismiss_on_select: true,
            search_value: Some(search_val),
        });
    }

    chat.bottom_pane.show_selection_view(SelectionViewParams {
        title: "Select a commit to review".to_string(),
        footer_hint: Some(STANDARD_POPUP_HINT_LINE.to_string()),
        items,
        is_searchable: true,
        search_placeholder: Some("Type to search commits".to_string()),
        ..Default::default()
    });
}

#[cfg(test)]
pub(crate) mod tests;<|MERGE_RESOLUTION|>--- conflicted
+++ resolved
@@ -350,13 +350,7 @@
     /// Finalize any active exec as failed and stop/clear running UI state.
     fn finalize_turn(&mut self) {
         // Ensure any spinner is replaced by a red ✗ and flushed into history.
-<<<<<<< HEAD
         self.finalize_active_cell_as_failed();
-        // Emit the provided error message/history cell.
-        self.add_to_history(history_cell::new_error_event(message));
-=======
-        self.finalize_active_exec_cell_as_failed();
->>>>>>> e5fe50d3
         // Reset running state and clear streaming buffers.
         self.bottom_pane.set_task_running(false);
         self.running_commands.clear();
