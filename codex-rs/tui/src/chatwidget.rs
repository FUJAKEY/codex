use std::collections::HashMap;
use std::path::PathBuf;
use std::sync::Arc;

use codex_core::codex_wrapper::CodexConversation;
use codex_core::codex_wrapper::init_codex;
use codex_core::config::Config;
use codex_core::parse_command::ParsedCommand;
use codex_core::protocol::AgentMessageDeltaEvent;
use codex_core::protocol::AgentMessageEvent;
use codex_core::protocol::AgentReasoningDeltaEvent;
use codex_core::protocol::AgentReasoningEvent;
use codex_core::protocol::AgentReasoningRawContentDeltaEvent;
use codex_core::protocol::AgentReasoningRawContentEvent;
use codex_core::protocol::ApplyPatchApprovalRequestEvent;
use codex_core::protocol::BackgroundEventEvent;
use codex_core::protocol::ErrorEvent;
use codex_core::protocol::Event;
use codex_core::protocol::EventMsg;
use codex_core::protocol::ExecApprovalRequestEvent;
use codex_core::protocol::ExecCommandBeginEvent;
use codex_core::protocol::ExecCommandEndEvent;
use codex_core::protocol::InputItem;
use codex_core::protocol::McpToolCallBeginEvent;
use codex_core::protocol::McpToolCallEndEvent;
use codex_core::protocol::Op;
use codex_core::protocol::PatchApplyBeginEvent;
use codex_core::protocol::TaskCompleteEvent;
use codex_core::protocol::TokenUsage;
use codex_core::protocol::TurnDiffEvent;
use crossterm::event::KeyEvent;
use crossterm::event::KeyEventKind;
use ratatui::buffer::Buffer;
use ratatui::layout::Constraint;
use ratatui::layout::Layout;
use ratatui::layout::Rect;
use ratatui::widgets::Widget;
use ratatui::widgets::WidgetRef;
use tokio::sync::mpsc::UnboundedSender;
use tokio::sync::mpsc::unbounded_channel;
use tracing::info;

use crate::app_event::AppEvent;
use crate::app_event_sender::AppEventSender;
use crate::bottom_pane::BottomPane;
use crate::bottom_pane::BottomPaneParams;
use crate::bottom_pane::CancellationEvent;
use crate::bottom_pane::InputResult;
use crate::history_cell::CommandOutput;
use crate::history_cell::ExecCell;
use crate::history_cell::HistoryCell;
use crate::history_cell::PatchEventType;
use crate::live_wrap::RowBuilder;
use crate::user_approval_widget::ApprovalRequest;
use codex_file_search::FileMatch;
use ratatui::style::Stylize;

struct RunningCommand {
    command: Vec<String>,
    #[allow(dead_code)]
    cwd: PathBuf,
    parsed_cmd: Vec<ParsedCommand>,
}

pub(crate) struct ChatWidget<'a> {
    app_event_tx: AppEventSender,
    codex_op_tx: UnboundedSender<Op>,
    bottom_pane: BottomPane<'a>,
    active_exec_cell: Option<HistoryCell>,
    config: Config,
    initial_user_message: Option<UserMessage>,
    total_token_usage: TokenUsage,
    last_token_usage: TokenUsage,
    reasoning_buffer: String,
    content_buffer: String,
    // Buffer for streaming assistant answer text; we do not surface partial
    // We wait for the final AgentMessage event and then emit the full text
    // at once into scrollback so the history contains a single message.
    answer_buffer: String,
    running_commands: HashMap<String, RunningCommand>,
    live_builder: RowBuilder,
    current_stream: Option<StreamKind>,
    stream_header_emitted: bool,
    live_max_rows: u16,
}

struct UserMessage {
    text: String,
    image_paths: Vec<PathBuf>,
}

#[derive(Debug, Clone, Copy, PartialEq, Eq)]
enum StreamKind {
    Answer,
    Reasoning,
}

impl From<String> for UserMessage {
    fn from(text: String) -> Self {
        Self {
            text,
            image_paths: Vec::new(),
        }
    }
}

fn create_initial_user_message(text: String, image_paths: Vec<PathBuf>) -> Option<UserMessage> {
    if text.is_empty() && image_paths.is_empty() {
        None
    } else {
        Some(UserMessage { text, image_paths })
    }
}

impl ChatWidget<'_> {
    fn interrupt_running_task(&mut self) {
        if self.bottom_pane.is_task_running() {
            self.active_exec_cell = None;
            self.bottom_pane.clear_ctrl_c_quit_hint();
            self.submit_op(Op::Interrupt);
            self.bottom_pane.set_task_running(false);
            self.bottom_pane.clear_live_ring();
            self.live_builder = RowBuilder::new(self.live_builder.width());
            self.current_stream = None;
            self.stream_header_emitted = false;
            self.answer_buffer.clear();
            self.reasoning_buffer.clear();
            self.content_buffer.clear();
            self.request_redraw();
        }
    }
    fn layout_areas(&self, area: Rect) -> [Rect; 2] {
        Layout::vertical([
            Constraint::Max(
                self.active_exec_cell
                    .as_ref()
                    .map_or(0, |c| c.desired_height(area.width)),
            ),
            Constraint::Min(self.bottom_pane.desired_height(area.width)),
        ])
        .areas(area)
    }
    fn emit_stream_header(&mut self, kind: StreamKind) {
        use ratatui::text::Line as RLine;
        if self.stream_header_emitted {
            return;
        }
        let header = match kind {
            StreamKind::Reasoning => RLine::from("thinking".magenta().italic()),
            StreamKind::Answer => RLine::from("codex".magenta().bold()),
        };
        self.app_event_tx
            .send(AppEvent::InsertHistory(vec![header]));
        self.stream_header_emitted = true;
    }
    fn finalize_active_stream(&mut self) {
        if let Some(kind) = self.current_stream {
            self.finalize_stream(kind);
        }
    }
    pub(crate) fn new(
        config: Config,
        app_event_tx: AppEventSender,
        initial_prompt: Option<String>,
        initial_images: Vec<PathBuf>,
        enhanced_keys_supported: bool,
    ) -> Self {
        let (codex_op_tx, mut codex_op_rx) = unbounded_channel::<Op>();

        let app_event_tx_clone = app_event_tx.clone();
        // Create the Codex asynchronously so the UI loads as quickly as possible.
        let config_for_agent_loop = config.clone();
        tokio::spawn(async move {
            let CodexConversation {
                codex,
                session_configured,
                ..
            } = match init_codex(config_for_agent_loop).await {
                Ok(vals) => vals,
                Err(e) => {
                    // TODO: surface this error to the user.
                    tracing::error!("failed to initialize codex: {e}");
                    return;
                }
            };

            // Forward the captured `SessionInitialized` event that was consumed
            // inside `init_codex()` so it can be rendered in the UI.
            app_event_tx_clone.send(AppEvent::CodexEvent(session_configured.clone()));
            let codex = Arc::new(codex);
            let codex_clone = codex.clone();
            tokio::spawn(async move {
                while let Some(op) = codex_op_rx.recv().await {
                    let id = codex_clone.submit(op).await;
                    if let Err(e) = id {
                        tracing::error!("failed to submit op: {e}");
                    }
                }
            });

            while let Ok(event) = codex.next_event().await {
                app_event_tx_clone.send(AppEvent::CodexEvent(event));
            }
        });

        Self {
            app_event_tx: app_event_tx.clone(),
            codex_op_tx,
            bottom_pane: BottomPane::new(BottomPaneParams {
                app_event_tx,
                has_input_focus: true,
                enhanced_keys_supported,
            }),
            active_exec_cell: None,
            config,
            initial_user_message: create_initial_user_message(
                initial_prompt.unwrap_or_default(),
                initial_images,
            ),
            total_token_usage: TokenUsage::default(),
            last_token_usage: TokenUsage::default(),
            reasoning_buffer: String::new(),
            content_buffer: String::new(),
            answer_buffer: String::new(),
            running_commands: HashMap::new(),
            live_builder: RowBuilder::new(80),
            current_stream: None,
            stream_header_emitted: false,
            live_max_rows: 3,
        }
    }

    pub fn desired_height(&self, width: u16) -> u16 {
        self.bottom_pane.desired_height(width)
            + self
                .active_exec_cell
                .as_ref()
                .map_or(0, |c| c.desired_height(width))
    }

    pub(crate) fn handle_key_event(&mut self, key_event: KeyEvent) {
        if key_event.kind == KeyEventKind::Press {
            self.bottom_pane.clear_ctrl_c_quit_hint();
        }

        match self.bottom_pane.handle_key_event(key_event) {
            InputResult::Submitted(text) => {
                self.submit_user_message(text.into());
            }
            InputResult::None => {}
        }
    }

    pub(crate) fn handle_paste(&mut self, text: String) {
        self.bottom_pane.handle_paste(text);
    }

    fn add_to_history(&mut self, cell: HistoryCell) {
        self.flush_active_exec_cell();
        self.app_event_tx
            .send(AppEvent::InsertHistory(cell.plain_lines()));
    }

    fn submit_user_message(&mut self, user_message: UserMessage) {
        let UserMessage { text, image_paths } = user_message;
        let mut items: Vec<InputItem> = Vec::new();

        if !text.is_empty() {
            items.push(InputItem::Text { text: text.clone() });
        }

        for path in image_paths {
            items.push(InputItem::LocalImage { path });
        }

        if items.is_empty() {
            return;
        }

        self.codex_op_tx
            .send(Op::UserInput { items })
            .unwrap_or_else(|e| {
                tracing::error!("failed to send message: {e}");
            });

        // Persist the text to cross-session message history.
        if !text.is_empty() {
            self.codex_op_tx
                .send(Op::AddToHistory { text: text.clone() })
                .unwrap_or_else(|e| {
                    tracing::error!("failed to send AddHistory op: {e}");
                });
        }

        // Only show text portion in conversation history for now.
        if !text.is_empty() {
            self.add_to_history(HistoryCell::new_user_prompt(text.clone()));
        }
    }

    pub(crate) fn handle_codex_event(&mut self, event: Event) {
        let Event { id, msg } = event;

        match msg {
            EventMsg::AgentMessageDelta(_)
            | EventMsg::AgentReasoningDelta(_)
            | EventMsg::ExecCommandOutputDelta(_) => {}
            _ => {
                tracing::info!("handle_codex_event: {:?}", msg);
            }
        }

        match msg {
            EventMsg::SessionConfigured(event) => {
                self.bottom_pane
                    .set_history_metadata(event.history_log_id, event.history_entry_count);
                // Record session information at the top of the conversation.
                self.add_to_history(HistoryCell::new_session_info(&self.config, event, true));

                if let Some(user_message) = self.initial_user_message.take() {
                    // If the user provided an initial message, add it to the
                    // conversation history.
                    self.submit_user_message(user_message);
                }

                self.request_redraw();
            }
            EventMsg::AgentMessage(AgentMessageEvent { message }) => {
                // AgentMessage: if no deltas were streamed, render the final text.
                if self.current_stream != Some(StreamKind::Answer) && !message.is_empty() {
                    self.begin_stream(StreamKind::Answer);
                    self.stream_push_and_maybe_commit(&message);
                }
                self.finalize_stream(StreamKind::Answer);
                self.request_redraw();
            }
            EventMsg::AgentMessageDelta(AgentMessageDeltaEvent { delta }) => {
                self.begin_stream(StreamKind::Answer);
                self.answer_buffer.push_str(&delta);
                self.stream_push_and_maybe_commit(&delta);
                self.request_redraw();
            }
            EventMsg::AgentReasoningDelta(AgentReasoningDeltaEvent { delta }) => {
                // Stream CoT into the live pane; keep input visible and commit
                // overflow rows incrementally to scrollback.
                self.begin_stream(StreamKind::Reasoning);
                self.reasoning_buffer.push_str(&delta);
                self.stream_push_and_maybe_commit(&delta);
                self.request_redraw();
            }
            EventMsg::AgentReasoning(AgentReasoningEvent { text }) => {
                // Final reasoning: if no deltas were streamed, render the final text.
                if self.current_stream != Some(StreamKind::Reasoning) && !text.is_empty() {
                    self.begin_stream(StreamKind::Reasoning);
                    self.stream_push_and_maybe_commit(&text);
                }
                self.finalize_stream(StreamKind::Reasoning);
                self.request_redraw();
            }
            EventMsg::AgentReasoningRawContentDelta(AgentReasoningRawContentDeltaEvent {
                delta,
            }) => {
                // Treat raw reasoning content the same as summarized reasoning for UI flow.
                self.begin_stream(StreamKind::Reasoning);
                self.reasoning_buffer.push_str(&delta);
                self.stream_push_and_maybe_commit(&delta);
                self.request_redraw();
            }
            EventMsg::AgentReasoningRawContent(AgentReasoningRawContentEvent { text }) => {
                // Final raw reasoning content: if no deltas were streamed, render the final text.
                if self.current_stream != Some(StreamKind::Reasoning) && !text.is_empty() {
                    self.begin_stream(StreamKind::Reasoning);
                    self.stream_push_and_maybe_commit(&text);
                }
                self.finalize_stream(StreamKind::Reasoning);
                self.request_redraw();
            }
            EventMsg::TaskStarted => {
                self.bottom_pane.clear_ctrl_c_quit_hint();
                self.bottom_pane.set_task_running(true);
                // Replace composer with single-line spinner while waiting.
                self.bottom_pane
                    .update_status_text("waiting for model".to_string());
                self.request_redraw();
            }
            EventMsg::TaskComplete(TaskCompleteEvent {
                last_agent_message: _,
            }) => {
                self.bottom_pane.set_task_running(false);
                self.bottom_pane.clear_live_ring();
                self.request_redraw();
            }
            EventMsg::TokenCount(token_usage) => {
                self.total_token_usage = add_token_usage(&self.total_token_usage, &token_usage);
                self.last_token_usage = token_usage;
                self.bottom_pane.set_token_usage(
                    self.total_token_usage.clone(),
                    self.last_token_usage.clone(),
                    self.config.model_context_window,
                );
            }
            EventMsg::Error(ErrorEvent { message }) => {
                self.add_to_history(HistoryCell::new_error_event(message.clone()));
                self.bottom_pane.set_task_running(false);
                self.bottom_pane.clear_live_ring();
                self.live_builder = RowBuilder::new(self.live_builder.width());
                self.current_stream = None;
                self.stream_header_emitted = false;
                self.answer_buffer.clear();
                self.reasoning_buffer.clear();
                self.content_buffer.clear();
                self.request_redraw();
            }
            EventMsg::PlanUpdate(update) => {
                // Commit plan updates directly to history (no status-line preview).
                self.add_to_history(HistoryCell::new_plan_update(update));
            }
            EventMsg::ExecApprovalRequest(ExecApprovalRequestEvent {
                call_id: _,
                command,
                cwd,
                reason,
            }) => {
                self.finalize_active_stream();
                let request = ApprovalRequest::Exec {
                    id,
                    command,
                    cwd,
                    reason,
                };
                self.bottom_pane.push_approval_request(request);
                self.request_redraw();
            }
            EventMsg::ApplyPatchApprovalRequest(ApplyPatchApprovalRequestEvent {
                call_id: _,
                changes,
                reason,
                grant_root,
            }) => {
                self.finalize_active_stream();
                // ------------------------------------------------------------------
                // Before we even prompt the user for approval we surface the patch
                // summary in the main conversation so that the dialog appears in a
                // sensible chronological order:
                //   (1) codex → proposes patch (HistoryCell::PendingPatch)
                //   (2) UI → asks for approval (BottomPane)
                // This mirrors how command execution is shown (command begins →
                // approval dialog) and avoids surprising the user with a modal
                // prompt before they have seen *what* is being requested.
                // ------------------------------------------------------------------
                self.add_to_history(HistoryCell::new_patch_event(
                    PatchEventType::ApprovalRequest,
                    changes,
                ));

                // Now surface the approval request in the BottomPane as before.
                let request = ApprovalRequest::ApplyPatch {
                    id,
                    reason,
                    grant_root,
                };
                self.bottom_pane.push_approval_request(request);
                self.request_redraw();
            }
            EventMsg::ExecCommandBegin(ExecCommandBeginEvent {
                call_id,
                command,
                cwd,
                parsed_cmd,
            }) => {
                // TODO: merge this into the active exec call.
                self.flush_active_exec_cell();
                self.finalize_active_stream();
                // Ensure the status indicator is visible while the command runs.
                self.bottom_pane
                    .update_status_text("running command".to_string());
                self.running_commands.insert(
                    call_id,
                    RunningCommand {
                        command: command.clone(),
                        cwd: cwd.clone(),
                        parsed_cmd: parsed_cmd.clone(),
                    },
                );
<<<<<<< HEAD
                let active_exec_cell = self.active_exec_cell.take();
                match merge_cells(&command, &parsed_cmd, &active_exec_cell) {
                    MergeResult::Merge(cell) => {
                        self.active_exec_cell = Some(cell);
                    }
                    MergeResult::Drop => {
                        self.active_exec_cell = active_exec_cell;
                    }
                    MergeResult::NewCell(cell) => {
                        if let Some(active) = active_exec_cell {
                            self.app_event_tx
                                .send(AppEvent::InsertHistory(active.plain_lines()));
                        }
                        self.active_exec_cell = Some(cell);
                    }
                }
            }
            EventMsg::ExecCommandEnd(ExecCommandEndEvent {
                call_id,
                exit_code,
                duration: _,
                stdout,
                stderr,
            }) => {
                // Compute summary before moving stdout into the history cell.
                let cmd = self.running_commands.remove(&call_id);
                if let Some(cmd) = cmd {
                    // Preserve any merged parsed commands already present on the
                    // active cell; otherwise, fall back to this command's parsed.
                    let parsed_cmd = if self.render_parsed_exec {
                        match &self.active_exec_cell {
                            Some(HistoryCell::Exec(ExecCell { parsed, .. }))
                                if !parsed.is_empty() =>
                            {
                                parsed.clone()
                            }
                            _ => cmd.parsed_cmd.clone(),
                        }
                    } else {
                        vec![]
                    };
                    // Replace the active running cell with the finalized result,
                    // but keep it as the active cell so it can be merged with
                    // subsequent commands before being committed.
                    self.active_exec_cell = Some(HistoryCell::new_completed_exec_command(
                        cmd.command,
                        parsed_cmd,
                        CommandOutput {
                            exit_code,
                            stdout,
                            stderr,
                        },
                    ));
                }
=======
                self.active_exec_cell =
                    Some(HistoryCell::new_active_exec_command(command, parsed_cmd));
>>>>>>> b76a562c
            }
            EventMsg::ExecCommandEnd(ExecCommandEndEvent {
                call_id,
                exit_code,
                duration: _,
                stdout,
                stderr,
            }) => {
                // Compute summary before moving stdout into the history cell.
                let cmd = self.running_commands.remove(&call_id);
                let parsed_cmd = match &cmd {
                    Some(RunningCommand { parsed_cmd, .. }) => parsed_cmd.clone(),
                    _ => vec![],
                };
                if let Some(cmd) = cmd {
                    // Replace the active running cell with the finalized result,
                    // but keep it as the active cell so it can be merged with
                    // subsequent commands before being committed.
                    self.active_exec_cell = Some(HistoryCell::new_completed_exec_command(
                        cmd.command,
                        parsed_cmd,
                        CommandOutput {
                            exit_code,
                            stdout,
                            stderr,
                        },
                    ));
                }
            }
            EventMsg::ExecCommandOutputDelta(_) => {
                // TODO
            }
            EventMsg::PatchApplyBegin(PatchApplyBeginEvent {
                call_id: _,
                auto_approved,
                changes,
            }) => {
                self.add_to_history(HistoryCell::new_patch_event(
                    PatchEventType::ApplyBegin { auto_approved },
                    changes,
                ));
            }
            EventMsg::PatchApplyEnd(event) => {
                if !event.success {
                    self.add_to_history(HistoryCell::new_patch_apply_failure(event.stderr));
                }
            }
            EventMsg::McpToolCallBegin(McpToolCallBeginEvent {
                call_id: _,
                invocation,
            }) => {
                self.finalize_active_stream();
                self.active_exec_cell = Some(HistoryCell::new_active_mcp_tool_call(invocation));
            }
            EventMsg::McpToolCallEnd(McpToolCallEndEvent {
                call_id: _,
                duration,
                invocation,
                result,
            }) => {
                let completed = HistoryCell::new_completed_mcp_tool_call(
                    80,
                    invocation,
                    duration,
                    result
                        .as_ref()
                        .map(|r| r.is_error.unwrap_or(false))
                        .unwrap_or(false),
                    result,
                );
                self.active_exec_cell = Some(completed);
            }
            EventMsg::GetHistoryEntryResponse(event) => {
                let codex_core::protocol::GetHistoryEntryResponseEvent {
                    offset,
                    log_id,
                    entry,
                } = event;

                // Inform bottom pane / composer.
                self.bottom_pane
                    .on_history_entry_response(log_id, offset, entry.map(|e| e.text));
            }
            EventMsg::ShutdownComplete => {
                self.app_event_tx.send(AppEvent::ExitRequest);
            }
            EventMsg::TurnDiff(TurnDiffEvent { unified_diff }) => {
                info!("TurnDiffEvent: {unified_diff}");
            }
            EventMsg::BackgroundEvent(BackgroundEventEvent { message }) => {
                info!("BackgroundEvent: {message}");
            }
        }
    }

    /// Update the live log preview while a task is running.
    pub(crate) fn update_latest_log(&mut self, line: String) {
        if self.bottom_pane.is_task_running() {
            self.bottom_pane.update_status_text(line);
        }
    }

    fn request_redraw(&mut self) {
        self.app_event_tx.send(AppEvent::RequestRedraw);
    }

    pub(crate) fn add_diff_output(&mut self, diff_output: String) {
        self.add_to_history(HistoryCell::new_diff_output(diff_output.clone()));
    }

    pub(crate) fn add_status_output(&mut self) {
        self.add_to_history(HistoryCell::new_status_output(
            &self.config,
            &self.total_token_usage,
        ));
    }

    pub(crate) fn add_prompts_output(&mut self) {
        self.add_to_history(HistoryCell::new_prompts_output());
    }

    /// Forward file-search results to the bottom pane.
    pub(crate) fn apply_file_search_result(&mut self, query: String, matches: Vec<FileMatch>) {
        self.bottom_pane.on_file_search_result(query, matches);
    }

    pub(crate) fn on_esc(&mut self) -> bool {
        if self.bottom_pane.is_task_running() {
            self.interrupt_running_task();
            return true;
        }
        false
    }

    /// Handle Ctrl-C key press.
    /// Returns CancellationEvent::Handled if the event was consumed by the UI, or
    /// CancellationEvent::Ignored if the caller should handle it (e.g. exit).
    pub(crate) fn on_ctrl_c(&mut self) -> CancellationEvent {
        match self.bottom_pane.on_ctrl_c() {
            CancellationEvent::Handled => return CancellationEvent::Handled,
            CancellationEvent::Ignored => {}
        }
        if self.bottom_pane.is_task_running() {
            self.interrupt_running_task();
            CancellationEvent::Ignored
        } else if self.bottom_pane.ctrl_c_quit_hint_visible() {
            self.submit_op(Op::Shutdown);
            CancellationEvent::Handled
        } else {
            self.bottom_pane.show_ctrl_c_quit_hint();
            CancellationEvent::Ignored
        }
    }

    pub(crate) fn on_ctrl_z(&mut self) {
        self.interrupt_running_task();
    }

    pub(crate) fn composer_is_empty(&self) -> bool {
        self.bottom_pane.composer_is_empty()
    }

    /// Forward an `Op` directly to codex.
    pub(crate) fn submit_op(&self, op: Op) {
        if let Err(e) = self.codex_op_tx.send(op) {
            tracing::error!("failed to submit op: {e}");
        }
    }

    /// Programmatically submit a user text message as if typed in the
    /// composer. The text will be added to conversation history and sent to
    /// the agent.
    pub(crate) fn submit_text_message(&mut self, text: String) {
        if text.is_empty() {
            return;
        }
        self.submit_user_message(text.into());
    }

    pub(crate) fn token_usage(&self) -> &TokenUsage {
        &self.total_token_usage
    }

    pub(crate) fn clear_token_usage(&mut self) {
        self.total_token_usage = TokenUsage::default();
        self.bottom_pane.set_token_usage(
            self.total_token_usage.clone(),
            self.last_token_usage.clone(),
            self.config.model_context_window,
        );
    }

    pub fn cursor_pos(&self, area: Rect) -> Option<(u16, u16)> {
        let [_, bottom_pane_area] = self.layout_areas(area);
        self.bottom_pane.cursor_pos(bottom_pane_area)
    }
}

impl ChatWidget<'_> {
    fn begin_stream(&mut self, kind: StreamKind) {
        if let Some(current) = self.current_stream {
            if current != kind {
                self.finalize_stream(current);
            }
        }

        if self.current_stream != Some(kind) {
            self.current_stream = Some(kind);
            self.stream_header_emitted = false;
            // Clear any previous live content; we're starting a new stream.
            self.live_builder = RowBuilder::new(self.live_builder.width());
            // Ensure the waiting status is visible (composer replaced).
            self.bottom_pane
                .update_status_text("waiting for model".to_string());
            self.flush_active_exec_cell();
            self.emit_stream_header(kind);
        }
    }

    fn flush_active_exec_cell(&mut self) {
        if let Some(active) = self.active_exec_cell.take() {
            self.app_event_tx
                .send(AppEvent::InsertHistory(active.plain_lines()));
        }
    }

    fn stream_push_and_maybe_commit(&mut self, delta: &str) {
        self.flush_active_exec_cell();

        self.live_builder.push_fragment(delta);

        // Commit overflow rows (small batches) while keeping the last N rows visible.
        let drained = self
            .live_builder
            .drain_commit_ready(self.live_max_rows as usize);
        if !drained.is_empty() {
            let mut lines: Vec<ratatui::text::Line<'static>> = Vec::new();
            if !self.stream_header_emitted {
                match self.current_stream {
                    Some(StreamKind::Reasoning) => {
                        lines.push(ratatui::text::Line::from("thinking".magenta().italic()));
                    }
                    Some(StreamKind::Answer) => {
                        lines.push(ratatui::text::Line::from("codex".magenta().bold()));
                    }
                    None => {}
                }
                self.stream_header_emitted = true;
            }
            for r in drained {
                lines.push(ratatui::text::Line::from(r.text));
            }
            self.app_event_tx.send(AppEvent::InsertHistory(lines));
        }

        // Update the live ring overlay lines (text-only, newest at bottom).
        let rows = self
            .live_builder
            .display_rows()
            .into_iter()
            .map(|r| ratatui::text::Line::from(r.text))
            .collect::<Vec<_>>();
        self.bottom_pane
            .set_live_ring_rows(self.live_max_rows, rows);
    }

    fn finalize_stream(&mut self, kind: StreamKind) {
        if self.current_stream != Some(kind) {
            // Nothing to do; either already finalized or not the active stream.
            return;
        }
        // Flush any partial line as a full row, then drain all remaining rows.
        self.live_builder.end_line();
        let remaining = self.live_builder.drain_rows();
        // TODO: Re-add markdown rendering for assistant answers and reasoning.
        // When finalizing, pass the accumulated text through `markdown::append_markdown`
        // to build styled `Line<'static>` entries instead of raw plain text lines.
        if !remaining.is_empty() || !self.stream_header_emitted {
            let mut lines: Vec<ratatui::text::Line<'static>> = Vec::new();
            if !self.stream_header_emitted {
                match kind {
                    StreamKind::Reasoning => {
                        lines.push(ratatui::text::Line::from("thinking".magenta().italic()));
                    }
                    StreamKind::Answer => {
                        lines.push(ratatui::text::Line::from("codex".magenta().bold()));
                    }
                }
                self.stream_header_emitted = true;
            }
            for r in remaining {
                lines.push(ratatui::text::Line::from(r.text));
            }
            // Close the block with a blank line for readability.
            lines.push(ratatui::text::Line::from(""));
            self.app_event_tx.send(AppEvent::InsertHistory(lines));
        }

        // Clear the live overlay and reset state for the next stream.
        self.live_builder = RowBuilder::new(self.live_builder.width());
        self.bottom_pane.clear_live_ring();
        self.current_stream = None;
        self.stream_header_emitted = false;
    }
}

impl WidgetRef for &ChatWidget<'_> {
    fn render_ref(&self, area: Rect, buf: &mut Buffer) {
        let [active_cell_area, bottom_pane_area] = self.layout_areas(area);
        (&self.bottom_pane).render(bottom_pane_area, buf);
        if let Some(cell) = &self.active_exec_cell {
            cell.render_ref(active_cell_area, buf);
        }
    }
}

fn add_token_usage(current_usage: &TokenUsage, new_usage: &TokenUsage) -> TokenUsage {
    let cached_input_tokens = match (
        current_usage.cached_input_tokens,
        new_usage.cached_input_tokens,
    ) {
        (Some(current), Some(new)) => Some(current + new),
        (Some(current), None) => Some(current),
        (None, Some(new)) => Some(new),
        (None, None) => None,
    };
    let reasoning_output_tokens = match (
        current_usage.reasoning_output_tokens,
        new_usage.reasoning_output_tokens,
    ) {
        (Some(current), Some(new)) => Some(current + new),
        (Some(current), None) => Some(current),
        (None, Some(new)) => Some(new),
        (None, None) => None,
    };
    TokenUsage {
        input_tokens: current_usage.input_tokens + new_usage.input_tokens,
        cached_input_tokens,
        output_tokens: current_usage.output_tokens + new_usage.output_tokens,
        reasoning_output_tokens,
        total_tokens: current_usage.total_tokens + new_usage.total_tokens,
    }
}

enum MergeResult {
    Merge(HistoryCell),
    Drop,
    NewCell(HistoryCell),
}

// Determine whether to and how to merge two consecutive exec cells.
fn merge_cells(
    new_command: &[String],
    new_parsed: &[ParsedCommand],
    active_exec_cell: &Option<HistoryCell>,
) -> MergeResult {
    let ExecCell {
        command: _existing_command,
        parsed: existing_parsed,
        output: existing_output,
    } = match active_exec_cell {
        Some(HistoryCell::Exec(cell)) => cell,
        _ => {
            // There is no existing exec cell.
            return MergeResult::NewCell(HistoryCell::new_active_exec_command(
                new_command.to_vec(),
                new_parsed.to_vec(),
            ));
        }
    };
    let existing_last = existing_parsed.last();
    let new_last = new_parsed.last();

    // Drop the first command if it is a read and matches the last command.
    // This is a common pattern the model does and it simplifies the output to dedupe.
    let drop_first = if let (
        Some(ParsedCommand::Read {
            name: existing_name,
            ..
        }),
        Some(ParsedCommand::Read { name: new_name, .. }),
    ) = (existing_last, new_last)
    {
        existing_name == new_name
    } else {
        false
    };

    if drop_first && new_parsed.len() == 1 {
        // There is only one command and it was deduped.
        return MergeResult::Drop;
    }
    let existing_exit_code = existing_output.as_ref().map(|o| o.exit_code);
    if let Some(code) = existing_exit_code {
        if code != 0 {
            // If the previous command failed, don't merge so the user can see stderr.
            // Start a fresh cell for the new command instead of duplicating the old one.
            return MergeResult::NewCell(HistoryCell::new_active_exec_command(
                new_command.to_vec(),
                new_parsed.to_vec(),
            ));
        }
    }

    let mut merged_parsed = existing_parsed.to_vec();
    if drop_first {
        merged_parsed.extend(new_parsed[1..].to_vec());
    } else {
        merged_parsed.extend(new_parsed.to_vec());
    }

    MergeResult::Merge(HistoryCell::new_active_exec_command(
        new_command.to_vec(),
        merged_parsed,
    ))
}

#[cfg(test)]
mod tests {
    use super::*;
    use crate::history_cell::CommandOutput;

    fn read_cmd(name: &str) -> ParsedCommand {
        ParsedCommand::Read {
            cmd: vec!["cat".to_string(), name.to_string()],
            name: name.to_string(),
        }
    }

    fn unknown_cmd(cmd: &str) -> ParsedCommand {
        ParsedCommand::Unknown {
            cmd: cmd.split_whitespace().map(|s| s.to_string()).collect(),
        }
    }

    #[test]
    fn when_no_active_exec_cell_creates_new_cell() {
        let new_command = vec!["echo".to_string(), "hi".to_string()];
        let new_parsed = vec![read_cmd("a")];

        let result = merge_cells(&new_command, &new_parsed, &None);

        match result {
            MergeResult::NewCell(cell) => match cell {
                HistoryCell::Exec(ExecCell {
                    command,
                    parsed,
                    output,
                }) => {
                    assert_eq!(command, new_command);
                    assert_eq!(parsed, new_parsed);
                    assert!(output.is_none());
                }
                _ => panic!("expected Exec cell"),
            },
            _ => panic!("expected NewCell"),
        }
    }

    #[test]
    fn drops_duplicate_trailing_read_when_new_has_only_one_read() {
        // existing last = Read("foo"), new last = Read("foo"), new_parsed.len() == 1
        let active = Some(HistoryCell::new_active_exec_command(
            vec!["bash".into(), "-lc".into(), "cat foo".into()],
            vec![read_cmd("foo")],
        ));
        let new_command = vec!["cat".into(), "foo".into()];
        let new_parsed = vec![read_cmd("foo")];

        let result = merge_cells(&new_command, &new_parsed, &active);
        match result {
            MergeResult::Drop => {}
            _ => panic!("expected Drop"),
        }
    }

    #[test]
    fn does_not_merge_when_previous_command_failed() {
        // existing exit_code != 0 forces starting a fresh cell
        let active = Some(HistoryCell::new_completed_exec_command(
            vec!["bash".into(), "-lc".into(), "cat bar".into()],
            vec![read_cmd("bar")],
            CommandOutput {
                exit_code: 1,
                stdout: String::new(),
                stderr: "err".into(),
            },
        ));
        // Ensure drop_first condition is false (different name)
        let new_command = vec!["cat".into(), "baz".into()];
        let new_parsed = vec![read_cmd("baz")];

        let result = merge_cells(&new_command, &new_parsed, &active);
        match result {
            MergeResult::NewCell(cell) => match cell {
                HistoryCell::Exec(ExecCell {
                    command, parsed, ..
                }) => {
                    assert_eq!(command, new_command);
                    assert_eq!(parsed, new_parsed);
                }
                _ => panic!("expected Exec cell"),
            },
            _ => panic!("expected NewCell"),
        }
    }

    #[test]
    fn merges_with_drop_first_true_when_new_len_gt_one() {
        // existing last Read("file.txt"), new starts with same Read then more
        let active = Some(HistoryCell::new_active_exec_command(
            vec!["cat".into(), "file.txt".into()],
            vec![read_cmd("file.txt")],
        ));
        let new_command = vec!["bash".into(), "-lc".into(), "sed -n 1,20p file.txt".into()];
        // Place the duplicate Read as the LAST element to satisfy drop_first condition
        let leading = unknown_cmd("tail -n 20");
        let new_parsed = vec![leading.clone(), read_cmd("file.txt")];

        let result = merge_cells(&new_command, &new_parsed, &active);
        match result {
            MergeResult::Merge(cell) => match cell {
                HistoryCell::Exec(ExecCell {
                    command, parsed, ..
                }) => {
                    assert_eq!(command, new_command);
                    // Expect existing parsed + new_parsed[1..]
                    assert_eq!(parsed.len(), 2);
                    match (&parsed[0], &parsed[1]) {
                        (
                            ParsedCommand::Read { name, .. },
                            ParsedCommand::Read { name: n2, .. },
                        ) => {
                            assert_eq!(name, "file.txt");
                            assert_eq!(n2, "file.txt");
                        }
                        _ => panic!("unexpected parsed commands"),
                    }
                }
                _ => panic!("expected Exec cell"),
            },
            _ => panic!("expected Merge"),
        }
    }

    #[test]
    fn merges_without_drop_first_when_last_commands_differ() {
        // existing last Read("file1.txt"), new last Read("file2.txt"); should concatenate
        let active = Some(HistoryCell::new_active_exec_command(
            vec!["cat".into(), "file1.txt".into()],
            vec![read_cmd("file1.txt")],
        ));
        let new_command = vec!["bash".into(), "-lc".into(), "cat file2.txt".into()];
        let t2 = read_cmd("file2.txt");
        let extra = unknown_cmd("echo done");
        let new_parsed = vec![t2.clone(), extra.clone()];

        let result = merge_cells(&new_command, &new_parsed, &active);
        match result {
            MergeResult::Merge(cell) => match cell {
                HistoryCell::Exec(ExecCell {
                    command, parsed, ..
                }) => {
                    assert_eq!(command, new_command);
                    assert_eq!(parsed.len(), 3);
                    match (&parsed[0], &parsed[1], &parsed[2]) {
                        (ParsedCommand::Read { name: n1, .. }, p2, p3) => {
                            assert_eq!(n1, "file1.txt");
                            assert_eq!(p2, &t2);
                            assert_eq!(p3, &extra);
                        }
                        _ => panic!("unexpected parsed commands"),
                    }
                }
                _ => panic!("expected Exec cell"),
            },
            _ => panic!("expected Merge"),
        }
    }
}<|MERGE_RESOLUTION|>--- conflicted
+++ resolved
@@ -482,21 +482,17 @@
                         parsed_cmd: parsed_cmd.clone(),
                     },
                 );
-<<<<<<< HEAD
                 let active_exec_cell = self.active_exec_cell.take();
-                match merge_cells(&command, &parsed_cmd, &active_exec_cell) {
-                    MergeResult::Merge(cell) => {
-                        self.active_exec_cell = Some(cell);
-                    }
-                    MergeResult::Drop => {
-                        self.active_exec_cell = active_exec_cell;
-                    }
+                self.active_exec_cell = match merge_cells(&command, &parsed_cmd, &active_exec_cell)
+                {
+                    MergeResult::Merge(cell) => Some(cell),
+                    MergeResult::Drop => active_exec_cell,
                     MergeResult::NewCell(cell) => {
                         if let Some(active) = active_exec_cell {
                             self.app_event_tx
                                 .send(AppEvent::InsertHistory(active.plain_lines()));
                         }
-                        self.active_exec_cell = Some(cell);
+                        Some(cell)
                     }
                 }
             }
@@ -512,50 +508,12 @@
                 if let Some(cmd) = cmd {
                     // Preserve any merged parsed commands already present on the
                     // active cell; otherwise, fall back to this command's parsed.
-                    let parsed_cmd = if self.render_parsed_exec {
-                        match &self.active_exec_cell {
-                            Some(HistoryCell::Exec(ExecCell { parsed, .. }))
-                                if !parsed.is_empty() =>
-                            {
-                                parsed.clone()
-                            }
-                            _ => cmd.parsed_cmd.clone(),
+                    let parsed_cmd = match &self.active_exec_cell {
+                        Some(HistoryCell::Exec(ExecCell { parsed, .. })) if !parsed.is_empty() => {
+                            parsed.clone()
                         }
-                    } else {
-                        vec![]
+                        _ => cmd.parsed_cmd.clone(),
                     };
-                    // Replace the active running cell with the finalized result,
-                    // but keep it as the active cell so it can be merged with
-                    // subsequent commands before being committed.
-                    self.active_exec_cell = Some(HistoryCell::new_completed_exec_command(
-                        cmd.command,
-                        parsed_cmd,
-                        CommandOutput {
-                            exit_code,
-                            stdout,
-                            stderr,
-                        },
-                    ));
-                }
-=======
-                self.active_exec_cell =
-                    Some(HistoryCell::new_active_exec_command(command, parsed_cmd));
->>>>>>> b76a562c
-            }
-            EventMsg::ExecCommandEnd(ExecCommandEndEvent {
-                call_id,
-                exit_code,
-                duration: _,
-                stdout,
-                stderr,
-            }) => {
-                // Compute summary before moving stdout into the history cell.
-                let cmd = self.running_commands.remove(&call_id);
-                let parsed_cmd = match &cmd {
-                    Some(RunningCommand { parsed_cmd, .. }) => parsed_cmd.clone(),
-                    _ => vec![],
-                };
-                if let Some(cmd) = cmd {
                     // Replace the active running cell with the finalized result,
                     // but keep it as the active cell so it can be merged with
                     // subsequent commands before being committed.
