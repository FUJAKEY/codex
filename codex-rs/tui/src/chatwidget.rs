use std::path::PathBuf;
use std::sync::Arc;
use std::sync::mpsc::SendError;
use std::sync::mpsc::Sender;

use codex_core::codex_wrapper::init_codex;
use codex_core::config::Config;
use codex_core::protocol::Event;
use codex_core::protocol::EventMsg;
use codex_core::protocol::InputItem;
use codex_core::protocol::Op;
use crossterm::event::KeyEvent;
use ratatui::buffer::Buffer;
use ratatui::layout::Constraint;
use ratatui::layout::Direction;
use ratatui::layout::Layout;
use ratatui::layout::Rect;
use ratatui::widgets::Widget;
use ratatui::widgets::WidgetRef;
use tokio::sync::mpsc::UnboundedSender;
use tokio::sync::mpsc::unbounded_channel;

use crate::app_event::AppEvent;
use crate::bottom_pane::BottomPane;
use crate::bottom_pane::BottomPaneParams;
use crate::bottom_pane::InputResult;
use crate::conversation_history_widget::ConversationHistoryWidget;
use crate::history_cell::PatchEventType;
use crate::slash_commands::{SlashCommand, COMMANDS};
use crate::user_approval_widget::ApprovalRequest;

pub(crate) struct ChatWidget<'a> {
    app_event_tx: Sender<AppEvent>,
    codex_op_tx: UnboundedSender<Op>,
    conversation_history: ConversationHistoryWidget,
    bottom_pane: BottomPane<'a>,
    input_focus: InputFocus,
    config: Config,
}

#[derive(Clone, Copy, Eq, PartialEq)]
enum InputFocus {
    HistoryPane,
    BottomPane,
}

impl ChatWidget<'_> {
    pub(crate) fn new(
        config: Config,
        app_event_tx: Sender<AppEvent>,
        initial_prompt: Option<String>,
        initial_images: Vec<PathBuf>,
    ) -> Self {
        let (codex_op_tx, mut codex_op_rx) = unbounded_channel::<Op>();

        let app_event_tx_clone = app_event_tx.clone();
        // Create the Codex asynchronously so the UI loads as quickly as possible.
        let config_for_agent_loop = config.clone();
        tokio::spawn(async move {
            let (codex, session_event, _ctrl_c) = match init_codex(config_for_agent_loop).await {
                Ok(vals) => vals,
                Err(e) => {
                    // TODO: surface this error to the user.
                    tracing::error!("failed to initialize codex: {e}");
                    return;
                }
            };

            // Forward the captured `SessionInitialized` event that was consumed
            // inside `init_codex()` so it can be rendered in the UI.
            if let Err(e) = app_event_tx_clone.send(AppEvent::CodexEvent(session_event.clone())) {
                tracing::error!("failed to send SessionInitialized event: {e}");
            }
            let codex = Arc::new(codex);
            let codex_clone = codex.clone();
            tokio::spawn(async move {
                while let Some(op) = codex_op_rx.recv().await {
                    let id = codex_clone.submit(op).await;
                    if let Err(e) = id {
                        tracing::error!("failed to submit op: {e}");
                    }
                }
            });

            while let Ok(event) = codex.next_event().await {
                app_event_tx_clone
                    .send(AppEvent::CodexEvent(event))
                    .unwrap_or_else(|e| {
                        tracing::error!("failed to send event: {e}");
                    });
            }
        });

        let mut chat_widget = Self {
            app_event_tx: app_event_tx.clone(),
            codex_op_tx,
            conversation_history: ConversationHistoryWidget::new(),
            bottom_pane: BottomPane::new(BottomPaneParams {
                app_event_tx,
                has_input_focus: true,
            }),
            input_focus: InputFocus::BottomPane,
            config,
        };

        let _ = chat_widget.submit_welcome_message();

        if initial_prompt.is_some() || !initial_images.is_empty() {
            let text = initial_prompt.unwrap_or_default();
            let _ = chat_widget.submit_user_message_with_images(text, initial_images);
        }

        chat_widget
    }

    pub(crate) fn handle_key_event(
        &mut self,
        key_event: KeyEvent,
    ) -> std::result::Result<(), SendError<AppEvent>> {
        // Special-case <tab>: does not get dispatched to child components.
        if matches!(key_event.code, crossterm::event::KeyCode::Tab) {
            self.input_focus = match self.input_focus {
                InputFocus::HistoryPane => InputFocus::BottomPane,
                InputFocus::BottomPane => InputFocus::HistoryPane,
            };
            self.conversation_history
                .set_input_focus(self.input_focus == InputFocus::HistoryPane);
            self.bottom_pane
                .set_input_focus(self.input_focus == InputFocus::BottomPane);
            self.request_redraw()?;
            return Ok(());
        }

        match self.input_focus {
            InputFocus::HistoryPane => {
                let needs_redraw = self.conversation_history.handle_key_event(key_event);
                if needs_redraw {
                    self.request_redraw()?;
                }
                Ok(())
            }
            InputFocus::BottomPane => {
                match self.bottom_pane.handle_key_event(key_event)? {
                    InputResult::Submitted(text) => {
                        let trimmed = text.trim();
<<<<<<< HEAD
                        // Check for slash command
                        if trimmed.starts_with('/') {
                            self.process_slash_command(trimmed)?;
                        } else if trimmed == "q" {
                            let _ = self.app_event_tx.send(AppEvent::ExitRequest);
                        } else {
                            self.submit_user_message(text)?;
=======
                        match trimmed {
                            "/clear" => {
                                // Clear the current conversation history without exiting.
                                self.conversation_history.clear();
                                self.request_redraw()?;
                            }
                            _ => {
                                self.submit_user_message(text)?;
                            }
>>>>>>> 87cf1208
                        }
                    }
                    InputResult::ExecuteCommand(cmd) => {
                        // Execute the command directly
                        self.process_slash_command(&cmd)?;
                    }
                    InputResult::None => {}
                }
                Ok(())
            }
        }
    }

    /// Process a slash command and take appropriate action
    fn process_slash_command(
        &mut self,
        command: &str,
    ) -> std::result::Result<(), SendError<AppEvent>> {
        if let Some(cmd_info) = COMMANDS.iter().find(|c| c.name == command) {
            match cmd_info.command {
                SlashCommand::Clear => {
                    self.conversation_history.clear();
                    self.request_redraw()?;
                }
                SlashCommand::Help => {
                    let _ = self.submit_system_message("Help: Available commands are /clear, /help, /history, /model, /approval, /bug, /diff, /compact, /clearhistory");
                }
                SlashCommand::History => {
                    let _ = self.submit_system_message("History command not yet implemented.");
                }
                SlashCommand::Model => {
                    let _ = self.submit_system_message("Model selection not yet implemented.");
                }
                SlashCommand::Approval => {
                    let _ =
                        self.submit_system_message("Approval mode selection not yet implemented.");
                }
                SlashCommand::Bug => {
                    let _ = self.submit_system_message("Bug report command not yet implemented.");
                }
                SlashCommand::Diff => {
                    let _ = self.submit_system_message("Diff command not yet implemented.");
                }
                SlashCommand::Compact => {
                    let _ = self.submit_system_message("Compact command not yet implemented.");
                }
                SlashCommand::ClearHistory => {
                    let _ =
                        self.submit_system_message("Clear history command not yet implemented.");
                }
            }
            Ok(())
        } else {
            let msg = format!("Unknown command: {}", command);
            self.submit_system_message(&msg)
        }
    }

    fn submit_welcome_message(&mut self) -> std::result::Result<(), SendError<AppEvent>> {
        self.handle_codex_event(Event {
            id: "welcome".to_string(),
            msg: EventMsg::AgentMessage {
                message: "Welcome to codex!".to_string(),
            },
        })?;
        Ok(())
    }

    fn submit_user_message(
        &mut self,
        text: String,
    ) -> std::result::Result<(), SendError<AppEvent>> {
        // Forward to codex and update conversation history.
        self.submit_user_message_with_images(text, vec![])
    }

    fn submit_user_message_with_images(
        &mut self,
        text: String,
        image_paths: Vec<PathBuf>,
    ) -> std::result::Result<(), SendError<AppEvent>> {
        let mut items: Vec<InputItem> = Vec::new();

        if !text.is_empty() {
            items.push(InputItem::Text { text: text.clone() });
        }

        for path in image_paths {
            items.push(InputItem::LocalImage { path });
        }

        if items.is_empty() {
            return Ok(());
        }

        self.codex_op_tx
            .send(Op::UserInput { items })
            .unwrap_or_else(|e| {
                tracing::error!("failed to send message: {e}");
            });

        // Only show text portion in conversation history for now.
        if !text.is_empty() {
            self.conversation_history.add_user_message(text);
        }
        self.conversation_history.scroll_to_bottom();

        Ok(())
    }

    pub(crate) fn handle_codex_event(
        &mut self,
        event: Event,
    ) -> std::result::Result<(), SendError<AppEvent>> {
        let Event { id, msg } = event;
        match msg {
            EventMsg::SessionConfigured { model } => {
                // Record session information at the top of the conversation.
                self.conversation_history
                    .add_session_info(&self.config, model);
                self.request_redraw()?;
            }
            EventMsg::AgentMessage { message } => {
                self.conversation_history.add_agent_message(message);
                self.request_redraw()?;
            }
            EventMsg::TaskStarted => {
                self.bottom_pane.set_task_running(true)?;
                self.conversation_history
                    .add_background_event(format!("task {id} started"));
                self.request_redraw()?;
            }
            EventMsg::TaskComplete => {
                self.bottom_pane.set_task_running(false)?;
                self.request_redraw()?;
            }
            EventMsg::Error { message } => {
                self.conversation_history
                    .add_background_event(format!("Error: {message}"));
                self.bottom_pane.set_task_running(false)?;
            }
            EventMsg::ExecApprovalRequest {
                command,
                cwd,
                reason,
            } => {
                let request = ApprovalRequest::Exec {
                    id,
                    command,
                    cwd,
                    reason,
                };
                let needs_redraw = self.bottom_pane.push_approval_request(request);
                if needs_redraw {
                    self.request_redraw()?;
                }
            }
            EventMsg::ApplyPatchApprovalRequest {
                changes,
                reason,
                grant_root,
            } => {
                // ------------------------------------------------------------------
                // Before we even prompt the user for approval we surface the patch
                // summary in the main conversation so that the dialog appears in a
                // sensible chronological order:
                //   (1) codex → proposes patch (HistoryCell::PendingPatch)
                //   (2) UI → asks for approval (BottomPane)
                // This mirrors how command execution is shown (command begins →
                // approval dialog) and avoids surprising the user with a modal
                // prompt before they have seen *what* is being requested.
                // ------------------------------------------------------------------

                self.conversation_history
                    .add_patch_event(PatchEventType::ApprovalRequest, changes);

                self.conversation_history.scroll_to_bottom();

                // Now surface the approval request in the BottomPane as before.
                let request = ApprovalRequest::ApplyPatch {
                    id,
                    reason,
                    grant_root,
                };
                let _needs_redraw = self.bottom_pane.push_approval_request(request);
                // Redraw is always need because the history has changed.
                self.request_redraw()?;
            }
            EventMsg::ExecCommandBegin {
                call_id, command, ..
            } => {
                self.conversation_history
                    .add_active_exec_command(call_id, command);
                self.request_redraw()?;
            }
            EventMsg::PatchApplyBegin {
                call_id: _,
                auto_approved,
                changes,
            } => {
                // Even when a patch is auto‑approved we still display the
                // summary so the user can follow along.
                self.conversation_history
                    .add_patch_event(PatchEventType::ApplyBegin { auto_approved }, changes);
                if !auto_approved {
                    self.conversation_history.scroll_to_bottom();
                }
                self.request_redraw()?;
            }
            EventMsg::ExecCommandEnd {
                call_id,
                exit_code,
                stdout,
                stderr,
                ..
            } => {
                self.conversation_history
                    .record_completed_exec_command(call_id, stdout, stderr, exit_code);
                self.request_redraw()?;
            }
            EventMsg::McpToolCallBegin {
                call_id,
                server,
                tool,
                arguments,
            } => {
                self.conversation_history
                    .add_active_mcp_tool_call(call_id, server, tool, arguments);
                self.request_redraw()?;
            }
            EventMsg::McpToolCallEnd {
                call_id,
                success,
                result,
            } => {
                self.conversation_history
                    .record_completed_mcp_tool_call(call_id, success, result);
                self.request_redraw()?;
            }
            event => {
                self.conversation_history
                    .add_background_event(format!("{event:?}"));
                self.request_redraw()?;
            }
        }
        Ok(())
    }

    /// Update the live log preview while a task is running.
    pub(crate) fn update_latest_log(
        &mut self,
        line: String,
    ) -> std::result::Result<(), std::sync::mpsc::SendError<AppEvent>> {
        // Forward only if we are currently showing the status indicator.
        self.bottom_pane.update_status_text(line)?;
        Ok(())
    }

    fn request_redraw(&mut self) -> std::result::Result<(), SendError<AppEvent>> {
        self.app_event_tx.send(AppEvent::Redraw)?;
        Ok(())
    }

    pub(crate) fn handle_scroll_delta(
        &mut self,
        scroll_delta: i32,
    ) -> std::result::Result<(), std::sync::mpsc::SendError<AppEvent>> {
        // If the user is trying to scroll exactly one line, we let them, but
        // otherwise we assume they are trying to scroll in larger increments.
        let magnified_scroll_delta = if scroll_delta == 1 {
            1
        } else {
            // Play with this: perhaps it should be non-linear?
            scroll_delta * 2
        };
        self.conversation_history.scroll(magnified_scroll_delta);
        self.request_redraw()?;
        Ok(())
    }

    /// Forward an `Op` directly to codex.
    pub(crate) fn submit_op(&self, op: Op) {
        if let Err(e) = self.codex_op_tx.send(op) {
            tracing::error!("failed to submit op: {e}");
        }
    }

    fn submit_system_message(&mut self, msg: &str) -> std::result::Result<(), SendError<AppEvent>> {
        self.handle_codex_event(Event {
            id: "system".to_string(),
            msg: EventMsg::AgentMessage {
                message: msg.to_string(),
            },
        })?;
        Ok(())
    }

    // Add this method to handle terminal resize
    pub fn handle_terminal_resize(&mut self) {
        self.bottom_pane.reset_overlay_height_lock();
    }
}

impl WidgetRef for &ChatWidget<'_> {
    fn render_ref(&self, area: Rect, buf: &mut Buffer) {
        let bottom_height = self.bottom_pane.required_height(&area);

        let chunks = Layout::default()
            .direction(Direction::Vertical)
            .constraints([Constraint::Min(0), Constraint::Length(bottom_height)])
            .split(area);

        self.conversation_history.render(chunks[0], buf);
        (&self.bottom_pane).render(chunks[1], buf);
    }
}<|MERGE_RESOLUTION|>--- conflicted
+++ resolved
@@ -143,7 +143,6 @@
                 match self.bottom_pane.handle_key_event(key_event)? {
                     InputResult::Submitted(text) => {
                         let trimmed = text.trim();
-<<<<<<< HEAD
                         // Check for slash command
                         if trimmed.starts_with('/') {
                             self.process_slash_command(trimmed)?;
@@ -151,17 +150,6 @@
                             let _ = self.app_event_tx.send(AppEvent::ExitRequest);
                         } else {
                             self.submit_user_message(text)?;
-=======
-                        match trimmed {
-                            "/clear" => {
-                                // Clear the current conversation history without exiting.
-                                self.conversation_history.clear();
-                                self.request_redraw()?;
-                            }
-                            _ => {
-                                self.submit_user_message(text)?;
-                            }
->>>>>>> 87cf1208
                         }
                     }
                     InputResult::ExecuteCommand(cmd) => {
