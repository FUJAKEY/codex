use crossterm::terminal;
use ratatui::style::Color;
use ratatui::style::Modifier;
use ratatui::style::Style;
use ratatui::text::Line as RtLine;
use ratatui::text::Span as RtSpan;
use std::collections::HashMap;
use std::path::PathBuf;

use crate::common::DEFAULT_WRAP_COLS;
use codex_core::protocol::FileChange;

use crate::history_cell::PatchEventType;

const SPACES_AFTER_LINE_NUMBER: usize = 6;

// Internal representation for diff line rendering
enum DiffLineType {
    Insert,
    Delete,
    Context,
}

pub(crate) fn create_diff_summary(
    title: &str,
    changes: &HashMap<PathBuf, FileChange>,
<<<<<<< HEAD
=======
    event_type: PatchEventType,
>>>>>>> 320f150c
) -> Vec<RtLine<'static>> {
    struct FileSummary {
        display_path: String,
        added: usize,
        removed: usize,
    }

    let count_from_unified = |diff: &str| -> (usize, usize) {
        if let Ok(patch) = diffy::Patch::from_str(diff) {
            patch
                .hunks()
                .iter()
                .flat_map(|h| h.lines())
                .fold((0, 0), |(a, d), l| match l {
                    diffy::Line::Insert(_) => (a + 1, d),
                    diffy::Line::Delete(_) => (a, d + 1),
                    _ => (a, d),
                })
        } else {
            // Fallback: manual scan to preserve counts even for unparsable diffs
            let mut adds = 0usize;
            let mut dels = 0usize;
            for l in diff.lines() {
                if l.starts_with("+++") || l.starts_with("---") || l.starts_with("@@") {
                    continue;
                }
                match l.as_bytes().first() {
                    Some(b'+') => adds += 1,
                    Some(b'-') => dels += 1,
                    _ => {}
                }
            }
            (adds, dels)
        }
    };

<<<<<<< HEAD
    for (path, change) in changes.iter() {
        use codex_core::protocol::FileChange::*;
=======
    let mut files: Vec<FileSummary> = Vec::new();
    for (path, change) in changes.iter() {
>>>>>>> 320f150c
        match change {
            FileChange::Add { content } => files.push(FileSummary {
                display_path: path.display().to_string(),
                added: content.lines().count(),
                removed: 0,
            }),
            FileChange::Delete => files.push(FileSummary {
                display_path: path.display().to_string(),
                added: 0,
                removed: std::fs::read_to_string(path)
                    .ok()
                    .map(|s| s.lines().count())
                    .unwrap_or(0),
            }),
            FileChange::Update {
                unified_diff,
                move_path,
            } => {
                let (added, removed) = count_from_unified(&unified_diff);
                let display_path = if let Some(new_path) = move_path {
                    format!("{} → {}", path.display(), new_path.display())
                } else {
                    path.display().to_string()
                };
                files.push(FileSummary {
                    display_path,
                    added,
                    removed,
                });
            }
        }
    }

    let file_count = files.len();
    let total_added: usize = files.iter().map(|f| f.added).sum();
    let total_removed: usize = files.iter().map(|f| f.removed).sum();
    let noun = if file_count == 1 { "file" } else { "files" };

    let mut out: Vec<RtLine<'static>> = Vec::new();

    // Header
    let mut header_spans: Vec<RtSpan<'static>> = Vec::new();
    header_spans.push(RtSpan::styled(
        title.to_owned(),
        Style::default()
            .fg(Color::Magenta)
            .add_modifier(Modifier::BOLD),
    ));
    header_spans.push(RtSpan::raw(" to "));
    header_spans.push(RtSpan::raw(format!("{file_count} {noun} ")));
    header_spans.push(RtSpan::raw("("));
    header_spans.push(RtSpan::styled(
        format!("+{total_added}"),
        Style::default().fg(Color::Green),
    ));
    header_spans.push(RtSpan::raw(" "));
    header_spans.push(RtSpan::styled(
        format!("-{total_removed}"),
        Style::default().fg(Color::Red),
    ));
    header_spans.push(RtSpan::raw(")"));
    out.push(RtLine::from(header_spans));

    // Dimmed per-file lines with prefix
    for (idx, f) in files.iter().enumerate() {
        let mut spans: Vec<RtSpan<'static>> = Vec::new();
        spans.push(RtSpan::raw(f.display_path.clone()));
        spans.push(RtSpan::raw(" ("));
        spans.push(RtSpan::styled(
            format!("+{}", f.added),
            Style::default().fg(Color::Green),
        ));
        spans.push(RtSpan::raw(" "));
        spans.push(RtSpan::styled(
            format!("-{}", f.removed),
            Style::default().fg(Color::Red),
        ));
        spans.push(RtSpan::raw(")"));

        let mut line = RtLine::from(spans);
        let prefix = if idx == 0 { "  ⎿ " } else { "    " };
        line.spans.insert(0, prefix.into());
        line.spans
            .iter_mut()
            .for_each(|span| span.style = span.style.add_modifier(Modifier::DIM));
        out.push(line);
    }

    let show_details = matches!(
        event_type,
        PatchEventType::ApplyBegin {
            auto_approved: true
        } | PatchEventType::ApprovalRequest
    );

    if show_details {
        out.extend(render_patch_details(changes));
    }

    out
}

<<<<<<< HEAD
pub(crate) fn create_diff_details(
    changes: &std::collections::HashMap<PathBuf, FileChange>,
) -> Vec<RtLine<'static>> {
    use ratatui::style::Stylize as _;
    let mut out: Vec<RtLine<'static>> = Vec::new();
    for (path, change) in changes {
        match change {
            FileChange::Update { unified_diff, .. } => {
                out.push(RtLine::from(path.display().to_string()).bold());
                for l in unified_diff.lines() {
                    if l.starts_with("+++") || l.starts_with("---") || l.starts_with("@@") {
                        continue;
                    }
                    let styled = if let Some(first) = l.as_bytes().first() {
                        match first {
                            b'+' => RtLine::from(l.to_string()).green(),
                            b'-' => RtLine::from(l.to_string()).red(),
                            _ => RtLine::from(l.to_string()).gray(),
                        }
                    } else {
                        RtLine::from(l.to_string())
                    };
                    out.push(styled);
                }
                out.push(RtLine::from(""));
            }
            FileChange::Add { content } => {
                out.push(RtLine::from(format!("{} (new)", path.display())).bold());
                for l in content.lines() {
                    out.push(RtLine::from(format!("+{}", l)).green());
                }
                out.push(RtLine::from(""));
            }
            FileChange::Delete => {
                out.push(RtLine::from(format!("{} (deleted)", path.display())).red());
                out.push(RtLine::from(""));
            }
        }
    }
    out
=======
fn render_patch_details(changes: &HashMap<PathBuf, FileChange>) -> Vec<RtLine<'static>> {
    let mut out: Vec<RtLine<'static>> = Vec::new();
    let term_cols: usize = terminal::size()
        .map(|(w, _)| w as usize)
        .unwrap_or(DEFAULT_WRAP_COLS.into());

    for (index, (path, change)) in changes.iter().enumerate() {
        let is_first_file = index == 0;
        // Add separator only between files (not at the very start)
        if !is_first_file {
            out.push(RtLine::from(vec![
                RtSpan::raw("    "),
                RtSpan::styled("...", style_dim()),
            ]));
        }
        match change {
            FileChange::Add { content } => {
                for (i, raw) in content.lines().enumerate() {
                    let ln = i + 1;
                    out.extend(push_wrapped_diff_line(
                        ln,
                        DiffLineType::Insert,
                        raw,
                        term_cols,
                    ));
                }
            }
            FileChange::Delete => {
                let original = std::fs::read_to_string(path).unwrap_or_default();
                for (i, raw) in original.lines().enumerate() {
                    let ln = i + 1;
                    out.extend(push_wrapped_diff_line(
                        ln,
                        DiffLineType::Delete,
                        raw,
                        term_cols,
                    ));
                }
            }
            FileChange::Update {
                unified_diff,
                move_path: _,
            } => {
                if let Ok(patch) = diffy::Patch::from_str(unified_diff) {
                    for h in patch.hunks() {
                        let mut old_ln = h.old_range().start();
                        let mut new_ln = h.new_range().start();
                        for l in h.lines() {
                            match l {
                                diffy::Line::Insert(text) => {
                                    let s = text.trim_end_matches('\n');
                                    out.extend(push_wrapped_diff_line(
                                        new_ln,
                                        DiffLineType::Insert,
                                        s,
                                        term_cols,
                                    ));
                                    new_ln += 1;
                                }
                                diffy::Line::Delete(text) => {
                                    let s = text.trim_end_matches('\n');
                                    out.extend(push_wrapped_diff_line(
                                        old_ln,
                                        DiffLineType::Delete,
                                        s,
                                        term_cols,
                                    ));
                                    old_ln += 1;
                                }
                                diffy::Line::Context(text) => {
                                    let s = text.trim_end_matches('\n');
                                    out.extend(push_wrapped_diff_line(
                                        new_ln,
                                        DiffLineType::Context,
                                        s,
                                        term_cols,
                                    ));
                                    old_ln += 1;
                                    new_ln += 1;
                                }
                            }
                        }
                    }
                }
            }
        }

        out.push(RtLine::from(RtSpan::raw("")));
    }

    out
}

fn push_wrapped_diff_line(
    line_number: usize,
    kind: DiffLineType,
    text: &str,
    term_cols: usize,
) -> Vec<RtLine<'static>> {
    let indent = "    ";
    let ln_str = line_number.to_string();
    let mut remaining_text: &str = text;

    // Reserve a fixed number of spaces after the line number so that content starts
    // at a consistent column. The sign ("+"/"-") is rendered as part of the content
    // with the same background as the edit, not as a separate dimmed column.
    let gap_after_ln = SPACES_AFTER_LINE_NUMBER.saturating_sub(ln_str.len());
    let first_prefix_cols = indent.len() + ln_str.len() + gap_after_ln;
    let cont_prefix_cols = indent.len() + ln_str.len() + gap_after_ln;

    let mut first = true;
    let (sign_opt, bg_style) = match kind {
        DiffLineType::Insert => (Some('+'), Some(style_add())),
        DiffLineType::Delete => (Some('-'), Some(style_del())),
        DiffLineType::Context => (None, None),
    };
    let mut lines: Vec<RtLine<'static>> = Vec::new();
    while !remaining_text.is_empty() {
        let prefix_cols = if first {
            first_prefix_cols
        } else {
            cont_prefix_cols
        };
        // Fit the content for the current terminal row:
        // compute how many columns are available after the prefix, then split
        // at a UTF-8 character boundary so this row's chunk fits exactly.
        let available_content_cols = term_cols.saturating_sub(prefix_cols).max(1);
        let split_at_byte_index = remaining_text
            .char_indices()
            .nth(available_content_cols)
            .map(|(i, _)| i)
            .unwrap_or_else(|| remaining_text.len());
        let (chunk, rest) = remaining_text.split_at(split_at_byte_index);
        remaining_text = rest;

        if first {
            let mut spans: Vec<RtSpan<'static>> = Vec::new();
            spans.push(RtSpan::raw(indent));
            spans.push(RtSpan::styled(ln_str.clone(), style_dim()));
            spans.push(RtSpan::raw(" ".repeat(gap_after_ln)));

            // Prefix the content with the sign if it is an insertion or deletion, and color
            // the sign with the same background as the edited text.
            let display_chunk = match sign_opt {
                Some(sign_char) => format!("{sign_char}{chunk}"),
                None => chunk.to_string(),
            };

            let content_span = match bg_style {
                Some(style) => RtSpan::styled(display_chunk, style),
                None => RtSpan::raw(display_chunk),
            };
            spans.push(content_span);
            lines.push(RtLine::from(spans));
            first = false;
        } else {
            let hang_prefix = format!(
                "{indent}{}{}",
                " ".repeat(ln_str.len()),
                " ".repeat(gap_after_ln)
            );
            let content_span = match bg_style {
                Some(style) => RtSpan::styled(chunk.to_string(), style),
                None => RtSpan::raw(chunk.to_string()),
            };
            lines.push(RtLine::from(vec![RtSpan::raw(hang_prefix), content_span]));
        }
    }
    lines
}

fn style_dim() -> Style {
    Style::default().add_modifier(Modifier::DIM)
}

fn style_add() -> Style {
    Style::default().bg(Color::Green)
}

fn style_del() -> Style {
    Style::default().bg(Color::Red)
}

#[allow(clippy::expect_used)]
#[cfg(test)]
mod tests {
    use super::*;
    use crate::history_cell::HistoryCell;
    use crate::text_block::TextBlock;
    use insta::assert_snapshot;
    use ratatui::Terminal;
    use ratatui::backend::TestBackend;

    fn snapshot_lines(name: &str, lines: Vec<RtLine<'static>>, width: u16, height: u16) {
        let mut terminal = Terminal::new(TestBackend::new(width, height)).expect("terminal");
        let cell = HistoryCell::PendingPatch {
            view: TextBlock::new(lines),
        };
        terminal
            .draw(|f| f.render_widget_ref(&cell, f.area()))
            .expect("draw");
        assert_snapshot!(name, terminal.backend());
    }

    #[test]
    fn ui_snapshot_add_details() {
        let mut changes: HashMap<PathBuf, FileChange> = HashMap::new();
        changes.insert(
            PathBuf::from("README.md"),
            FileChange::Add {
                content: "first line\nsecond line\n".to_string(),
            },
        );

        let lines =
            create_diff_summary("proposed patch", &changes, PatchEventType::ApprovalRequest);

        snapshot_lines("add_details", lines, 80, 10);
    }

    #[test]
    fn ui_snapshot_update_details_with_rename() {
        let mut changes: HashMap<PathBuf, FileChange> = HashMap::new();

        let original = "line one\nline two\nline three\n";
        let modified = "line one\nline two changed\nline three\n";
        let patch = diffy::create_patch(original, modified).to_string();

        changes.insert(
            PathBuf::from("src/lib.rs"),
            FileChange::Update {
                unified_diff: patch,
                move_path: Some(PathBuf::from("src/lib_new.rs")),
            },
        );

        let lines =
            create_diff_summary("proposed patch", &changes, PatchEventType::ApprovalRequest);

        snapshot_lines("update_details_with_rename", lines, 80, 12);
    }

    #[test]
    fn ui_snapshot_wrap_behavior_insert() {
        // Narrow width to force wrapping within our diff line rendering
        let long_line = "this is a very long line that should wrap across multiple terminal columns and continue";

        // Call the wrapping function directly so we can precisely control the width
        let lines =
            push_wrapped_diff_line(1, DiffLineType::Insert, long_line, DEFAULT_WRAP_COLS.into());

        // Render into a small terminal to capture the visual layout
        snapshot_lines("wrap_behavior_insert", lines, DEFAULT_WRAP_COLS + 10, 8);
    }
>>>>>>> 320f150c
}<|MERGE_RESOLUTION|>--- conflicted
+++ resolved
@@ -24,10 +24,7 @@
 pub(crate) fn create_diff_summary(
     title: &str,
     changes: &HashMap<PathBuf, FileChange>,
-<<<<<<< HEAD
-=======
     event_type: PatchEventType,
->>>>>>> 320f150c
 ) -> Vec<RtLine<'static>> {
     struct FileSummary {
         display_path: String,
@@ -64,13 +61,8 @@
         }
     };
 
-<<<<<<< HEAD
-    for (path, change) in changes.iter() {
-        use codex_core::protocol::FileChange::*;
-=======
     let mut files: Vec<FileSummary> = Vec::new();
     for (path, change) in changes.iter() {
->>>>>>> 320f150c
         match change {
             FileChange::Add { content } => files.push(FileSummary {
                 display_path: path.display().to_string(),
@@ -89,7 +81,7 @@
                 unified_diff,
                 move_path,
             } => {
-                let (added, removed) = count_from_unified(&unified_diff);
+                let (added, removed) = count_from_unified(unified_diff);
                 let display_path = if let Some(new_path) = move_path {
                     format!("{} → {}", path.display(), new_path.display())
                 } else {
@@ -173,48 +165,6 @@
     out
 }
 
-<<<<<<< HEAD
-pub(crate) fn create_diff_details(
-    changes: &std::collections::HashMap<PathBuf, FileChange>,
-) -> Vec<RtLine<'static>> {
-    use ratatui::style::Stylize as _;
-    let mut out: Vec<RtLine<'static>> = Vec::new();
-    for (path, change) in changes {
-        match change {
-            FileChange::Update { unified_diff, .. } => {
-                out.push(RtLine::from(path.display().to_string()).bold());
-                for l in unified_diff.lines() {
-                    if l.starts_with("+++") || l.starts_with("---") || l.starts_with("@@") {
-                        continue;
-                    }
-                    let styled = if let Some(first) = l.as_bytes().first() {
-                        match first {
-                            b'+' => RtLine::from(l.to_string()).green(),
-                            b'-' => RtLine::from(l.to_string()).red(),
-                            _ => RtLine::from(l.to_string()).gray(),
-                        }
-                    } else {
-                        RtLine::from(l.to_string())
-                    };
-                    out.push(styled);
-                }
-                out.push(RtLine::from(""));
-            }
-            FileChange::Add { content } => {
-                out.push(RtLine::from(format!("{} (new)", path.display())).bold());
-                for l in content.lines() {
-                    out.push(RtLine::from(format!("+{}", l)).green());
-                }
-                out.push(RtLine::from(""));
-            }
-            FileChange::Delete => {
-                out.push(RtLine::from(format!("{} (deleted)", path.display())).red());
-                out.push(RtLine::from(""));
-            }
-        }
-    }
-    out
-=======
 fn render_patch_details(changes: &HashMap<PathBuf, FileChange>) -> Vec<RtLine<'static>> {
     let mut out: Vec<RtLine<'static>> = Vec::new();
     let term_cols: usize = terminal::size()
@@ -469,5 +419,4 @@
         // Render into a small terminal to capture the visual layout
         snapshot_lines("wrap_behavior_insert", lines, DEFAULT_WRAP_COLS + 10, 8);
     }
->>>>>>> 320f150c
 }