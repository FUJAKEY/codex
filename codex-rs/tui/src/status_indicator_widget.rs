//! A live status indicator that shows the *latest* log line emitted by the
//! application while the agent is processing a long‑running task.

use std::time::Duration;
use std::time::Instant;

use codex_core::protocol::Op;
use ratatui::buffer::Buffer;
use ratatui::layout::Rect;
use ratatui::style::Color;
use ratatui::style::Modifier;
use ratatui::style::Style;
use ratatui::text::Line;
use ratatui::text::Span;
use ratatui::widgets::Paragraph;
use ratatui::widgets::WidgetRef;
use unicode_width::UnicodeWidthStr;

use crate::app_event::AppEvent;
use crate::app_event_sender::AppEventSender;
use crate::shimmer::shimmer_spans;
use crate::tui::FrameRequester;

// We render the live text using markdown so it visually matches the history
// cells. Before rendering we strip any ANSI escape sequences to avoid writing
// raw control bytes into the back buffer.
use codex_ansi_escape::ansi_escape_line;

pub(crate) struct StatusIndicatorWidget {
    /// Latest text to display (truncated to the available width at render
    /// time).
    text: String,
    /// Animated header text (defaults to "Working").
    header: String,

    /// Animation state: reveal target `text` progressively like a typewriter.
    /// We compute the currently visible prefix length based on the current
    /// frame index and a constant typing speed.  The `base_frame` and
    /// `reveal_len_at_base` form the anchor from which we advance.
    last_target_len: usize,
    base_frame: usize,
    reveal_len_at_base: usize,
    start_time: Instant,
    app_event_tx: AppEventSender,
    frame_requester: FrameRequester,
}

impl StatusIndicatorWidget {
    pub(crate) fn new(app_event_tx: AppEventSender, frame_requester: FrameRequester) -> Self {
        Self {
            text: String::from("waiting for model"),
            header: String::from("Working"),
            last_target_len: 0,
            base_frame: 0,
            reveal_len_at_base: 0,
            start_time: Instant::now(),

            app_event_tx,
            frame_requester,
        }
    }

    pub fn desired_height(&self, _width: u16) -> u16 {
        1
    }

    /// Update the line that is displayed in the widget.
    pub(crate) fn update_text(&mut self, text: String) {
        // If the text hasn't changed, don't reset the baseline; let the
        // animation continue advancing naturally.
        if text == self.text {
            return;
        }
        // Update the target text, preserving newlines so wrapping matches history cells.
        // Strip ANSI escapes for the character count so the typewriter animation speed is stable.
        let stripped = {
            let line = ansi_escape_line(&text);
            line.spans
                .iter()
                .map(|s| s.content.as_ref())
                .collect::<Vec<_>>()
                .join("")
        };
        let new_len = stripped.chars().count();

        // Compute how many characters are currently revealed so we can carry
        // this forward as the new baseline when target text changes.
        let current_frame = self.current_frame();
        let shown_now = self.current_shown_len(current_frame);

        self.text = text;
        self.last_target_len = new_len;
        self.base_frame = current_frame;
        self.reveal_len_at_base = shown_now.min(new_len);
    }

    pub(crate) fn interrupt(&self) {
        self.app_event_tx.send(AppEvent::CodexOp(Op::Interrupt));
    }

    /// Update the animated header label (left of the brackets).
    pub(crate) fn update_header(&mut self, header: String) {
        if self.header != header {
            self.header = header;
        }
    }

    /// Reset the animation and start revealing `text` from the beginning.
    #[cfg(test)]
    pub(crate) fn restart_with_text(&mut self, text: String) {
        let sanitized = text.replace(['\n', '\r'], " ");
        let stripped = {
            let line = ansi_escape_line(&sanitized);
            line.spans
                .iter()
                .map(|s| s.content.as_ref())
                .collect::<Vec<_>>()
                .join("")
        };

        let new_len = stripped.chars().count();
        let current_frame = self.current_frame();

        self.text = sanitized;
        self.last_target_len = new_len;
        self.base_frame = current_frame;
        // Start from zero revealed characters for a fresh typewriter cycle.
        self.reveal_len_at_base = 0;
    }

    /// Calculate how many characters should currently be visible given the
    /// animation baseline and frame counter.
    fn current_shown_len(&self, current_frame: usize) -> usize {
        // Increase typewriter speed (~5x): reveal more characters per frame.
        const TYPING_CHARS_PER_FRAME: usize = 7;
        let frames = current_frame.saturating_sub(self.base_frame);
        let advanced = self
            .reveal_len_at_base
            .saturating_add(frames.saturating_mul(TYPING_CHARS_PER_FRAME));
        advanced.min(self.last_target_len)
    }

    fn current_frame(&self) -> usize {
        // Derive frame index from wall-clock time. 100ms per frame to match
        // the previous ticker cadence.
        let since_start = self.start_time.elapsed();
        (since_start.as_millis() / 100) as usize
    }
}

impl WidgetRef for StatusIndicatorWidget {
    fn render_ref(&self, area: Rect, buf: &mut Buffer) {
        // Ensure minimal height
        if area.height == 0 || area.width == 0 {
            return;
        }

        // Schedule next animation frame.
<<<<<<< HEAD
        self.app_event_tx
            .send(AppEvent::ScheduleFrameIn(Duration::from_millis(32)));
=======
        self.frame_requester
            .schedule_frame_in(Duration::from_millis(100));
>>>>>>> 0d12380c
        let idx = self.current_frame();
        let elapsed = self.start_time.elapsed().as_secs();
        let shown_now = self.current_shown_len(idx);
        let status_prefix: String = self.text.chars().take(shown_now).collect();
        let animated_spans = shimmer_spans(&self.header);

        // Plain rendering: no borders or padding so the live cell is visually indistinguishable from terminal scrollback.
        let inner_width = area.width as usize;

        let mut spans: Vec<Span<'static>> = Vec::new();
        spans.push(Span::styled("▌ ", Style::default().fg(Color::Cyan)));

        // Animated header after the left bar
        spans.extend(animated_spans);
        // Space between header and bracket block
        spans.push(Span::raw(" "));
        // Non-animated, dim bracket content, with keys bold
        let bracket_prefix = format!("({elapsed}s • ");
        spans.push(Span::styled(
            bracket_prefix,
            Style::default().add_modifier(Modifier::DIM),
        ));
        spans.push(Span::styled(
            "Esc",
            Style::default().add_modifier(Modifier::DIM | Modifier::BOLD),
        ));
        spans.push(Span::styled(
            " to interrupt)",
            Style::default().add_modifier(Modifier::DIM),
        ));
        // Add a space and then the log text (not animated by the gradient)
        if !status_prefix.is_empty() {
            spans.push(Span::styled(
                " ",
                Style::default().add_modifier(Modifier::DIM),
            ));
            spans.push(Span::styled(
                status_prefix,
                Style::default().add_modifier(Modifier::DIM),
            ));
        }

        // Truncate spans to fit the width.
        let mut acc: Vec<Span<'static>> = Vec::new();
        let mut used = 0usize;
        for s in spans {
            let w = s.content.width();
            if used + w <= inner_width {
                acc.push(s);
                used += w;
            } else {
                break;
            }
        }
        let lines = vec![Line::from(acc)];

        // No-op once full text is revealed; the app no longer reacts to a completion event.

        let paragraph = Paragraph::new(lines);
        paragraph.render_ref(area, buf);
    }
}

#[cfg(test)]
mod tests {
    use super::*;
    use crate::app_event::AppEvent;
    use crate::app_event_sender::AppEventSender;
    use tokio::sync::mpsc::unbounded_channel;

    #[test]
    fn renders_without_left_border_or_padding() {
        let (tx_raw, _rx) = unbounded_channel::<AppEvent>();
        let tx = AppEventSender::new(tx_raw);
        let mut w = StatusIndicatorWidget::new(tx, crate::tui::FrameRequester::test_dummy());
        w.restart_with_text("Hello".to_string());

        let area = ratatui::layout::Rect::new(0, 0, 30, 1);
        // Allow a short delay so the typewriter reveals the first character.
        std::thread::sleep(std::time::Duration::from_millis(120));
        let mut buf = ratatui::buffer::Buffer::empty(area);
        w.render_ref(area, &mut buf);

        // Leftmost column has the left bar
        let ch0 = buf[(0, 0)].symbol().chars().next().unwrap_or(' ');
        assert_eq!(ch0, '▌', "expected left bar at col 0: {ch0:?}");
    }

    #[test]
    fn working_header_is_present_on_last_line() {
        let (tx_raw, _rx) = unbounded_channel::<AppEvent>();
        let tx = AppEventSender::new(tx_raw);
        let mut w = StatusIndicatorWidget::new(tx, crate::tui::FrameRequester::test_dummy());
        w.restart_with_text("Hi".to_string());
        // Ensure some frames elapse so we get a stable state.
        std::thread::sleep(std::time::Duration::from_millis(120));

        let area = ratatui::layout::Rect::new(0, 0, 30, 1);
        let mut buf = ratatui::buffer::Buffer::empty(area);
        w.render_ref(area, &mut buf);

        // Single line; it should contain the animated "Working" header.
        let mut row = String::new();
        for x in 0..area.width {
            row.push(buf[(x, 0)].symbol().chars().next().unwrap_or(' '));
        }
        assert!(row.contains("Working"), "expected Working header: {row:?}");
    }

    #[test]
    fn header_starts_at_expected_position() {
        let (tx_raw, _rx) = unbounded_channel::<AppEvent>();
        let tx = AppEventSender::new(tx_raw);
        let mut w = StatusIndicatorWidget::new(tx, crate::tui::FrameRequester::test_dummy());
        w.restart_with_text("Hello".to_string());
        std::thread::sleep(std::time::Duration::from_millis(120));

        let area = ratatui::layout::Rect::new(0, 0, 30, 1);
        let mut buf = ratatui::buffer::Buffer::empty(area);
        w.render_ref(area, &mut buf);

        let ch = buf[(2, 0)].symbol().chars().next().unwrap_or(' ');
        assert_eq!(ch, 'W', "expected Working header at col 2: {ch:?}");
    }
}<|MERGE_RESOLUTION|>--- conflicted
+++ resolved
@@ -156,13 +156,8 @@
         }
 
         // Schedule next animation frame.
-<<<<<<< HEAD
-        self.app_event_tx
-            .send(AppEvent::ScheduleFrameIn(Duration::from_millis(32)));
-=======
         self.frame_requester
-            .schedule_frame_in(Duration::from_millis(100));
->>>>>>> 0d12380c
+            .schedule_frame_in(Duration::from_millis(32));
         let idx = self.current_frame();
         let elapsed = self.start_time.elapsed().as_secs();
         let shown_now = self.current_shown_len(idx);
