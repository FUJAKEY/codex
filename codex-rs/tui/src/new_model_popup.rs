--- conflicted
+++ resolved
@@ -180,8 +180,6 @@
     fn render_ref(&self, area: Rect, buf: &mut Buffer) {
         Clear.render(area, buf);
 
-<<<<<<< HEAD
-        // Start with the current animation frame.
         let mut lines: Vec<Line> = self.frames()[self.frame_idx]
             .lines()
             .map(|l| l.to_string().into())
@@ -191,8 +189,10 @@
         lines.push("".into());
 
         lines.push(
-            format!("   Codex is now powered by {SWIFTFOX_MEDIUM_MODEL}, a new model that is")
-                .into(),
+            format!(
+                "   Codex is now powered by {SWIFTFOX_MODEL_DISPLAY_NAME}, a new model that is"
+            )
+            .into(),
         );
         lines.push(Line::from(vec![
             "   ".into(),
@@ -201,22 +201,6 @@
             "more steerable.".bold(),
         ]));
         lines.push("".into());
-=======
-        let mut lines: Vec<Line> = vec![
-            String::new().into(),
-            format!(
-                "   Codex is now powered by {SWIFTFOX_MODEL_DISPLAY_NAME}, a new model that is"
-            )
-            .into(),
-            Line::from(vec![
-                "   ".into(),
-                "faster, a better collaborator, ".bold(),
-                "and ".into(),
-                "more steerable.".bold(),
-            ]),
-            "".into(),
-        ];
->>>>>>> 99e1d33b
 
         let create_option =
             |index: usize, option: ModelUpgradeOption, text: &str| -> Line<'static> {
