mod cli;
mod event_processor;
mod event_processor_with_human_output;
pub mod event_processor_with_json_output;
pub mod exec_events;
pub mod experimental_event_processor_with_json_output;

use std::io::IsTerminal;
use std::io::Read;
use std::path::PathBuf;

pub use cli::Cli;
use codex_core::AuthManager;
use codex_core::BUILT_IN_OSS_MODEL_PROVIDER_ID;
use codex_core::ConversationManager;
use codex_core::NewConversation;
use codex_core::config::Config;
use codex_core::config::ConfigOverrides;
use codex_core::git_info::get_git_repo_root;
use codex_core::git_info::git_repo_has_commits;
use codex_core::protocol::AskForApproval;
use codex_core::protocol::Event;
use codex_core::protocol::EventMsg;
use codex_core::protocol::InputItem;
use codex_core::protocol::Op;
use codex_core::protocol::TaskCompleteEvent;
use codex_ollama::DEFAULT_OSS_MODEL;
use codex_protocol::config_types::SandboxMode;
use event_processor_with_human_output::EventProcessorWithHumanOutput;
use experimental_event_processor_with_json_output::ExperimentalEventProcessorWithJsonOutput;
use serde_json::Value;
use tracing::debug;
use tracing::error;
use tracing::info;
use tracing_subscriber::EnvFilter;

use crate::cli::Command as ExecCommand;
use crate::event_processor::CodexStatus;
use crate::event_processor::EventProcessor;
use crate::event_processor_with_json_output::EventProcessorWithJsonOutput;
use codex_core::find_conversation_path_by_id_str;

pub async fn run_main(cli: Cli, codex_linux_sandbox_exe: Option<PathBuf>) -> anyhow::Result<()> {
    let Cli {
        command,
        images,
        model: model_cli_arg,
        oss,
        config_profile,
        full_auto,
        dangerously_bypass_approvals_and_sandbox,
        cwd,
        skip_git_repo_check,
        color,
        last_message_file,
        json: json_mode,
        experimental_json,
        sandbox_mode: sandbox_mode_cli_arg,
        prompt,
        output_schema: output_schema_path,
        include_plan_tool,
        config_overrides,
    } = cli;

    // Determine the prompt source (parent or subcommand) and read from stdin if needed.
    let prompt_arg = match &command {
        // Allow prompt before the subcommand by falling back to the parent-level prompt
        // when the Resume subcommand did not provide its own prompt.
        Some(ExecCommand::Resume(args)) => args.prompt.clone().or(prompt),
        None => prompt,
    };

    let prompt = match prompt_arg {
        Some(p) if p != "-" => p,
        // Either `-` was passed or no positional arg.
        maybe_dash => {
            // When no arg (None) **and** stdin is a TTY, bail out early – unless the
            // user explicitly forced reading via `-`.
            let force_stdin = matches!(maybe_dash.as_deref(), Some("-"));

            if std::io::stdin().is_terminal() && !force_stdin {
                eprintln!(
                    "No prompt provided. Either specify one as an argument or pipe the prompt into stdin."
                );
                std::process::exit(1);
            }

            // Ensure the user knows we are waiting on stdin, as they may
            // have gotten into this state by mistake. If so, and they are not
            // writing to stdin, Codex will hang indefinitely, so this should
            // help them debug in that case.
            if !force_stdin {
                eprintln!("Reading prompt from stdin...");
            }
            let mut buffer = String::new();
            if let Err(e) = std::io::stdin().read_to_string(&mut buffer) {
                eprintln!("Failed to read prompt from stdin: {e}");
                std::process::exit(1);
            } else if buffer.trim().is_empty() {
                eprintln!("No prompt provided via stdin.");
                std::process::exit(1);
            }
            buffer
        }
    };

    let output_schema = load_output_schema(output_schema_path);

    let (stdout_with_ansi, stderr_with_ansi) = match color {
        cli::Color::Always => (true, true),
        cli::Color::Never => (false, false),
        cli::Color::Auto => (
            std::io::stdout().is_terminal(),
            std::io::stderr().is_terminal(),
        ),
    };

    // TODO(mbolin): Take a more thoughtful approach to logging.
    let default_level = "error";
    let _ = tracing_subscriber::fmt()
        // Fallback to the `default_level` log filter if the environment
        // variable is not set _or_ contains an invalid value
        .with_env_filter(
            EnvFilter::try_from_default_env()
                .or_else(|_| EnvFilter::try_new(default_level))
                .unwrap_or_else(|_| EnvFilter::new(default_level)),
        )
        .with_ansi(stderr_with_ansi)
        .with_writer(std::io::stderr)
        .try_init();

    let sandbox_mode = if full_auto {
        Some(SandboxMode::WorkspaceWrite)
    } else if dangerously_bypass_approvals_and_sandbox {
        Some(SandboxMode::DangerFullAccess)
    } else {
        sandbox_mode_cli_arg.map(Into::<SandboxMode>::into)
    };

    // When using `--oss`, let the bootstrapper pick the model (defaulting to
    // gpt-oss:20b) and ensure it is present locally. Also, force the built‑in
    // `oss` model provider.
    let model = if let Some(model) = model_cli_arg {
        Some(model)
    } else if oss {
        Some(DEFAULT_OSS_MODEL.to_owned())
    } else {
        None // No model specified, will use the default.
    };

    let model_provider = if oss {
        Some(BUILT_IN_OSS_MODEL_PROVIDER_ID.to_string())
    } else {
        None // No specific model provider override.
    };

    // Load configuration and determine approval policy
    let overrides = ConfigOverrides {
        model,
        review_model: None,
        config_profile,
        // This CLI is intended to be headless and has no affordances for asking
        // the user for approval.
        approval_policy: Some(AskForApproval::Never),
        sandbox_mode,
        cwd: cwd.map(|p| p.canonicalize().unwrap_or(p)),
        model_provider,
        codex_linux_sandbox_exe,
        base_instructions: None,
        include_plan_tool: Some(include_plan_tool),
        include_apply_patch_tool: None,
        include_view_image_tool: None,
        show_raw_agent_reasoning: oss.then_some(true),
        tools_web_search_request: None,
    };
    // Parse `-c` overrides.
    let cli_kv_overrides = match config_overrides.parse_overrides() {
        Ok(v) => v,
        Err(e) => {
            eprintln!("Error parsing -c overrides: {e}");
            std::process::exit(1);
        }
    };

    let config = Config::load_with_cli_overrides(cli_kv_overrides, overrides)?;
    let mut event_processor: Box<dyn EventProcessor> = match (json_mode, experimental_json) {
        (_, true) => Box::new(ExperimentalEventProcessorWithJsonOutput::new(
            last_message_file.clone(),
        )),
        (true, _) => {
            eprintln!(
                "The existing `--json` output format is being deprecated. Please try the new format using `--experimental-json`."
            );

            Box::new(EventProcessorWithJsonOutput::new(last_message_file.clone()))
        }
        _ => Box::new(EventProcessorWithHumanOutput::create_with_ansi(
            stdout_with_ansi,
            &config,
            last_message_file.clone(),
        )),
    };

    if oss {
        codex_ollama::ensure_oss_ready(&config)
            .await
            .map_err(|e| anyhow::anyhow!("OSS setup failed: {e}"))?;
    }

    let default_cwd = config.cwd.to_path_buf();
    let default_approval_policy = config.approval_policy;
    let default_sandbox_policy = config.sandbox_policy.clone();
    let default_model = config.model.clone();
    let default_effort = config.model_reasoning_effort;
    let default_summary = config.model_reasoning_summary;

<<<<<<< HEAD
    if !skip_git_repo_check {
        if get_git_repo_root(&config.cwd.to_path_buf()).is_none() {
            eprintln!("Not inside a trusted directory and --skip-git-repo-check was not specified.");
            std::process::exit(1);
        }
        
        // If inside a git repo but with no commits, provide a clear message
        if !git_repo_has_commits(&config.cwd).await {
            eprintln!(
                "This Git repository has no commits. Initialize it first:\n  git add -A && git commit -m 'Initial commit'\nOr pass --skip-git-repo-check to bypass."
            );
            std::process::exit(1);
        }
=======
    if !skip_git_repo_check && get_git_repo_root(&default_cwd).is_none() {
        eprintln!("Not inside a trusted directory and --skip-git-repo-check was not specified.");
        std::process::exit(1);
>>>>>>> eb2b739d
    }

    let conversation_manager =
        ConversationManager::new(AuthManager::shared(config.codex_home.clone()));

    // Handle resume subcommand by resolving a rollout path and using explicit resume API.
    let NewConversation {
        conversation_id: _,
        conversation,
        session_configured,
    } = if let Some(ExecCommand::Resume(args)) = command {
        let resume_path = resolve_resume_path(&config, &args).await?;

        if let Some(path) = resume_path {
            conversation_manager
                .resume_conversation_from_rollout(
                    config.clone(),
                    path,
                    AuthManager::shared(config.codex_home.clone()),
                )
                .await?
        } else {
            conversation_manager
                .new_conversation(config.clone())
                .await?
        }
    } else {
        conversation_manager
            .new_conversation(config.clone())
            .await?
    };
    // Print the effective configuration and prompt so users can see what Codex
    // is using.
    event_processor.print_config_summary(&config, &prompt, &session_configured);

    info!("Codex initialized with event: {session_configured:?}");

    let (tx, mut rx) = tokio::sync::mpsc::unbounded_channel::<Event>();
    {
        let conversation = conversation.clone();
        tokio::spawn(async move {
            loop {
                tokio::select! {
                    _ = tokio::signal::ctrl_c() => {
                        tracing::debug!("Keyboard interrupt");
                        // Immediately notify Codex to abort any in‑flight task.
                        conversation.submit(Op::Interrupt).await.ok();

                        // Exit the inner loop and return to the main input prompt. The codex
                        // will emit a `TurnInterrupted` (Error) event which is drained later.
                        break;
                    }
                    res = conversation.next_event() => match res {
                        Ok(event) => {
                            debug!("Received event: {event:?}");

                            let is_shutdown_complete = matches!(event.msg, EventMsg::ShutdownComplete);
                            if let Err(e) = tx.send(event) {
                                error!("Error sending event: {e:?}");
                                break;
                            }
                            if is_shutdown_complete {
                                info!("Received shutdown event, exiting event loop.");
                                break;
                            }
                        },
                        Err(e) => {
                            error!("Error receiving event: {e:?}");
                            break;
                        }
                    }
                }
            }
        });
    }

    // Send images first, if any.
    if !images.is_empty() {
        let items: Vec<InputItem> = images
            .into_iter()
            .map(|path| InputItem::LocalImage { path })
            .collect();
        let initial_images_event_id = conversation.submit(Op::UserInput { items }).await?;
        info!("Sent images with event ID: {initial_images_event_id}");
        while let Ok(event) = conversation.next_event().await {
            if event.id == initial_images_event_id
                && matches!(
                    event.msg,
                    EventMsg::TaskComplete(TaskCompleteEvent {
                        last_agent_message: _,
                    })
                )
            {
                break;
            }
        }
    }

    // Send the prompt.
    let items: Vec<InputItem> = vec![InputItem::Text { text: prompt }];
    let initial_prompt_task_id = conversation
        .submit(Op::UserTurn {
            items,
            cwd: default_cwd,
            approval_policy: default_approval_policy,
            sandbox_policy: default_sandbox_policy,
            model: default_model,
            effort: default_effort,
            summary: default_summary,
            final_output_json_schema: output_schema,
        })
        .await?;
    info!("Sent prompt with event ID: {initial_prompt_task_id}");

    // Run the loop until the task is complete.
    while let Some(event) = rx.recv().await {
        let shutdown: CodexStatus = event_processor.process_event(event);
        match shutdown {
            CodexStatus::Running => continue,
            CodexStatus::InitiateShutdown => {
                conversation.submit(Op::Shutdown).await?;
            }
            CodexStatus::Shutdown => {
                break;
            }
        }
    }

    Ok(())
}

async fn resolve_resume_path(
    config: &Config,
    args: &crate::cli::ResumeArgs,
) -> anyhow::Result<Option<PathBuf>> {
    if args.last {
        match codex_core::RolloutRecorder::list_conversations(&config.codex_home, 1, None).await {
            Ok(page) => Ok(page.items.first().map(|it| it.path.clone())),
            Err(e) => {
                error!("Error listing conversations: {e}");
                Ok(None)
            }
        }
    } else if let Some(id_str) = args.session_id.as_deref() {
        let path = find_conversation_path_by_id_str(&config.codex_home, id_str).await?;
        Ok(path)
    } else {
        Ok(None)
    }
}

fn load_output_schema(path: Option<PathBuf>) -> Option<Value> {
    let path = path?;

    let schema_str = match std::fs::read_to_string(&path) {
        Ok(contents) => contents,
        Err(err) => {
            eprintln!(
                "Failed to read output schema file {}: {err}",
                path.display()
            );
            std::process::exit(1);
        }
    };

    match serde_json::from_str::<Value>(&schema_str) {
        Ok(value) => Some(value),
        Err(err) => {
            eprintln!(
                "Output schema file {} is not valid JSON: {err}",
                path.display()
            );
            std::process::exit(1);
        }
    }
}<|MERGE_RESOLUTION|>--- conflicted
+++ resolved
@@ -1,9 +1,7 @@
 mod cli;
 mod event_processor;
 mod event_processor_with_human_output;
-pub mod event_processor_with_json_output;
-pub mod exec_events;
-pub mod experimental_event_processor_with_json_output;
+mod event_processor_with_json_output;
 
 use std::io::IsTerminal;
 use std::io::Read;
@@ -27,22 +25,17 @@
 use codex_ollama::DEFAULT_OSS_MODEL;
 use codex_protocol::config_types::SandboxMode;
 use event_processor_with_human_output::EventProcessorWithHumanOutput;
-use experimental_event_processor_with_json_output::ExperimentalEventProcessorWithJsonOutput;
-use serde_json::Value;
+use event_processor_with_json_output::EventProcessorWithJsonOutput;
 use tracing::debug;
 use tracing::error;
 use tracing::info;
 use tracing_subscriber::EnvFilter;
 
-use crate::cli::Command as ExecCommand;
 use crate::event_processor::CodexStatus;
 use crate::event_processor::EventProcessor;
-use crate::event_processor_with_json_output::EventProcessorWithJsonOutput;
-use codex_core::find_conversation_path_by_id_str;
 
 pub async fn run_main(cli: Cli, codex_linux_sandbox_exe: Option<PathBuf>) -> anyhow::Result<()> {
     let Cli {
-        command,
         images,
         model: model_cli_arg,
         oss,
@@ -54,23 +47,13 @@
         color,
         last_message_file,
         json: json_mode,
-        experimental_json,
         sandbox_mode: sandbox_mode_cli_arg,
         prompt,
-        output_schema: output_schema_path,
-        include_plan_tool,
         config_overrides,
     } = cli;
 
-    // Determine the prompt source (parent or subcommand) and read from stdin if needed.
-    let prompt_arg = match &command {
-        // Allow prompt before the subcommand by falling back to the parent-level prompt
-        // when the Resume subcommand did not provide its own prompt.
-        Some(ExecCommand::Resume(args)) => args.prompt.clone().or(prompt),
-        None => prompt,
-    };
-
-    let prompt = match prompt_arg {
+    // Determine the prompt based on CLI arg and/or stdin.
+    let prompt = match prompt {
         Some(p) if p != "-" => p,
         // Either `-` was passed or no positional arg.
         maybe_dash => {
@@ -103,8 +86,6 @@
             buffer
         }
     };
-
-    let output_schema = load_output_schema(output_schema_path);
 
     let (stdout_with_ansi, stderr_with_ansi) = match color {
         cli::Color::Always => (true, true),
@@ -167,7 +148,7 @@
         model_provider,
         codex_linux_sandbox_exe,
         base_instructions: None,
-        include_plan_tool: Some(include_plan_tool),
+        include_plan_tool: None,
         include_apply_patch_tool: None,
         include_view_image_tool: None,
         show_raw_agent_reasoning: oss.then_some(true),
@@ -183,22 +164,14 @@
     };
 
     let config = Config::load_with_cli_overrides(cli_kv_overrides, overrides)?;
-    let mut event_processor: Box<dyn EventProcessor> = match (json_mode, experimental_json) {
-        (_, true) => Box::new(ExperimentalEventProcessorWithJsonOutput::new(
-            last_message_file.clone(),
-        )),
-        (true, _) => {
-            eprintln!(
-                "The existing `--json` output format is being deprecated. Please try the new format using `--experimental-json`."
-            );
-
-            Box::new(EventProcessorWithJsonOutput::new(last_message_file.clone()))
-        }
-        _ => Box::new(EventProcessorWithHumanOutput::create_with_ansi(
+    let mut event_processor: Box<dyn EventProcessor> = if json_mode {
+        Box::new(EventProcessorWithJsonOutput::new(last_message_file.clone()))
+    } else {
+        Box::new(EventProcessorWithHumanOutput::create_with_ansi(
             stdout_with_ansi,
             &config,
             last_message_file.clone(),
-        )),
+        ))
     };
 
     if oss {
@@ -207,14 +180,10 @@
             .map_err(|e| anyhow::anyhow!("OSS setup failed: {e}"))?;
     }
 
-    let default_cwd = config.cwd.to_path_buf();
-    let default_approval_policy = config.approval_policy;
-    let default_sandbox_policy = config.sandbox_policy.clone();
-    let default_model = config.model.clone();
-    let default_effort = config.model_reasoning_effort;
-    let default_summary = config.model_reasoning_summary;
-
-<<<<<<< HEAD
+    // Print the effective configuration and prompt so users can see what Codex
+    // is using.
+    event_processor.print_config_summary(&config, &prompt);
+
     if !skip_git_repo_check {
         if get_git_repo_root(&config.cwd.to_path_buf()).is_none() {
             eprintln!("Not inside a trusted directory and --skip-git-repo-check was not specified.");
@@ -228,46 +197,15 @@
             );
             std::process::exit(1);
         }
-=======
-    if !skip_git_repo_check && get_git_repo_root(&default_cwd).is_none() {
-        eprintln!("Not inside a trusted directory and --skip-git-repo-check was not specified.");
-        std::process::exit(1);
->>>>>>> eb2b739d
     }
 
     let conversation_manager =
         ConversationManager::new(AuthManager::shared(config.codex_home.clone()));
-
-    // Handle resume subcommand by resolving a rollout path and using explicit resume API.
     let NewConversation {
         conversation_id: _,
         conversation,
         session_configured,
-    } = if let Some(ExecCommand::Resume(args)) = command {
-        let resume_path = resolve_resume_path(&config, &args).await?;
-
-        if let Some(path) = resume_path {
-            conversation_manager
-                .resume_conversation_from_rollout(
-                    config.clone(),
-                    path,
-                    AuthManager::shared(config.codex_home.clone()),
-                )
-                .await?
-        } else {
-            conversation_manager
-                .new_conversation(config.clone())
-                .await?
-        }
-    } else {
-        conversation_manager
-            .new_conversation(config.clone())
-            .await?
-    };
-    // Print the effective configuration and prompt so users can see what Codex
-    // is using.
-    event_processor.print_config_summary(&config, &prompt, &session_configured);
-
+    } = conversation_manager.new_conversation(config).await?;
     info!("Codex initialized with event: {session_configured:?}");
 
     let (tx, mut rx) = tokio::sync::mpsc::unbounded_channel::<Event>();
@@ -333,18 +271,7 @@
 
     // Send the prompt.
     let items: Vec<InputItem> = vec![InputItem::Text { text: prompt }];
-    let initial_prompt_task_id = conversation
-        .submit(Op::UserTurn {
-            items,
-            cwd: default_cwd,
-            approval_policy: default_approval_policy,
-            sandbox_policy: default_sandbox_policy,
-            model: default_model,
-            effort: default_effort,
-            summary: default_summary,
-            final_output_json_schema: output_schema,
-        })
-        .await?;
+    let initial_prompt_task_id = conversation.submit(Op::UserInput { items }).await?;
     info!("Sent prompt with event ID: {initial_prompt_task_id}");
 
     // Run the loop until the task is complete.
@@ -362,50 +289,4 @@
     }
 
     Ok(())
-}
-
-async fn resolve_resume_path(
-    config: &Config,
-    args: &crate::cli::ResumeArgs,
-) -> anyhow::Result<Option<PathBuf>> {
-    if args.last {
-        match codex_core::RolloutRecorder::list_conversations(&config.codex_home, 1, None).await {
-            Ok(page) => Ok(page.items.first().map(|it| it.path.clone())),
-            Err(e) => {
-                error!("Error listing conversations: {e}");
-                Ok(None)
-            }
-        }
-    } else if let Some(id_str) = args.session_id.as_deref() {
-        let path = find_conversation_path_by_id_str(&config.codex_home, id_str).await?;
-        Ok(path)
-    } else {
-        Ok(None)
-    }
-}
-
-fn load_output_schema(path: Option<PathBuf>) -> Option<Value> {
-    let path = path?;
-
-    let schema_str = match std::fs::read_to_string(&path) {
-        Ok(contents) => contents,
-        Err(err) => {
-            eprintln!(
-                "Failed to read output schema file {}: {err}",
-                path.display()
-            );
-            std::process::exit(1);
-        }
-    };
-
-    match serde_json::from_str::<Value>(&schema_str) {
-        Ok(value) => Some(value),
-        Err(err) => {
-            eprintln!(
-                "Output schema file {} is not valid JSON: {err}",
-                path.display()
-            );
-            std::process::exit(1);
-        }
-    }
 }