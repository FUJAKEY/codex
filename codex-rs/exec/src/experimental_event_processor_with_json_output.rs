use std::collections::HashMap;
use std::path::PathBuf;
use std::sync::atomic::AtomicU64;

use crate::event_processor::CodexStatus;
use crate::event_processor::EventProcessor;
use crate::event_processor::handle_last_message;
use crate::exec_events::AssistantMessageItem;
use crate::exec_events::CommandExecutionItem;
use crate::exec_events::CommandExecutionStatus;
use crate::exec_events::ConversationErrorEvent;
use crate::exec_events::ConversationEvent;
use crate::exec_events::ConversationItem;
use crate::exec_events::ConversationItemDetails;
use crate::exec_events::FileChangeItem;
use crate::exec_events::FileUpdateChange;
use crate::exec_events::ItemCompletedEvent;
use crate::exec_events::ItemStartedEvent;
use crate::exec_events::ItemUpdatedEvent;
use crate::exec_events::PatchApplyStatus;
use crate::exec_events::PatchChangeKind;
use crate::exec_events::ReasoningItem;
use crate::exec_events::SessionCompletedEvent;
use crate::exec_events::SessionCreatedEvent;
<<<<<<< HEAD
use crate::exec_events::Usage;
=======
use crate::exec_events::TodoItem;
use crate::exec_events::TodoListItem;
>>>>>>> e555a36c
use codex_core::config::Config;
use codex_core::plan_tool::StepStatus;
use codex_core::plan_tool::UpdatePlanArgs;
use codex_core::protocol::AgentMessageEvent;
use codex_core::protocol::AgentReasoningEvent;
use codex_core::protocol::Event;
use codex_core::protocol::EventMsg;
use codex_core::protocol::ExecCommandBeginEvent;
use codex_core::protocol::ExecCommandEndEvent;
use codex_core::protocol::FileChange;
use codex_core::protocol::PatchApplyBeginEvent;
use codex_core::protocol::PatchApplyEndEvent;
use codex_core::protocol::SessionConfiguredEvent;
use codex_core::protocol::TaskCompleteEvent;
use tracing::error;
use tracing::warn;

pub struct ExperimentalEventProcessorWithJsonOutput {
    last_message_path: Option<PathBuf>,
    next_event_id: AtomicU64,
    // Tracks running commands by call_id, including the associated item id.
    running_commands: HashMap<String, RunningCommand>,
    running_patch_applies: HashMap<String, PatchApplyBeginEvent>,
<<<<<<< HEAD
    last_total_token_usage: Option<codex_core::protocol::TokenUsage>,
=======
    // Tracks the todo list for the current turn (at most one per turn).
    running_todo_list: Option<RunningTodoList>,
>>>>>>> e555a36c
}

#[derive(Debug, Clone)]
struct RunningCommand {
    command: String,
    item_id: String,
}

#[derive(Debug, Clone)]
struct RunningTodoList {
    item_id: String,
    items: Vec<TodoItem>,
}

impl ExperimentalEventProcessorWithJsonOutput {
    pub fn new(last_message_path: Option<PathBuf>) -> Self {
        Self {
            last_message_path,
            next_event_id: AtomicU64::new(0),
            running_commands: HashMap::new(),
            running_patch_applies: HashMap::new(),
<<<<<<< HEAD
            last_total_token_usage: None,
=======
            running_todo_list: None,
>>>>>>> e555a36c
        }
    }

    pub fn collect_conversation_events(&mut self, event: &Event) -> Vec<ConversationEvent> {
        match &event.msg {
            EventMsg::SessionConfigured(ev) => self.handle_session_configured(ev),
            EventMsg::AgentMessage(ev) => self.handle_agent_message(ev),
            EventMsg::AgentReasoning(ev) => self.handle_reasoning_event(ev),
            EventMsg::ExecCommandBegin(ev) => self.handle_exec_command_begin(ev),
            EventMsg::ExecCommandEnd(ev) => self.handle_exec_command_end(ev),
            EventMsg::PatchApplyBegin(ev) => self.handle_patch_apply_begin(ev),
            EventMsg::PatchApplyEnd(ev) => self.handle_patch_apply_end(ev),
            EventMsg::TokenCount(ev) => {
                if let Some(info) = &ev.info {
                    self.last_total_token_usage = Some(info.total_token_usage.clone());
                }
                Vec::new()
            }
            EventMsg::TaskComplete(_) => self.handle_task_complete(),
            EventMsg::Error(ev) => vec![ConversationEvent::Error(ConversationErrorEvent {
                message: ev.message.clone(),
            })],
            EventMsg::StreamError(ev) => vec![ConversationEvent::Error(ConversationErrorEvent {
                message: ev.message.clone(),
            })],
            EventMsg::PlanUpdate(ev) => self.handle_plan_update(ev),
            EventMsg::TaskComplete(_) => self.handle_task_complete(),
            _ => Vec::new(),
        }
    }

    fn get_next_item_id(&self) -> String {
        format!(
            "item_{}",
            self.next_event_id
                .fetch_add(1, std::sync::atomic::Ordering::SeqCst)
        )
    }

    fn handle_session_configured(
        &self,
        payload: &SessionConfiguredEvent,
    ) -> Vec<ConversationEvent> {
        vec![ConversationEvent::SessionCreated(SessionCreatedEvent {
            session_id: payload.session_id.to_string(),
        })]
    }

    fn handle_agent_message(&self, payload: &AgentMessageEvent) -> Vec<ConversationEvent> {
        let item = ConversationItem {
            id: self.get_next_item_id(),

            details: ConversationItemDetails::AssistantMessage(AssistantMessageItem {
                text: payload.message.clone(),
            }),
        };

        vec![ConversationEvent::ItemCompleted(ItemCompletedEvent {
            item,
        })]
    }

    fn handle_reasoning_event(&self, ev: &AgentReasoningEvent) -> Vec<ConversationEvent> {
        let item = ConversationItem {
            id: self.get_next_item_id(),

            details: ConversationItemDetails::Reasoning(ReasoningItem {
                text: ev.text.clone(),
            }),
        };

        vec![ConversationEvent::ItemCompleted(ItemCompletedEvent {
            item,
        })]
    }
    fn handle_exec_command_begin(&mut self, ev: &ExecCommandBeginEvent) -> Vec<ConversationEvent> {
        let item_id = self.get_next_item_id();

        let command_string = match shlex::try_join(ev.command.iter().map(String::as_str)) {
            Ok(command_string) => command_string,
            Err(e) => {
                warn!(
                    call_id = ev.call_id,
                    "Failed to stringify command: {e:?}; skipping item.started"
                );
                ev.command.join(" ")
            }
        };

        self.running_commands.insert(
            ev.call_id.clone(),
            RunningCommand {
                command: command_string.clone(),
                item_id: item_id.clone(),
            },
        );

        let item = ConversationItem {
            id: item_id,
            details: ConversationItemDetails::CommandExecution(CommandExecutionItem {
                command: command_string,
                aggregated_output: String::new(),
                exit_code: None,
                status: CommandExecutionStatus::InProgress,
            }),
        };

        vec![ConversationEvent::ItemStarted(ItemStartedEvent { item })]
    }

    fn handle_patch_apply_begin(&mut self, ev: &PatchApplyBeginEvent) -> Vec<ConversationEvent> {
        self.running_patch_applies
            .insert(ev.call_id.clone(), ev.clone());

        Vec::new()
    }

    fn map_change_kind(&self, kind: &FileChange) -> PatchChangeKind {
        match kind {
            FileChange::Add { .. } => PatchChangeKind::Add,
            FileChange::Delete { .. } => PatchChangeKind::Delete,
            FileChange::Update { .. } => PatchChangeKind::Update,
        }
    }

    fn handle_patch_apply_end(&mut self, ev: &PatchApplyEndEvent) -> Vec<ConversationEvent> {
        if let Some(running_patch_apply) = self.running_patch_applies.remove(&ev.call_id) {
            let status = if ev.success {
                PatchApplyStatus::Completed
            } else {
                PatchApplyStatus::Failed
            };
            let item = ConversationItem {
                id: self.get_next_item_id(),

                details: ConversationItemDetails::FileChange(FileChangeItem {
                    changes: running_patch_apply
                        .changes
                        .iter()
                        .map(|(path, change)| FileUpdateChange {
                            path: path.to_str().unwrap_or("").to_string(),
                            kind: self.map_change_kind(change),
                        })
                        .collect(),
                    status,
                }),
            };

            return vec![ConversationEvent::ItemCompleted(ItemCompletedEvent {
                item,
            })];
        }

        Vec::new()
    }

    fn handle_exec_command_end(&mut self, ev: &ExecCommandEndEvent) -> Vec<ConversationEvent> {
        let Some(RunningCommand { command, item_id }) = self.running_commands.remove(&ev.call_id)
        else {
            warn!(
                call_id = ev.call_id,
                "ExecCommandEnd without matching ExecCommandBegin; skipping item.completed"
            );
            return Vec::new();
        };
        let status = if ev.exit_code == 0 {
            CommandExecutionStatus::Completed
        } else {
            CommandExecutionStatus::Failed
        };
        let item = ConversationItem {
            id: item_id,

            details: ConversationItemDetails::CommandExecution(CommandExecutionItem {
                command,
                aggregated_output: ev.aggregated_output.clone(),
                exit_code: Some(ev.exit_code),
                status,
            }),
        };

        vec![ConversationEvent::ItemCompleted(ItemCompletedEvent {
            item,
        })]
    }

<<<<<<< HEAD
    fn handle_task_complete(&mut self) -> Vec<ConversationEvent> {
        let usage = if let Some(u) = &self.last_total_token_usage {
            Usage {
                input_tokens: u.input_tokens,
                cached_input_tokens: u.cached_input_tokens,
                output_tokens: u.output_tokens,
            }
        } else {
            Usage::default()
        };

        vec![ConversationEvent::SessionCompleted(SessionCompletedEvent {
            usage,
        })]
=======
    fn todo_items_from_plan(&self, args: &UpdatePlanArgs) -> Vec<TodoItem> {
        args.plan
            .iter()
            .map(|p| TodoItem {
                text: p.step.clone(),
                completed: matches!(p.status, StepStatus::Completed),
            })
            .collect()
    }

    fn handle_plan_update(&mut self, args: &UpdatePlanArgs) -> Vec<ConversationEvent> {
        let items = self.todo_items_from_plan(args);

        if let Some(running) = &mut self.running_todo_list {
            running.items = items.clone();
            let item = ConversationItem {
                id: running.item_id.clone(),
                details: ConversationItemDetails::TodoList(TodoListItem { items }),
            };
            return vec![ConversationEvent::ItemUpdated(ItemUpdatedEvent { item })];
        }

        let item_id = self.get_next_item_id();
        self.running_todo_list = Some(RunningTodoList {
            item_id: item_id.clone(),
            items: items.clone(),
        });
        let item = ConversationItem {
            id: item_id,
            details: ConversationItemDetails::TodoList(TodoListItem { items }),
        };
        vec![ConversationEvent::ItemStarted(ItemStartedEvent { item })]
    }

    fn handle_task_complete(&mut self) -> Vec<ConversationEvent> {
        if let Some(running) = self.running_todo_list.take() {
            let item = ConversationItem {
                id: running.item_id,
                details: ConversationItemDetails::TodoList(TodoListItem {
                    items: running.items,
                }),
            };
            return vec![ConversationEvent::ItemCompleted(ItemCompletedEvent {
                item,
            })];
        }
        Vec::new()
>>>>>>> e555a36c
    }
}

impl EventProcessor for ExperimentalEventProcessorWithJsonOutput {
    fn print_config_summary(&mut self, _: &Config, _: &str, ev: &SessionConfiguredEvent) {
        self.process_event(Event {
            id: "".to_string(),
            msg: EventMsg::SessionConfigured(ev.clone()),
        });
    }

    fn process_event(&mut self, event: Event) -> CodexStatus {
        let aggregated = self.collect_conversation_events(&event);
        for conv_event in aggregated {
            match serde_json::to_string(&conv_event) {
                Ok(line) => {
                    println!("{line}");
                }
                Err(e) => {
                    error!("Failed to serialize event: {e:?}");
                }
            }
        }

        let Event { msg, .. } = event;

        if let EventMsg::TaskComplete(TaskCompleteEvent { last_agent_message }) = msg {
            if let Some(output_file) = self.last_message_path.as_deref() {
                handle_last_message(last_agent_message.as_deref(), output_file);
            }
            CodexStatus::InitiateShutdown
        } else {
            CodexStatus::Running
        }
    }
}<|MERGE_RESOLUTION|>--- conflicted
+++ resolved
@@ -22,12 +22,9 @@
 use crate::exec_events::ReasoningItem;
 use crate::exec_events::SessionCompletedEvent;
 use crate::exec_events::SessionCreatedEvent;
-<<<<<<< HEAD
-use crate::exec_events::Usage;
-=======
 use crate::exec_events::TodoItem;
 use crate::exec_events::TodoListItem;
->>>>>>> e555a36c
+use crate::exec_events::Usage;
 use codex_core::config::Config;
 use codex_core::plan_tool::StepStatus;
 use codex_core::plan_tool::UpdatePlanArgs;
@@ -51,12 +48,9 @@
     // Tracks running commands by call_id, including the associated item id.
     running_commands: HashMap<String, RunningCommand>,
     running_patch_applies: HashMap<String, PatchApplyBeginEvent>,
-<<<<<<< HEAD
-    last_total_token_usage: Option<codex_core::protocol::TokenUsage>,
-=======
     // Tracks the todo list for the current turn (at most one per turn).
     running_todo_list: Option<RunningTodoList>,
->>>>>>> e555a36c
+    last_total_token_usage: Option<codex_core::protocol::TokenUsage>,
 }
 
 #[derive(Debug, Clone)]
@@ -78,11 +72,8 @@
             next_event_id: AtomicU64::new(0),
             running_commands: HashMap::new(),
             running_patch_applies: HashMap::new(),
-<<<<<<< HEAD
+            running_todo_list: None,
             last_total_token_usage: None,
-=======
-            running_todo_list: None,
->>>>>>> e555a36c
         }
     }
 
@@ -109,7 +100,6 @@
                 message: ev.message.clone(),
             })],
             EventMsg::PlanUpdate(ev) => self.handle_plan_update(ev),
-            EventMsg::TaskComplete(_) => self.handle_task_complete(),
             _ => Vec::new(),
         }
     }
@@ -269,22 +259,6 @@
         })]
     }
 
-<<<<<<< HEAD
-    fn handle_task_complete(&mut self) -> Vec<ConversationEvent> {
-        let usage = if let Some(u) = &self.last_total_token_usage {
-            Usage {
-                input_tokens: u.input_tokens,
-                cached_input_tokens: u.cached_input_tokens,
-                output_tokens: u.output_tokens,
-            }
-        } else {
-            Usage::default()
-        };
-
-        vec![ConversationEvent::SessionCompleted(SessionCompletedEvent {
-            usage,
-        })]
-=======
     fn todo_items_from_plan(&self, args: &UpdatePlanArgs) -> Vec<TodoItem> {
         args.plan
             .iter()
@@ -320,6 +294,18 @@
     }
 
     fn handle_task_complete(&mut self) -> Vec<ConversationEvent> {
+        let usage = if let Some(u) = &self.last_total_token_usage {
+            Usage {
+                input_tokens: u.input_tokens,
+                cached_input_tokens: u.cached_input_tokens,
+                output_tokens: u.output_tokens,
+            }
+        } else {
+            Usage::default()
+        };
+
+        let mut items = Vec::new();
+
         if let Some(running) = self.running_todo_list.take() {
             let item = ConversationItem {
                 id: running.item_id,
@@ -327,12 +313,16 @@
                     items: running.items,
                 }),
             };
-            return vec![ConversationEvent::ItemCompleted(ItemCompletedEvent {
+            items.push(ConversationEvent::ItemCompleted(ItemCompletedEvent {
                 item,
-            })];
-        }
-        Vec::new()
->>>>>>> e555a36c
+            }));
+        }
+
+        items.push(ConversationEvent::SessionCompleted(SessionCompletedEvent {
+            usage,
+        }));
+
+        items
     }
 }
 
