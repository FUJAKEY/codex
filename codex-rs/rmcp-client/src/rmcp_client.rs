--- conflicted
+++ resolved
@@ -122,26 +122,9 @@
         bearer_token: Option<String>,
         credentials_store: OAuthCredentialsStoreMode,
     ) -> Result<Self> {
-<<<<<<< HEAD
-        let initial_tokens = match load_oauth_tokens(server_name, url, credentials_store) {
-            Ok(tokens) => tokens,
-            Err(err) => {
-                warn!("failed to read tokens for server `{server_name}`: {err}");
-                None
-            }
-        };
-        let transport = if let Some(initial_tokens) = initial_tokens.clone() {
-            let (transport, oauth_persistor) = create_oauth_transport_and_runtime(
-                server_name,
-                url,
-                initial_tokens,
-                credentials_store,
-            )
-            .await?;
-=======
         let initial_oauth_tokens = match bearer_token {
             Some(_) => None,
-            None => match load_oauth_tokens(server_name, url) {
+            None => match load_oauth_tokens(server_name, url, credentials_store) {
                 Ok(tokens) => tokens,
                 Err(err) => {
                     warn!("failed to read tokens for server `{server_name}`: {err}");
@@ -150,9 +133,13 @@
             },
         };
         let transport = if let Some(initial_tokens) = initial_oauth_tokens.clone() {
-            let (transport, oauth_persistor) =
-                create_oauth_transport_and_runtime(server_name, url, initial_tokens).await?;
->>>>>>> 5833508a
+            let (transport, oauth_persistor) = create_oauth_transport_and_runtime(
+                server_name,
+                url,
+                initial_tokens,
+                credentials_store,
+            )
+            .await?;
             PendingTransport::StreamableHttpWithOAuth {
                 transport,
                 oauth_persistor,
