[workspace]
members = [
    "ansi-escape",
    "apply-patch",
    "arg0",
    "cli",
    "common",
    "core",
    "exec",
    "execpolicy",
    "file-search",
    "git-tooling",
    "linux-sandbox",
    "login",
    "mcp-client",
    "mcp-server",
    "mcp-types",
    "ollama",
    "protocol",
    "protocol-ts",
<<<<<<< HEAD
    "rmcp-client",
=======
    "responses-api-proxy",
>>>>>>> c5494815
    "tui",
    "utils/readiness",
]
resolver = "2"

[workspace.package]
version = "0.0.0"
# Track the edition for all workspace crates in one place. Individual
# crates can still override this value, but keeping it here means new
# crates created with `cargo new -w ...` automatically inherit the 2024
# edition.
edition = "2024"

[workspace.dependencies]
# Internal
codex-ansi-escape = { path = "ansi-escape" }
codex-apply-patch = { path = "apply-patch" }
codex-arg0 = { path = "arg0" }
codex-chatgpt = { path = "chatgpt" }
codex-common = { path = "common" }
codex-core = { path = "core" }
codex-exec = { path = "exec" }
codex-file-search = { path = "file-search" }
codex-git-tooling = { path = "git-tooling" }
codex-linux-sandbox = { path = "linux-sandbox" }
codex-login = { path = "login" }
codex-mcp-client = { path = "mcp-client" }
codex-mcp-server = { path = "mcp-server" }
codex-ollama = { path = "ollama" }
codex-protocol = { path = "protocol" }
codex-rmcp-client = { path = "rmcp-client" }
codex-protocol-ts = { path = "protocol-ts" }
codex-responses-api-proxy = { path = "responses-api-proxy" }
codex-tui = { path = "tui" }
codex-utils-readiness = { path = "utils/readiness" }
core_test_support = { path = "core/tests/common" }
mcp-types = { path = "mcp-types" }
mcp_test_support = { path = "mcp-server/tests/common" }

# External
allocative = "0.3.3"
ansi-to-tui = "7.0.0"
anyhow = "1"
arboard = "3"
askama = "0.12"
assert_cmd = "2"
async-channel = "2.3.1"
async-stream = "0.3.6"
async-trait = "0.1.89"
base64 = "0.22.1"
bytes = "1.10.1"
chrono = "0.4.42"
clap = "4"
clap_complete = "4"
color-eyre = "0.6.3"
crossterm = "0.28.1"
ctor = "0.5.0"
derive_more = "2"
diffy = "0.4.2"
dirs = "6"
dotenvy = "0.15.7"
env-flags = "0.1.1"
env_logger = "0.11.5"
eventsource-stream = "0.2.3"
escargot = "0.5"
futures = "0.3"
icu_decimal = "2.0.0"
icu_locale_core = "2.0.0"
ignore = "0.4.23"
image = { version = "^0.25.8", default-features = false }
indexmap = "2.6.0"
insta = "1.43.2"
itertools = "0.14.0"
landlock = "0.4.1"
lazy_static = "1"
libc = "0.2.175"
log = "0.4"
maplit = "1.0.2"
mime_guess = "2.0.5"
multimap = "0.10.0"
nucleo-matcher = "0.3.1"
openssl-sys = "*"
os_info = "3.12.0"
owo-colors = "4.2.0"
path-absolutize = "3.1.1"
path-clean = "1.0.1"
pathdiff = "0.2"
portable-pty = "0.9.0"
predicates = "3"
pretty_assertions = "1.4.1"
pulldown-cmark = "0.10"
rand = "0.9"
ratatui = "0.29.0"
regex-lite = "0.1.7"
reqwest = "0.12"
schemars = "0.8.22"
seccompiler = "0.5.0"
serde = "1"
serde_json = "1"
serde_with = "3.14"
sha1 = "0.10.6"
sha2 = "0.10"
shlex = "1.3.0"
similar = "2.7.0"
starlark = "0.13.0"
strum = "0.27.2"
strum_macros = "0.27.2"
supports-color = "3.0.2"
sys-locale = "0.3.2"
tempfile = "3.23.0"
textwrap = "0.16.2"
thiserror = "2.0.16"
time = "0.3"
tiny_http = "0.12"
tokio = "1"
tokio-stream = "0.1.17"
tokio-test = "0.4"
tokio-util = "0.7.16"
toml = "0.9.5"
toml_edit = "0.23.4"
tracing = "0.1.41"
tracing-appender = "0.2.3"
tracing-subscriber = "0.3.20"
tree-sitter = "0.25.9"
tree-sitter-bash = "0.25.0"
ts-rs = "11"
unicode-segmentation = "1.12.0"
unicode-width = "0.2"
url = "2"
urlencoding = "2.1"
uuid = "1"
vt100 = "0.16.2"
walkdir = "2.5.0"
webbrowser = "1.0"
which = "6"
wildmatch = "2.5.0"
wiremock = "0.6"
zeroize = "1.8.1"

[workspace.lints]
rust = {}

[workspace.lints.clippy]
expect_used = "deny"
identity_op = "deny"
manual_clamp = "deny"
manual_filter = "deny"
manual_find = "deny"
manual_flatten = "deny"
manual_map = "deny"
manual_memcpy = "deny"
manual_non_exhaustive = "deny"
manual_ok_or = "deny"
manual_range_contains = "deny"
manual_retain = "deny"
manual_strip = "deny"
manual_try_fold = "deny"
manual_unwrap_or = "deny"
needless_borrow = "deny"
needless_borrowed_reference = "deny"
needless_collect = "deny"
needless_late_init = "deny"
needless_option_as_deref = "deny"
needless_question_mark = "deny"
needless_update = "deny"
redundant_clone = "deny"
redundant_closure = "deny"
redundant_closure_for_method_calls = "deny"
redundant_static_lifetimes = "deny"
trivially_copy_pass_by_ref = "deny"
uninlined_format_args = "deny"
unnecessary_filter_map = "deny"
unnecessary_lazy_evaluations = "deny"
unnecessary_sort_by = "deny"
unnecessary_to_owned = "deny"
unwrap_used = "deny"

# cargo-shear cannot see the platform-specific openssl-sys usage, so we
# silence the false positive here instead of deleting a real dependency.
[workspace.metadata.cargo-shear]
ignored = ["openssl-sys", "codex-utils-readiness"]

[profile.release]
lto = "fat"
# Because we bundle some of these executables with the TypeScript CLI, we
# remove everything to make the binary as small as possible.
strip = "symbols"

# See https://github.com/openai/codex/issues/1411 for details.
codegen-units = 1

[patch.crates-io]
# ratatui = { path = "../../ratatui" }
ratatui = { git = "https://github.com/nornagon/ratatui", branch = "nornagon-v0.29.0-patch" }<|MERGE_RESOLUTION|>--- conflicted
+++ resolved
@@ -18,11 +18,8 @@
     "ollama",
     "protocol",
     "protocol-ts",
-<<<<<<< HEAD
     "rmcp-client",
-=======
     "responses-api-proxy",
->>>>>>> c5494815
     "tui",
     "utils/readiness",
 ]
