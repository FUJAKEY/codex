use crate::spawn::CODEX_SANDBOX_ENV_VAR;
use reqwest::header::HeaderValue;
use std::sync::LazyLock;
use std::sync::Mutex;

/// Set this to add a suffix to the User-Agent string.
///
/// It is not ideal that we're using a global singleton for this.
/// This is primarily designed to differentiate MCP clients from each other.
/// Because there can only be one MCP server per process, it should be safe for this to be a global static.
/// However, future users of this should use this with caution as a result.
/// In addition, we want to be confident that this value is used for ALL clients and doing that requires a
/// lot of wiring and it's easy to miss code paths by doing so.
/// See https://github.com/openai/codex/pull/3388/files for an example of what that would look like.
/// Finally, we want to make sure this is set for ALL mcp clients without needing to know a special env var
/// or having to set data that they already specified in the mcp initialize request somewhere else.
///
/// A space is automatically added between the suffix and the rest of the User-Agent string.
/// The full user agent string is returned from the mcp initialize response.
/// Parenthesis will be added by Codex. This should only specify what goes inside of the parenthesis.
pub static USER_AGENT_SUFFIX: LazyLock<Mutex<Option<String>>> = LazyLock::new(|| Mutex::new(None));

pub const CODEX_INTERNAL_ORIGINATOR_OVERRIDE_ENV_VAR: &str = "CODEX_INTERNAL_ORIGINATOR_OVERRIDE";
#[derive(Debug, Clone)]
pub struct Originator {
    pub value: String,
    pub header_value: HeaderValue,
}

pub static ORIGINATOR: LazyLock<Originator> = LazyLock::new(|| {
    let default = "codex_cli_rs";
    let value = std::env::var(CODEX_INTERNAL_ORIGINATOR_OVERRIDE_ENV_VAR)
        .unwrap_or_else(|_| default.to_string());

    match HeaderValue::from_str(&value) {
        Ok(header_value) => Originator {
            value,
            header_value,
        },
        Err(e) => {
            tracing::error!("Unable to turn originator override {value} into header value: {e}");
            Originator {
                value: default.to_string(),
                header_value: HeaderValue::from_static(default),
            }
        }
    }
});

pub fn get_codex_user_agent() -> String {
    let build_version = env!("CARGO_PKG_VERSION");
    let os_info = os_info::get();
    let prefix = format!(
        "{}/{build_version} ({} {}; {}) {}",
        ORIGINATOR.value.as_str(),
        os_info.os_type(),
        os_info.version(),
        os_info.architecture().unwrap_or("unknown"),
        crate::terminal::user_agent()
    );
    let suffix = USER_AGENT_SUFFIX
        .lock()
        .ok()
        .and_then(|guard| guard.clone());
    let suffix = suffix
        .as_deref()
        .map(str::trim)
        .filter(|value| !value.is_empty())
        .map_or_else(String::new, |value| format!(" ({value})"));

    let candidate = format!("{prefix}{suffix}");
    sanitize_user_agent(candidate, &prefix)
}

/// Sanitize the user agent string.
///
/// Invalid characters are replaced with an underscore.
///
/// If the user agent fails to parse, it falls back to fallback and then to ORIGINATOR.
fn sanitize_user_agent(candidate: String, fallback: &str) -> String {
    if HeaderValue::from_str(candidate.as_str()).is_ok() {
        return candidate;
    }

    let sanitized: String = candidate
        .chars()
        .map(|ch| if matches!(ch, ' '..='~') { ch } else { '_' })
        .collect();
    if !sanitized.is_empty() && HeaderValue::from_str(sanitized.as_str()).is_ok() {
        tracing::warn!(
            "Sanitized Codex user agent because provided suffix contained invalid header characters"
        );
        sanitized
    } else if HeaderValue::from_str(fallback).is_ok() {
        tracing::warn!(
            "Falling back to base Codex user agent because provided suffix could not be sanitized"
        );
        fallback.to_string()
    } else {
        tracing::warn!(
            "Falling back to default Codex originator because base user agent string is invalid"
        );
        ORIGINATOR.value.clone()
    }
}

/// Create a reqwest client with default `originator` and `User-Agent` headers set.
/// Apply proxy settings from standard env vars to a reqwest ClientBuilder.
///
/// Honors the first non-empty of HTTPS_PROXY, HTTP_PROXY, or ALL_PROXY using
/// a single catch-all proxy. This keeps configuration minimal and works for
/// both HTTP and HTTPS requests. If the proxy value is invalid, it is ignored.
pub fn apply_env_proxy(builder: reqwest::ClientBuilder) -> reqwest::ClientBuilder {
    let proxy_var = std::env::var("HTTPS_PROXY")
        .or_else(|_| std::env::var("HTTP_PROXY"))
        .or_else(|_| std::env::var("ALL_PROXY"));
    match proxy_var {
        Ok(p) if !p.is_empty() => match reqwest::Proxy::all(&p) {
            Ok(proxy) => builder.proxy(proxy),
            Err(e) => {
                tracing::warn!("Ignoring invalid proxy URL from env: {e}");
                builder
            }
        },
        _ => builder,
    }
}

pub fn create_client() -> reqwest::Client {
    use reqwest::header::HeaderMap;

    let mut headers = HeaderMap::new();
    headers.insert("originator", ORIGINATOR.header_value.clone());
    let ua = get_codex_user_agent();

<<<<<<< HEAD
    let builder = reqwest::Client::builder()
        // Set UA via dedicated helper to avoid header validation pitfalls
        .user_agent(ua)
        .default_headers(headers);

    apply_env_proxy(builder)
        .build()
        .unwrap_or_else(|_| reqwest::Client::new())
=======
    let mut builder = reqwest::Client::builder()
        // Set UA via dedicated helper to avoid header validation pitfalls
        .user_agent(ua)
        .default_headers(headers);
    if is_sandboxed() {
        builder = builder.no_proxy();
    }

    builder.build().unwrap_or_else(|_| reqwest::Client::new())
}

fn is_sandboxed() -> bool {
    std::env::var(CODEX_SANDBOX_ENV_VAR).as_deref() == Ok("seatbelt")
>>>>>>> 38c9d7dc
}

#[cfg(test)]
mod tests {
    use super::*;
    use core_test_support::skip_if_no_network;

    #[test]
    fn test_get_codex_user_agent() {
        let user_agent = get_codex_user_agent();
        assert!(user_agent.starts_with("codex_cli_rs/"));
    }

    #[tokio::test]
    async fn test_create_client_sets_default_headers() {
        skip_if_no_network!();

        use wiremock::Mock;
        use wiremock::MockServer;
        use wiremock::ResponseTemplate;
        use wiremock::matchers::method;
        use wiremock::matchers::path;

        let client = create_client();

        // Spin up a local mock server and capture a request.
        let server = MockServer::start().await;
        Mock::given(method("GET"))
            .and(path("/"))
            .respond_with(ResponseTemplate::new(200))
            .mount(&server)
            .await;

        let resp = client
            .get(server.uri())
            .send()
            .await
            .expect("failed to send request");
        assert!(resp.status().is_success());

        let requests = server
            .received_requests()
            .await
            .expect("failed to fetch received requests");
        assert!(!requests.is_empty());
        let headers = &requests[0].headers;

        // originator header is set to the provided value
        let originator_header = headers
            .get("originator")
            .expect("originator header missing");
        assert_eq!(originator_header.to_str().unwrap(), "codex_cli_rs");

        // User-Agent matches the computed Codex UA for that originator
        let expected_ua = get_codex_user_agent();
        let ua_header = headers
            .get("user-agent")
            .expect("user-agent header missing");
        assert_eq!(ua_header.to_str().unwrap(), expected_ua);
    }

    #[test]
    fn test_invalid_suffix_is_sanitized() {
        let prefix = "codex_cli_rs/0.0.0";
        let suffix = "bad\rsuffix";

        assert_eq!(
            sanitize_user_agent(format!("{prefix} ({suffix})"), prefix),
            "codex_cli_rs/0.0.0 (bad_suffix)"
        );
    }

    #[test]
    fn test_invalid_suffix_is_sanitized2() {
        let prefix = "codex_cli_rs/0.0.0";
        let suffix = "bad\0suffix";

        assert_eq!(
            sanitize_user_agent(format!("{prefix} ({suffix})"), prefix),
            "codex_cli_rs/0.0.0 (bad_suffix)"
        );
    }

    #[test]
    #[cfg(target_os = "macos")]
    fn test_macos() {
        use regex_lite::Regex;
        let user_agent = get_codex_user_agent();
        let re = Regex::new(
            r"^codex_cli_rs/\d+\.\d+\.\d+ \(Mac OS \d+\.\d+\.\d+; (x86_64|arm64)\) (\S+)$",
        )
        .unwrap();
        assert!(re.is_match(&user_agent));
    }
}<|MERGE_RESOLUTION|>--- conflicted
+++ resolved
@@ -133,22 +133,14 @@
     headers.insert("originator", ORIGINATOR.header_value.clone());
     let ua = get_codex_user_agent();
 
-<<<<<<< HEAD
-    let builder = reqwest::Client::builder()
-        // Set UA via dedicated helper to avoid header validation pitfalls
-        .user_agent(ua)
-        .default_headers(headers);
-
-    apply_env_proxy(builder)
-        .build()
-        .unwrap_or_else(|_| reqwest::Client::new())
-=======
     let mut builder = reqwest::Client::builder()
         // Set UA via dedicated helper to avoid header validation pitfalls
         .user_agent(ua)
         .default_headers(headers);
     if is_sandboxed() {
         builder = builder.no_proxy();
+    } else {
+        builder = apply_env_proxy(builder);
     }
 
     builder.build().unwrap_or_else(|_| reqwest::Client::new())
@@ -156,7 +148,6 @@
 
 fn is_sandboxed() -> bool {
     std::env::var(CODEX_SANDBOX_ENV_VAR).as_deref() == Ok("seatbelt")
->>>>>>> 38c9d7dc
 }
 
 #[cfg(test)]
