--- conflicted
+++ resolved
@@ -246,6 +246,8 @@
                         text: std::mem::take(&mut assistant_text),
                     }],
                     id: None,
+                    token_usage: None,
+                    timestamp: None,
                 };
                 let _ = tx_event.send(Ok(ResponseEvent::OutputItemDone(item))).await;
             }
@@ -288,17 +290,6 @@
                 .and_then(|d| d.get("content"))
                 .and_then(|c| c.as_str())
             {
-<<<<<<< HEAD
-                let item = ResponseItem::Message {
-                    role: "assistant".to_string(),
-                    content: vec![ContentItem::OutputText {
-                        text: content.to_string(),
-                    }],
-                    id: None,
-                    token_usage: None,
-                    timestamp: None,
-                };
-=======
                 if !content.is_empty() {
                     assistant_text.push_str(content);
                     let _ = tx_event
@@ -306,7 +297,6 @@
                         .await;
                 }
             }
->>>>>>> e87974ae
 
             // Forward any reasoning/thinking deltas if present.
             // Some providers stream `reasoning` as a plain string while others
@@ -405,6 +395,8 @@
                                     text: std::mem::take(&mut assistant_text),
                                 }],
                                 id: None,
+                                token_usage: None,
+                                timestamp: None,
                             };
                             let _ = tx_event.send(Ok(ResponseEvent::OutputItemDone(item))).await;
                         }
@@ -560,19 +552,12 @@
                         emitted_any = true;
                     }
 
-<<<<<<< HEAD
-                        // Buffer Completed so it is returned *after* the aggregated message.
-                        this.pending_completed = Some(ResponseEvent::Completed {
-                            response_id,
-                            token_usage,
-                            timestamp,
-=======
                     // Always emit Completed last when anything was aggregated.
                     if emitted_any {
                         this.pending.push_back(ResponseEvent::Completed {
                             response_id: response_id.clone(),
                             token_usage: token_usage.clone(),
->>>>>>> e87974ae
+                            timestamp: timestamp.clone(),
                         });
                         // Return the first pending event now.
                         if let Some(ev) = this.pending.pop_front() {
