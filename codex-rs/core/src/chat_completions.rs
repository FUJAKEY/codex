use std::time::Duration;

use bytes::Bytes;
use eventsource_stream::Eventsource;
use futures::Stream;
use futures::StreamExt;
use futures::TryStreamExt;
use reqwest::StatusCode;
use serde_json::json;
use std::pin::Pin;
use std::task::Context;
use std::task::Poll;
use tokio::sync::mpsc;
use tokio::time::timeout;
use tracing::debug;
use tracing::trace;

use crate::ModelProviderInfo;
use crate::client_common::Prompt;
use crate::client_common::ResponseEvent;
use crate::client_common::ResponseStream;
use crate::error::CodexErr;
use crate::error::Result;
use crate::flags::OPENAI_REQUEST_MAX_RETRIES;
use crate::flags::OPENAI_STREAM_IDLE_TIMEOUT_MS;
use crate::models::ContentItem;
use crate::models::ResponseItem;
use crate::openai_tools::create_tools_json_for_chat_completions_api;
use crate::util::backoff;

/// Implementation for the classic Chat Completions API.
pub(crate) async fn stream_chat_completions(
    prompt: &Prompt,
    model: &str,
    client: &reqwest::Client,
    provider: &ModelProviderInfo,
) -> Result<ResponseStream> {
    // Build messages array
    let mut messages = Vec::<serde_json::Value>::new();

    let full_instructions = prompt.get_full_instructions(model);
    messages.push(json!({"role": "system", "content": full_instructions}));

    for item in &prompt.input {
        match item {
            ResponseItem::Message { role, content } => {
                let mut text = String::new();
                for c in content {
                    match c {
                        ContentItem::InputText { text: t }
                        | ContentItem::OutputText { text: t } => {
                            text.push_str(t);
                        }
                        _ => {}
                    }
                }
                messages.push(json!({"role": role, "content": text}));
            }
            ResponseItem::FunctionCall {
                name,
                arguments,
                call_id,
            } => {
                messages.push(json!({
                    "role": "assistant",
                    "content": null,
                    "tool_calls": [{
                        "id": call_id,
                        "type": "function",
                        "function": {
                            "name": name,
                            "arguments": arguments,
                        }
                    }]
                }));
            }
            ResponseItem::LocalShellCall {
                id,
                call_id: _,
                status,
                action,
            } => {
                // Confirm with API team.
                messages.push(json!({
                    "role": "assistant",
                    "content": null,
                    "tool_calls": [{
                        "id": id.clone().unwrap_or_else(|| "".to_string()),
                        "type": "local_shell_call",
                        "status": status,
                        "action": action,
                    }]
                }));
            }
            ResponseItem::FunctionCallOutput { call_id, output } => {
                messages.push(json!({
                    "role": "tool",
                    "tool_call_id": call_id,
                    "content": output.content,
                }));
            }
            ResponseItem::Reasoning { .. } | ResponseItem::Other => {
                // Omit these items from the conversation history.
                continue;
            }
        }
    }

    let tools_json = create_tools_json_for_chat_completions_api(prompt, model)?;
    let payload = json!({
        "model": model,
        "messages": messages,
        "stream": true,
        "tools": tools_json,
    });

    let base_url = provider.base_url.trim_end_matches('/');
    let url = format!("{}/chat/completions", base_url);

    debug!(
        "POST to {url}: {}",
        serde_json::to_string_pretty(&payload).unwrap_or_default()
    );

    let api_key = provider.api_key()?;
    let mut attempt = 0;
    loop {
        attempt += 1;

        let mut req_builder = client.post(&url);
        if let Some(api_key) = &api_key {
            req_builder = req_builder.bearer_auth(api_key.clone());
        }
        let res = req_builder
            .header(reqwest::header::ACCEPT, "text/event-stream")
            .json(&payload)
            .send()
            .await;

        match res {
            Ok(resp) if resp.status().is_success() => {
                let (tx_event, rx_event) = mpsc::channel::<Result<ResponseEvent>>(16);
                let stream = resp.bytes_stream().map_err(CodexErr::Reqwest);
                tokio::spawn(process_chat_sse(stream, tx_event));
                return Ok(ResponseStream { rx_event });
            }
            Ok(res) => {
                let status = res.status();
                if !(status == StatusCode::TOO_MANY_REQUESTS || status.is_server_error()) {
                    let body = (res.text().await).unwrap_or_default();
                    return Err(CodexErr::UnexpectedStatus(status, body));
                }

                if attempt > *OPENAI_REQUEST_MAX_RETRIES {
                    return Err(CodexErr::RetryLimit(status));
                }

                let retry_after_secs = res
                    .headers()
                    .get(reqwest::header::RETRY_AFTER)
                    .and_then(|v| v.to_str().ok())
                    .and_then(|s| s.parse::<u64>().ok());

                let delay = retry_after_secs
                    .map(|s| Duration::from_millis(s * 1_000))
                    .unwrap_or_else(|| backoff(attempt));
                tokio::time::sleep(delay).await;
            }
            Err(e) => {
                if attempt > *OPENAI_REQUEST_MAX_RETRIES {
                    return Err(e.into());
                }
                let delay = backoff(attempt);
                tokio::time::sleep(delay).await;
            }
        }
    }
}

/// Lightweight SSE processor for the Chat Completions streaming format. The
/// output is mapped onto Codex's internal [`ResponseEvent`] so that the rest
/// of the pipeline can stay agnostic of the underlying wire format.
async fn process_chat_sse<S>(stream: S, tx_event: mpsc::Sender<Result<ResponseEvent>>)
where
    S: Stream<Item = Result<Bytes>> + Unpin,
{
    let mut stream = stream.eventsource();

    let idle_timeout = *OPENAI_STREAM_IDLE_TIMEOUT_MS;

    // State to accumulate a function call across streaming chunks.
    // OpenAI may split the `arguments` string over multiple `delta` events
    // until the chunk whose `finish_reason` is `tool_calls` is emitted. We
    // keep collecting the pieces here and forward a single
    // `ResponseItem::FunctionCall` once the call is complete.
    #[derive(Default)]
    struct FunctionCallState {
        name: Option<String>,
        arguments: String,
        call_id: Option<String>,
        active: bool,
    }

    let mut fn_call_state = FunctionCallState::default();

    loop {
        let sse = match timeout(idle_timeout, stream.next()).await {
            Ok(Some(Ok(ev))) => ev,
            Ok(Some(Err(e))) => {
                let _ = tx_event.send(Err(CodexErr::Stream(e.to_string()))).await;
                return;
            }
            Ok(None) => {
                // Stream closed gracefully – emit Completed with dummy id.
                let _ = tx_event
                    .send(Ok(ResponseEvent::Completed {
                        response_id: String::new(),
                        token_usage: None,
                    }))
                    .await;
                return;
            }
            Err(_) => {
                let _ = tx_event
                    .send(Err(CodexErr::Stream("idle timeout waiting for SSE".into())))
                    .await;
                return;
            }
        };

        // OpenAI Chat streaming sends a literal string "[DONE]" when finished.
        if sse.data.trim() == "[DONE]" {
            let _ = tx_event
                .send(Ok(ResponseEvent::Completed {
                    response_id: String::new(),
                    token_usage: None,
                }))
                .await;
            return;
        }

        // Parse JSON chunk
        let chunk: serde_json::Value = match serde_json::from_str(&sse.data) {
            Ok(v) => v,
            Err(_) => continue,
        };
        trace!("chat_completions received SSE chunk: {chunk:?}");

        let choice_opt = chunk.get("choices").and_then(|c| c.get(0));

        if let Some(choice) = choice_opt {
            // Handle assistant content tokens.
            if let Some(content) = choice
                .get("delta")
                .and_then(|d| d.get("content"))
                .and_then(|c| c.as_str())
            {
                let item = ResponseItem::Message {
                    role: "assistant".to_string(),
                    content: vec![ContentItem::OutputText {
                        text: content.to_string(),
                    }],
                };

                let _ = tx_event.send(Ok(ResponseEvent::OutputItemDone(item))).await;
            }

            // Handle streaming function / tool calls.
            if let Some(tool_calls) = choice
                .get("delta")
                .and_then(|d| d.get("tool_calls"))
                .and_then(|tc| tc.as_array())
            {
                if let Some(tool_call) = tool_calls.first() {
                    // Mark that we have an active function call in progress.
                    fn_call_state.active = true;

                    // Extract call_id if present.
                    if let Some(id) = tool_call.get("id").and_then(|v| v.as_str()) {
                        fn_call_state.call_id.get_or_insert_with(|| id.to_string());
                    }

                    // Extract function details if present.
                    if let Some(function) = tool_call.get("function") {
                        if let Some(name) = function.get("name").and_then(|n| n.as_str()) {
                            fn_call_state.name.get_or_insert_with(|| name.to_string());
                        }

                        if let Some(args_fragment) =
                            function.get("arguments").and_then(|a| a.as_str())
                        {
                            fn_call_state.arguments.push_str(args_fragment);
                        }
                    }
                }
            }

            // Emit end-of-turn when finish_reason signals completion.
            if let Some(finish_reason) = choice.get("finish_reason").and_then(|v| v.as_str()) {
                match finish_reason {
                    "tool_calls" if fn_call_state.active => {
                        // Build the FunctionCall response item.
                        let item = ResponseItem::FunctionCall {
                            name: fn_call_state.name.clone().unwrap_or_else(|| "".to_string()),
                            arguments: fn_call_state.arguments.clone(),
                            call_id: fn_call_state.call_id.clone().unwrap_or_else(String::new),
                        };

                        // Emit it downstream.
                        let _ = tx_event.send(Ok(ResponseEvent::OutputItemDone(item))).await;
                    }
                    "stop" => {
                        // Regular turn without tool-call.
                    }
                    _ => {}
                }

                // Emit Completed regardless of reason so the agent can advance.
                let _ = tx_event
                    .send(Ok(ResponseEvent::Completed {
                        response_id: String::new(),
                        token_usage: None,
                    }))
                    .await;

                // Prepare for potential next turn (should not happen in same stream).
                // fn_call_state = FunctionCallState::default();

                return; // End processing for this SSE stream.
            }
        }
    }
}

/// Optional client-side aggregation helper
///
/// Stream adapter that merges the incremental `OutputItemDone` chunks coming from
/// [`process_chat_sse`] into a *running* assistant message, **suppressing the
/// per-token deltas**.  The stream stays silent while the model is thinking
/// and only emits two events per turn:
///
///   1. `ResponseEvent::OutputItemDone` with the *complete* assistant message
///      (fully concatenated).
///   2. The original `ResponseEvent::Completed` right after it.
///
/// This mirrors the behaviour the TypeScript CLI exposes to its higher layers.
///
/// The adapter is intentionally *lossless*: callers who do **not** opt in via
/// [`AggregateStreamExt::aggregate()`] keep receiving the original unmodified
/// events.
pub(crate) struct AggregatedChatStream<S> {
    inner: S,
    cumulative: String,
    pending_completed: Option<ResponseEvent>,
}

impl<S> Stream for AggregatedChatStream<S>
where
    S: Stream<Item = Result<ResponseEvent>> + Unpin,
{
    type Item = Result<ResponseEvent>;

    fn poll_next(self: Pin<&mut Self>, cx: &mut Context<'_>) -> Poll<Option<Self::Item>> {
        let this = self.get_mut();

        // First, flush any buffered Completed event from the previous call.
        if let Some(ev) = this.pending_completed.take() {
            return Poll::Ready(Some(Ok(ev)));
        }

        loop {
            match Pin::new(&mut this.inner).poll_next(cx) {
                Poll::Pending => return Poll::Pending,
                Poll::Ready(None) => return Poll::Ready(None),
                Poll::Ready(Some(Err(e))) => return Poll::Ready(Some(Err(e))),
                Poll::Ready(Some(Ok(ResponseEvent::OutputItemDone(item)))) => {
                    // If this is an incremental assistant message chunk, accumulate but
                    // do NOT emit yet. Forward any other item (e.g. FunctionCall) right
                    // away so downstream consumers see it.

                    let is_assistant_delta = matches!(&item, crate::models::ResponseItem::Message { role, .. } if role == "assistant");

                    if is_assistant_delta {
                        if let crate::models::ResponseItem::Message { content, .. } = &item {
                            if let Some(text) = content.iter().find_map(|c| match c {
                                crate::models::ContentItem::OutputText { text } => Some(text),
                                _ => None,
                            }) {
                                this.cumulative.push_str(text);
                            }
                        }

                        // Swallow partial assistant chunk; keep polling.
                        continue;
                    }

                    // Not an assistant message – forward immediately.
                    return Poll::Ready(Some(Ok(ResponseEvent::OutputItemDone(item))));
                }
                Poll::Ready(Some(Ok(ResponseEvent::Completed {
                    response_id,
                    token_usage,
                }))) => {
                    if !this.cumulative.is_empty() {
                        let aggregated_item = crate::models::ResponseItem::Message {
                            role: "assistant".to_string(),
                            content: vec![crate::models::ContentItem::OutputText {
                                text: std::mem::take(&mut this.cumulative),
                            }],
                        };

                        // Buffer Completed so it is returned *after* the aggregated message.
                        this.pending_completed = Some(ResponseEvent::Completed {
                            response_id,
                            token_usage,
                        });

                        return Poll::Ready(Some(Ok(ResponseEvent::OutputItemDone(
                            aggregated_item,
                        ))));
                    }

                    // Nothing aggregated – forward Completed directly.
<<<<<<< HEAD
                    return Poll::Ready(Some(Ok(ResponseEvent::Completed { response_id })));
                }
                Poll::Ready(Some(Ok(ResponseEvent::Created { .. }))) => {
                    // These events are exclusive to the Responses API and
                    // will never appear in a Chat Completions stream.
                    continue;
                }
=======
                    return Poll::Ready(Some(Ok(ResponseEvent::Completed {
                        response_id,
                        token_usage,
                    })));
                } // No other `Ok` variants exist at the moment, continue polling.
>>>>>>> fcfe43c7
            }
        }
    }
}

/// Extension trait that activates aggregation on any stream of [`ResponseEvent`].
pub(crate) trait AggregateStreamExt: Stream<Item = Result<ResponseEvent>> + Sized {
    /// Returns a new stream that emits **only** the final assistant message
    /// per turn instead of every incremental delta.  The produced
    /// `ResponseEvent` sequence for a typical text turn looks like:
    ///
    /// ```ignore
    ///     OutputItemDone(<full message>)
    ///     Completed { .. }
    /// ```
    ///
    /// No other `OutputItemDone` events will be seen by the caller.
    ///
    /// Usage:
    ///
    /// ```ignore
    /// let agg_stream = client.stream(&prompt).await?.aggregate();
    /// while let Some(event) = agg_stream.next().await {
    ///     // event now contains cumulative text
    /// }
    /// ```
    fn aggregate(self) -> AggregatedChatStream<Self> {
        AggregatedChatStream {
            inner: self,
            cumulative: String::new(),
            pending_completed: None,
        }
    }
}

impl<T> AggregateStreamExt for T where T: Stream<Item = Result<ResponseEvent>> + Sized {}<|MERGE_RESOLUTION|>--- conflicted
+++ resolved
@@ -421,21 +421,16 @@
                     }
 
                     // Nothing aggregated – forward Completed directly.
-<<<<<<< HEAD
-                    return Poll::Ready(Some(Ok(ResponseEvent::Completed { response_id })));
-                }
-                Poll::Ready(Some(Ok(ResponseEvent::Created { .. }))) => {
-                    // These events are exclusive to the Responses API and
-                    // will never appear in a Chat Completions stream.
-                    continue;
-                }
-=======
                     return Poll::Ready(Some(Ok(ResponseEvent::Completed {
                         response_id,
                         token_usage,
                     })));
-                } // No other `Ok` variants exist at the moment, continue polling.
->>>>>>> fcfe43c7
+                }
+                Poll::Ready(Some(Ok(ResponseEvent::Created))) => {
+                    // These events are exclusive to the Responses API and
+                    // will never appear in a Chat Completions stream.
+                    continue;
+                }
             }
         }
     }
@@ -449,7 +444,7 @@
     ///
     /// ```ignore
     ///     OutputItemDone(<full message>)
-    ///     Completed { .. }
+    ///     Completed
     /// ```
     ///
     /// No other `OutputItemDone` events will be seen by the caller.
