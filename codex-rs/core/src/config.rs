--- conflicted
+++ resolved
@@ -702,12 +702,8 @@
             experimental_resume,
             include_plan_tool: include_plan_tool.unwrap_or(false),
             include_apply_patch_tool: include_apply_patch_tool_val,
-<<<<<<< HEAD
             tools_web_search_request,
-            internal_originator: cfg.internal_originator,
-=======
             responses_originator_header,
->>>>>>> 050b9bae
             preferred_auth_method: cfg.preferred_auth_method.unwrap_or(AuthMode::ChatGPT),
         };
         Ok(config)
@@ -1072,12 +1068,8 @@
                 base_instructions: None,
                 include_plan_tool: false,
                 include_apply_patch_tool: false,
-<<<<<<< HEAD
                 tools_web_search_request: false,
-                internal_originator: None,
-=======
                 responses_originator_header: "codex_cli_rs".to_string(),
->>>>>>> 050b9bae
                 preferred_auth_method: AuthMode::ChatGPT,
             },
             o3_profile_config
@@ -1130,12 +1122,8 @@
             base_instructions: None,
             include_plan_tool: false,
             include_apply_patch_tool: false,
-<<<<<<< HEAD
             tools_web_search_request: false,
-            internal_originator: None,
-=======
             responses_originator_header: "codex_cli_rs".to_string(),
->>>>>>> 050b9bae
             preferred_auth_method: AuthMode::ChatGPT,
         };
 
@@ -1203,12 +1191,8 @@
             base_instructions: None,
             include_plan_tool: false,
             include_apply_patch_tool: false,
-<<<<<<< HEAD
             tools_web_search_request: false,
-            internal_originator: None,
-=======
             responses_originator_header: "codex_cli_rs".to_string(),
->>>>>>> 050b9bae
             preferred_auth_method: AuthMode::ChatGPT,
         };
 
