--- conflicted
+++ resolved
@@ -333,14 +333,12 @@
 
     /// Experimental rollout resume path (absolute path to .jsonl; undocumented).
     pub experimental_resume: Option<PathBuf>,
-
-<<<<<<< HEAD
+    
+    /// Experimental path to a file whose contents replace the built-in BASE_INSTRUCTIONS.
+    pub experimental_instructions_file: Option<PathBuf>,
+
     /// Experimental flag to disable git metadata collection.
     pub experimental_disable_git_metadata: Option<bool>,
-=======
-    /// Experimental path to a file whose contents replace the built-in BASE_INSTRUCTIONS.
-    pub experimental_instructions_file: Option<PathBuf>,
->>>>>>> d6c4083f
 }
 
 impl ConfigToml {
@@ -851,11 +849,8 @@
                 model_supports_reasoning_summaries: false,
                 chatgpt_base_url: "https://chatgpt.com/backend-api/".to_string(),
                 experimental_resume: None,
-<<<<<<< HEAD
+                base_instructions: None,
                 experimental_disable_git_metadata: false,
-=======
-                base_instructions: None,
->>>>>>> d6c4083f
             },
             o3_profile_config
         );
@@ -903,11 +898,8 @@
             model_supports_reasoning_summaries: false,
             chatgpt_base_url: "https://chatgpt.com/backend-api/".to_string(),
             experimental_resume: None,
-<<<<<<< HEAD
+            base_instructions: None,
             experimental_disable_git_metadata: false,
-=======
-            base_instructions: None,
->>>>>>> d6c4083f
         };
 
         assert_eq!(expected_gpt3_profile_config, gpt3_profile_config);
@@ -970,11 +962,8 @@
             model_supports_reasoning_summaries: false,
             chatgpt_base_url: "https://chatgpt.com/backend-api/".to_string(),
             experimental_resume: None,
-<<<<<<< HEAD
+            base_instructions: None,
             experimental_disable_git_metadata: false,
-=======
-            base_instructions: None,
->>>>>>> d6c4083f
         };
 
         assert_eq!(expected_zdr_profile_config, zdr_profile_config);
