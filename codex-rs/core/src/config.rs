--- conflicted
+++ resolved
@@ -773,18 +773,11 @@
             Self::get_base_instructions(experimental_instructions_path, &resolved_cwd)?;
         let base_instructions = base_instructions.or(file_base_instructions);
 
-<<<<<<< HEAD
-        let responses_originator_header: String = cfg
-            .responses_originator_header_internal_override
-            .unwrap_or(DEFAULT_RESPONSES_ORIGINATOR_HEADER.to_owned());
-
         // Default review model when not set in config; allow CLI override to take precedence.
         let review_model = override_review_model
             .or(cfg.review_model)
             .unwrap_or_else(default_review_model);
 
-=======
->>>>>>> 43809a45
         let config = Self {
             model,
             review_model,
