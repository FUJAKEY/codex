use crate::config_profile::ConfigProfile;
use crate::config_types::History;
use crate::config_types::McpServerConfig;
use crate::config_types::ReasoningSummaryFormat;
use crate::config_types::SandboxWorkspaceWrite;
use crate::config_types::ShellEnvironmentPolicy;
use crate::config_types::ShellEnvironmentPolicyToml;
use crate::config_types::Tui;
use crate::config_types::UriBasedFileOpener;
use crate::git_info::resolve_root_git_project_for_trust;
use crate::model_family::ModelFamily;
use crate::model_family::find_family_for_model;
use crate::model_provider_info::ModelProviderInfo;
use crate::model_provider_info::built_in_model_providers;
use crate::openai_model_info::get_model_info;
use crate::protocol::AskForApproval;
use crate::protocol::SandboxPolicy;
use anyhow::Context;
use codex_protocol::config_types::ReasoningEffort;
use codex_protocol::config_types::ReasoningSummary;
use codex_protocol::config_types::SandboxMode;
use codex_protocol::config_types::Verbosity;
use codex_protocol::mcp_protocol::Tools;
use codex_protocol::mcp_protocol::UserSavedConfig;
use dirs::home_dir;
use serde::Deserialize;
use std::collections::HashMap;
use std::path::Path;
use std::path::PathBuf;
use tempfile::NamedTempFile;
use toml::Value as TomlValue;
use toml_edit::DocumentMut;

const OPENAI_DEFAULT_MODEL: &str = "gpt-5";
<<<<<<< HEAD
const OPENAI_DEFAULT_REVIEW_MODEL: &str = "gpt-5";
=======
pub const GPT5_HIGH_MODEL: &str = "gpt-5-high";
>>>>>>> 6ccd32c6

/// Maximum number of bytes of the documentation that will be embedded. Larger
/// files are *silently truncated* to this size so we do not take up too much of
/// the context window.
pub(crate) const PROJECT_DOC_MAX_BYTES: usize = 32 * 1024; // 32 KiB

pub(crate) const CONFIG_TOML_FILE: &str = "config.toml";

/// Application configuration loaded from disk and merged with overrides.
#[derive(Debug, Clone, PartialEq)]
pub struct Config {
    /// Optional override of model selection.
    pub model: String,

    /// Model used specifically for review sessions. Defaults to "gpt-5".
    pub review_model: String,

    pub model_family: ModelFamily,

    /// Size of the context window for the model, in tokens.
    pub model_context_window: Option<u64>,

    /// Maximum number of output tokens.
    pub model_max_output_tokens: Option<u64>,

    /// Key into the model_providers map that specifies which provider to use.
    pub model_provider_id: String,

    /// Info needed to make an API request to the model.
    pub model_provider: ModelProviderInfo,

    /// Approval policy for executing commands.
    pub approval_policy: AskForApproval,

    pub sandbox_policy: SandboxPolicy,

    pub shell_environment_policy: ShellEnvironmentPolicy,

    /// When `true`, `AgentReasoning` events emitted by the backend will be
    /// suppressed from the frontend output. This can reduce visual noise when
    /// users are only interested in the final agent responses.
    pub hide_agent_reasoning: bool,

    /// When set to `true`, `AgentReasoningRawContentEvent` events will be shown in the UI/output.
    /// Defaults to `false`.
    pub show_raw_agent_reasoning: bool,

    /// User-provided instructions from AGENTS.md.
    pub user_instructions: Option<String>,

    /// Base instructions override.
    pub base_instructions: Option<String>,

    /// Optional external notifier command. When set, Codex will spawn this
    /// program after each completed *turn* (i.e. when the agent finishes
    /// processing a user submission). The value must be the full command
    /// broken into argv tokens **without** the trailing JSON argument - Codex
    /// appends one extra argument containing a JSON payload describing the
    /// event.
    ///
    /// Example `~/.codex/config.toml` snippet:
    ///
    /// ```toml
    /// notify = ["notify-send", "Codex"]
    /// ```
    ///
    /// which will be invoked as:
    ///
    /// ```shell
    /// notify-send Codex '{"type":"agent-turn-complete","turn-id":"12345"}'
    /// ```
    ///
    /// If unset the feature is disabled.
    pub notify: Option<Vec<String>>,

    /// The directory that should be treated as the current working directory
    /// for the session. All relative paths inside the business-logic layer are
    /// resolved against this path.
    pub cwd: PathBuf,

    /// Definition for MCP servers that Codex can reach out to for tool calls.
    pub mcp_servers: HashMap<String, McpServerConfig>,

    /// Combined provider map (defaults merged with user-defined overrides).
    pub model_providers: HashMap<String, ModelProviderInfo>,

    /// Maximum number of bytes to include from an AGENTS.md project doc file.
    pub project_doc_max_bytes: usize,

    /// Directory containing all Codex state (defaults to `~/.codex` but can be
    /// overridden by the `CODEX_HOME` environment variable).
    pub codex_home: PathBuf,

    /// Settings that govern if and what will be written to `~/.codex/history.jsonl`.
    pub history: History,

    /// Optional URI-based file opener. If set, citations to files in the model
    /// output will be hyperlinked using the specified URI scheme.
    pub file_opener: UriBasedFileOpener,

    /// Path to the `codex-linux-sandbox` executable. This must be set if
    /// [`crate::exec::SandboxType::LinuxSeccomp`] is used. Note that this
    /// cannot be set in the config file: it must be set in code via
    /// [`ConfigOverrides`].
    ///
    /// When this program is invoked, arg0 will be set to `codex-linux-sandbox`.
    pub codex_linux_sandbox_exe: Option<PathBuf>,

    /// Value to use for `reasoning.effort` when making a request using the
    /// Responses API.
    pub model_reasoning_effort: ReasoningEffort,

    /// If not "none", the value to use for `reasoning.summary` when making a
    /// request using the Responses API.
    pub model_reasoning_summary: ReasoningSummary,

    /// Optional verbosity control for GPT-5 models (Responses API `text.verbosity`).
    pub model_verbosity: Option<Verbosity>,

    /// Base URL for requests to ChatGPT (as opposed to the OpenAI API).
    pub chatgpt_base_url: String,

    /// Experimental rollout resume path (absolute path to .jsonl; undocumented).
    pub experimental_resume: Option<PathBuf>,

    /// Include an experimental plan tool that the model can use to update its current plan and status of each step.
    pub include_plan_tool: bool,

    /// Include the `apply_patch` tool for models that benefit from invoking
    /// file edits as a structured tool call. When unset, this falls back to the
    /// model family's default preference.
    pub include_apply_patch_tool: bool,

    pub tools_web_search_request: bool,

    pub use_experimental_streamable_shell_tool: bool,

    /// If set to `true`, used only the experimental unified exec tool.
    pub use_experimental_unified_exec_tool: bool,

    /// Include the `view_image` tool that lets the agent attach a local image path to context.
    pub include_view_image_tool: bool,

    /// The active profile name used to derive this `Config` (if any).
    pub active_profile: Option<String>,

    /// When true, disables burst-paste detection for typed input entirely.
    /// All characters are inserted as they are received, and no buffering
    /// or placeholder replacement will occur for fast keypress bursts.
    pub disable_paste_burst: bool,
}

impl Config {
    /// Load configuration with *generic* CLI overrides (`-c key=value`) applied
    /// **in between** the values parsed from `config.toml` and the
    /// strongly-typed overrides specified via [`ConfigOverrides`].
    ///
    /// The precedence order is therefore: `config.toml` < `-c` overrides <
    /// `ConfigOverrides`.
    pub fn load_with_cli_overrides(
        cli_overrides: Vec<(String, TomlValue)>,
        overrides: ConfigOverrides,
    ) -> std::io::Result<Self> {
        // Resolve the directory that stores Codex state (e.g. ~/.codex or the
        // value of $CODEX_HOME) so we can embed it into the resulting
        // `Config` instance.
        let codex_home = find_codex_home()?;

        // Step 1: parse `config.toml` into a generic JSON value.
        let mut root_value = load_config_as_toml(&codex_home)?;

        // Step 2: apply the `-c` overrides.
        for (path, value) in cli_overrides.into_iter() {
            apply_toml_override(&mut root_value, &path, value);
        }

        // Step 3: deserialize into `ConfigToml` so that Serde can enforce the
        // correct types.
        let cfg: ConfigToml = root_value.try_into().map_err(|e| {
            tracing::error!("Failed to deserialize overridden config: {e}");
            std::io::Error::new(std::io::ErrorKind::InvalidData, e)
        })?;

        // Step 4: merge with the strongly-typed overrides.
        Self::load_from_base_config_with_overrides(cfg, overrides, codex_home)
    }
}

pub fn load_config_as_toml_with_cli_overrides(
    codex_home: &Path,
    cli_overrides: Vec<(String, TomlValue)>,
) -> std::io::Result<ConfigToml> {
    let mut root_value = load_config_as_toml(codex_home)?;

    for (path, value) in cli_overrides.into_iter() {
        apply_toml_override(&mut root_value, &path, value);
    }

    let cfg: ConfigToml = root_value.try_into().map_err(|e| {
        tracing::error!("Failed to deserialize overridden config: {e}");
        std::io::Error::new(std::io::ErrorKind::InvalidData, e)
    })?;

    Ok(cfg)
}

/// Read `CODEX_HOME/config.toml` and return it as a generic TOML value. Returns
/// an empty TOML table when the file does not exist.
pub fn load_config_as_toml(codex_home: &Path) -> std::io::Result<TomlValue> {
    let config_path = codex_home.join(CONFIG_TOML_FILE);
    match std::fs::read_to_string(&config_path) {
        Ok(contents) => match toml::from_str::<TomlValue>(&contents) {
            Ok(val) => Ok(val),
            Err(e) => {
                tracing::error!("Failed to parse config.toml: {e}");
                Err(std::io::Error::new(std::io::ErrorKind::InvalidData, e))
            }
        },
        Err(e) if e.kind() == std::io::ErrorKind::NotFound => {
            tracing::info!("config.toml not found, using defaults");
            Ok(TomlValue::Table(Default::default()))
        }
        Err(e) => {
            tracing::error!("Failed to read config.toml: {e}");
            Err(e)
        }
    }
}

fn set_project_trusted_inner(doc: &mut DocumentMut, project_path: &Path) -> anyhow::Result<()> {
    // Ensure we render a human-friendly structure:
    //
    // [projects]
    // [projects."/path/to/project"]
    // trust_level = "trusted"
    //
    // rather than inline tables like:
    //
    // [projects]
    // "/path/to/project" = { trust_level = "trusted" }
    let project_key = project_path.to_string_lossy().to_string();

    // Ensure top-level `projects` exists as a non-inline, explicit table. If it
    // exists but was previously represented as a non-table (e.g., inline),
    // replace it with an explicit table.
    {
        let root = doc.as_table_mut();
        // If `projects` exists but isn't a standard table (e.g., it's an inline table),
        // convert it to an explicit table while preserving existing entries.
        let existing_projects = root.get("projects").cloned();
        if existing_projects.as_ref().is_none_or(|i| !i.is_table()) {
            let mut projects_tbl = toml_edit::Table::new();
            projects_tbl.set_implicit(true);

            // If there was an existing inline table, migrate its entries to explicit tables.
            if let Some(inline_tbl) = existing_projects.as_ref().and_then(|i| i.as_inline_table()) {
                for (k, v) in inline_tbl.iter() {
                    if let Some(inner_tbl) = v.as_inline_table() {
                        let new_tbl = inner_tbl.clone().into_table();
                        projects_tbl.insert(k, toml_edit::Item::Table(new_tbl));
                    }
                }
            }

            root.insert("projects", toml_edit::Item::Table(projects_tbl));
        }
    }
    let Some(projects_tbl) = doc["projects"].as_table_mut() else {
        return Err(anyhow::anyhow!(
            "projects table missing after initialization"
        ));
    };

    // Ensure the per-project entry is its own explicit table. If it exists but
    // is not a table (e.g., an inline table), replace it with an explicit table.
    let needs_proj_table = !projects_tbl.contains_key(project_key.as_str())
        || projects_tbl
            .get(project_key.as_str())
            .and_then(|i| i.as_table())
            .is_none();
    if needs_proj_table {
        projects_tbl.insert(project_key.as_str(), toml_edit::table());
    }
    let Some(proj_tbl) = projects_tbl
        .get_mut(project_key.as_str())
        .and_then(|i| i.as_table_mut())
    else {
        return Err(anyhow::anyhow!("project table missing for {}", project_key));
    };
    proj_tbl.set_implicit(false);
    proj_tbl["trust_level"] = toml_edit::value("trusted");
    Ok(())
}

/// Patch `CODEX_HOME/config.toml` project state.
/// Use with caution.
pub fn set_project_trusted(codex_home: &Path, project_path: &Path) -> anyhow::Result<()> {
    let config_path = codex_home.join(CONFIG_TOML_FILE);
    // Parse existing config if present; otherwise start a new document.
    let mut doc = match std::fs::read_to_string(config_path.clone()) {
        Ok(s) => s.parse::<DocumentMut>()?,
        Err(e) if e.kind() == std::io::ErrorKind::NotFound => DocumentMut::new(),
        Err(e) => return Err(e.into()),
    };

    set_project_trusted_inner(&mut doc, project_path)?;

    // ensure codex_home exists
    std::fs::create_dir_all(codex_home)?;

    // create a tmp_file
    let tmp_file = NamedTempFile::new_in(codex_home)?;
    std::fs::write(tmp_file.path(), doc.to_string())?;

    // atomically move the tmp file into config.toml
    tmp_file.persist(config_path)?;

    Ok(())
}

fn ensure_profile_table<'a>(
    doc: &'a mut DocumentMut,
    profile_name: &str,
) -> anyhow::Result<&'a mut toml_edit::Table> {
    let mut created_profiles_table = false;
    {
        let root = doc.as_table_mut();
        let needs_table = !root.contains_key("profiles")
            || root
                .get("profiles")
                .and_then(|item| item.as_table())
                .is_none();
        if needs_table {
            root.insert("profiles", toml_edit::table());
            created_profiles_table = true;
        }
    }

    let Some(profiles_table) = doc["profiles"].as_table_mut() else {
        return Err(anyhow::anyhow!(
            "profiles table missing after initialization"
        ));
    };

    if created_profiles_table {
        profiles_table.set_implicit(true);
    }

    let needs_profile_table = !profiles_table.contains_key(profile_name)
        || profiles_table
            .get(profile_name)
            .and_then(|item| item.as_table())
            .is_none();
    if needs_profile_table {
        profiles_table.insert(profile_name, toml_edit::table());
    }

    let Some(profile_table) = profiles_table
        .get_mut(profile_name)
        .and_then(|item| item.as_table_mut())
    else {
        return Err(anyhow::anyhow!(format!(
            "profile table missing for {profile_name}"
        )));
    };

    profile_table.set_implicit(false);
    Ok(profile_table)
}

// TODO(jif) refactor config persistence.
pub async fn persist_model_selection(
    codex_home: &Path,
    active_profile: Option<&str>,
    model: &str,
    effort: Option<ReasoningEffort>,
) -> anyhow::Result<()> {
    let config_path = codex_home.join(CONFIG_TOML_FILE);
    let serialized = match tokio::fs::read_to_string(&config_path).await {
        Ok(contents) => contents,
        Err(err) if err.kind() == std::io::ErrorKind::NotFound => String::new(),
        Err(err) => return Err(err.into()),
    };

    let mut doc = if serialized.is_empty() {
        DocumentMut::new()
    } else {
        serialized.parse::<DocumentMut>()?
    };

    if let Some(profile_name) = active_profile {
        let profile_table = ensure_profile_table(&mut doc, profile_name)?;
        profile_table["model"] = toml_edit::value(model);
        if let Some(effort) = effort {
            profile_table["model_reasoning_effort"] = toml_edit::value(effort.to_string());
        }
    } else {
        let table = doc.as_table_mut();
        table["model"] = toml_edit::value(model);
        if let Some(effort) = effort {
            table["model_reasoning_effort"] = toml_edit::value(effort.to_string());
        }
    }

    // TODO(jif) refactor the home creation
    tokio::fs::create_dir_all(codex_home)
        .await
        .with_context(|| {
            format!(
                "failed to create Codex home directory at {}",
                codex_home.display()
            )
        })?;

    tokio::fs::write(&config_path, doc.to_string())
        .await
        .with_context(|| format!("failed to persist config.toml at {}", config_path.display()))?;

    Ok(())
}

/// Apply a single dotted-path override onto a TOML value.
fn apply_toml_override(root: &mut TomlValue, path: &str, value: TomlValue) {
    use toml::value::Table;

    let segments: Vec<&str> = path.split('.').collect();
    let mut current = root;

    for (idx, segment) in segments.iter().enumerate() {
        let is_last = idx == segments.len() - 1;

        if is_last {
            match current {
                TomlValue::Table(table) => {
                    table.insert(segment.to_string(), value);
                }
                _ => {
                    let mut table = Table::new();
                    table.insert(segment.to_string(), value);
                    *current = TomlValue::Table(table);
                }
            }
            return;
        }

        // Traverse or create intermediate object.
        match current {
            TomlValue::Table(table) => {
                current = table
                    .entry(segment.to_string())
                    .or_insert_with(|| TomlValue::Table(Table::new()));
            }
            _ => {
                *current = TomlValue::Table(Table::new());
                if let TomlValue::Table(tbl) = current {
                    current = tbl
                        .entry(segment.to_string())
                        .or_insert_with(|| TomlValue::Table(Table::new()));
                }
            }
        }
    }
}

/// Base config deserialized from ~/.codex/config.toml.
#[derive(Deserialize, Debug, Clone, Default)]
pub struct ConfigToml {
    /// Optional override of model selection.
    pub model: Option<String>,
    /// Review model override used by the `/review` feature.
    pub review_model: Option<String>,

    /// Provider to use from the model_providers map.
    pub model_provider: Option<String>,

    /// Size of the context window for the model, in tokens.
    pub model_context_window: Option<u64>,

    /// Maximum number of output tokens.
    pub model_max_output_tokens: Option<u64>,

    /// Default approval policy for executing commands.
    pub approval_policy: Option<AskForApproval>,

    #[serde(default)]
    pub shell_environment_policy: ShellEnvironmentPolicyToml,

    /// Sandbox mode to use.
    pub sandbox_mode: Option<SandboxMode>,

    /// Sandbox configuration to apply if `sandbox` is `WorkspaceWrite`.
    pub sandbox_workspace_write: Option<SandboxWorkspaceWrite>,

    /// Optional external command to spawn for end-user notifications.
    #[serde(default)]
    pub notify: Option<Vec<String>>,

    /// System instructions.
    pub instructions: Option<String>,

    /// Definition for MCP servers that Codex can reach out to for tool calls.
    #[serde(default)]
    pub mcp_servers: HashMap<String, McpServerConfig>,

    /// User-defined provider entries that extend/override the built-in list.
    #[serde(default)]
    pub model_providers: HashMap<String, ModelProviderInfo>,

    /// Maximum number of bytes to include from an AGENTS.md project doc file.
    pub project_doc_max_bytes: Option<usize>,

    /// Profile to use from the `profiles` map.
    pub profile: Option<String>,

    /// Named profiles to facilitate switching between different configurations.
    #[serde(default)]
    pub profiles: HashMap<String, ConfigProfile>,

    /// Settings that govern if and what will be written to `~/.codex/history.jsonl`.
    #[serde(default)]
    pub history: Option<History>,

    /// Optional URI-based file opener. If set, citations to files in the model
    /// output will be hyperlinked using the specified URI scheme.
    pub file_opener: Option<UriBasedFileOpener>,

    /// Collection of settings that are specific to the TUI.
    pub tui: Option<Tui>,

    /// When set to `true`, `AgentReasoning` events will be hidden from the
    /// UI/output. Defaults to `false`.
    pub hide_agent_reasoning: Option<bool>,

    /// When set to `true`, `AgentReasoningRawContentEvent` events will be shown in the UI/output.
    /// Defaults to `false`.
    pub show_raw_agent_reasoning: Option<bool>,

    pub model_reasoning_effort: Option<ReasoningEffort>,
    pub model_reasoning_summary: Option<ReasoningSummary>,
    /// Optional verbosity control for GPT-5 models (Responses API `text.verbosity`).
    pub model_verbosity: Option<Verbosity>,

    /// Override to force-enable reasoning summaries for the configured model.
    pub model_supports_reasoning_summaries: Option<bool>,

    /// Override to force reasoning summary format for the configured model.
    pub model_reasoning_summary_format: Option<ReasoningSummaryFormat>,

    /// Base URL for requests to ChatGPT (as opposed to the OpenAI API).
    pub chatgpt_base_url: Option<String>,

    /// Experimental rollout resume path (absolute path to .jsonl; undocumented).
    pub experimental_resume: Option<PathBuf>,

    /// Experimental path to a file whose contents replace the built-in BASE_INSTRUCTIONS.
    pub experimental_instructions_file: Option<PathBuf>,

    pub experimental_use_exec_command_tool: Option<bool>,
    pub experimental_use_unified_exec_tool: Option<bool>,

    pub projects: Option<HashMap<String, ProjectConfig>>,

    /// Nested tools section for feature toggles
    pub tools: Option<ToolsToml>,

    /// When true, disables burst-paste detection for typed input entirely.
    /// All characters are inserted as they are received, and no buffering
    /// or placeholder replacement will occur for fast keypress bursts.
    pub disable_paste_burst: Option<bool>,
}

impl From<ConfigToml> for UserSavedConfig {
    fn from(config_toml: ConfigToml) -> Self {
        let profiles = config_toml
            .profiles
            .into_iter()
            .map(|(k, v)| (k, v.into()))
            .collect();

        Self {
            approval_policy: config_toml.approval_policy,
            sandbox_mode: config_toml.sandbox_mode,
            sandbox_settings: config_toml.sandbox_workspace_write.map(From::from),
            model: config_toml.model,
            model_reasoning_effort: config_toml.model_reasoning_effort,
            model_reasoning_summary: config_toml.model_reasoning_summary,
            model_verbosity: config_toml.model_verbosity,
            tools: config_toml.tools.map(From::from),
            profile: config_toml.profile,
            profiles,
        }
    }
}

#[derive(Deserialize, Debug, Clone, PartialEq, Eq)]
pub struct ProjectConfig {
    pub trust_level: Option<String>,
}

#[derive(Deserialize, Debug, Clone, Default)]
pub struct ToolsToml {
    #[serde(default, alias = "web_search_request")]
    pub web_search: Option<bool>,

    /// Enable the `view_image` tool that lets the agent attach local images.
    #[serde(default)]
    pub view_image: Option<bool>,
}

impl From<ToolsToml> for Tools {
    fn from(tools_toml: ToolsToml) -> Self {
        Self {
            web_search: tools_toml.web_search,
            view_image: tools_toml.view_image,
        }
    }
}

impl ConfigToml {
    /// Derive the effective sandbox policy from the configuration.
    fn derive_sandbox_policy(&self, sandbox_mode_override: Option<SandboxMode>) -> SandboxPolicy {
        let resolved_sandbox_mode = sandbox_mode_override
            .or(self.sandbox_mode)
            .unwrap_or_default();
        match resolved_sandbox_mode {
            SandboxMode::ReadOnly => SandboxPolicy::new_read_only_policy(),
            SandboxMode::WorkspaceWrite => match self.sandbox_workspace_write.as_ref() {
                Some(SandboxWorkspaceWrite {
                    writable_roots,
                    network_access,
                    exclude_tmpdir_env_var,
                    exclude_slash_tmp,
                }) => SandboxPolicy::WorkspaceWrite {
                    writable_roots: writable_roots.clone(),
                    network_access: *network_access,
                    exclude_tmpdir_env_var: *exclude_tmpdir_env_var,
                    exclude_slash_tmp: *exclude_slash_tmp,
                },
                None => SandboxPolicy::new_workspace_write_policy(),
            },
            SandboxMode::DangerFullAccess => SandboxPolicy::DangerFullAccess,
        }
    }

    pub fn is_cwd_trusted(&self, resolved_cwd: &Path) -> bool {
        let projects = self.projects.clone().unwrap_or_default();

        let is_path_trusted = |path: &Path| {
            let path_str = path.to_string_lossy().to_string();
            projects
                .get(&path_str)
                .map(|p| p.trust_level.as_deref() == Some("trusted"))
                .unwrap_or(false)
        };

        // Fast path: exact cwd match
        if is_path_trusted(resolved_cwd) {
            return true;
        }

        // If cwd lives inside a git worktree, check whether the root git project
        // (the primary repository working directory) is trusted. This lets
        // worktrees inherit trust from the main project.
        if let Some(root_project) = resolve_root_git_project_for_trust(resolved_cwd) {
            return is_path_trusted(&root_project);
        }

        false
    }

    pub fn get_config_profile(
        &self,
        override_profile: Option<String>,
    ) -> Result<ConfigProfile, std::io::Error> {
        let profile = override_profile.or_else(|| self.profile.clone());

        match profile {
            Some(key) => {
                if let Some(profile) = self.profiles.get(key.as_str()) {
                    return Ok(profile.clone());
                }

                Err(std::io::Error::new(
                    std::io::ErrorKind::NotFound,
                    format!("config profile `{key}` not found"),
                ))
            }
            None => Ok(ConfigProfile::default()),
        }
    }
}

/// Optional overrides for user configuration (e.g., from CLI flags).
#[derive(Default, Debug, Clone)]
pub struct ConfigOverrides {
    pub model: Option<String>,
    pub review_model: Option<String>,
    pub cwd: Option<PathBuf>,
    pub approval_policy: Option<AskForApproval>,
    pub sandbox_mode: Option<SandboxMode>,
    pub model_provider: Option<String>,
    pub config_profile: Option<String>,
    pub codex_linux_sandbox_exe: Option<PathBuf>,
    pub base_instructions: Option<String>,
    pub include_plan_tool: Option<bool>,
    pub include_apply_patch_tool: Option<bool>,
    pub include_view_image_tool: Option<bool>,
    pub show_raw_agent_reasoning: Option<bool>,
    pub tools_web_search_request: Option<bool>,
}

impl Config {
    /// Meant to be used exclusively for tests: `load_with_overrides()` should
    /// be used in all other cases.
    pub fn load_from_base_config_with_overrides(
        cfg: ConfigToml,
        overrides: ConfigOverrides,
        codex_home: PathBuf,
    ) -> std::io::Result<Self> {
        let user_instructions = Self::load_instructions(Some(&codex_home));

        // Destructure ConfigOverrides fully to ensure all overrides are applied.
        let ConfigOverrides {
            model,
            review_model: override_review_model,
            cwd,
            approval_policy,
            sandbox_mode,
            model_provider,
            config_profile: config_profile_key,
            codex_linux_sandbox_exe,
            base_instructions,
            include_plan_tool,
            include_apply_patch_tool,
            include_view_image_tool,
            show_raw_agent_reasoning,
            tools_web_search_request: override_tools_web_search_request,
        } = overrides;

        let active_profile_name = config_profile_key
            .as_ref()
            .or(cfg.profile.as_ref())
            .cloned();
        let config_profile = match active_profile_name.as_ref() {
            Some(key) => cfg
                .profiles
                .get(key)
                .ok_or_else(|| {
                    std::io::Error::new(
                        std::io::ErrorKind::NotFound,
                        format!("config profile `{key}` not found"),
                    )
                })?
                .clone(),
            None => ConfigProfile::default(),
        };

        let sandbox_policy = cfg.derive_sandbox_policy(sandbox_mode);

        let mut model_providers = built_in_model_providers();
        // Merge user-defined providers into the built-in list.
        for (key, provider) in cfg.model_providers.into_iter() {
            model_providers.entry(key).or_insert(provider);
        }

        let model_provider_id = model_provider
            .or(config_profile.model_provider)
            .or(cfg.model_provider)
            .unwrap_or_else(|| "openai".to_string());
        let model_provider = model_providers
            .get(&model_provider_id)
            .ok_or_else(|| {
                std::io::Error::new(
                    std::io::ErrorKind::NotFound,
                    format!("Model provider `{model_provider_id}` not found"),
                )
            })?
            .clone();

        let shell_environment_policy = cfg.shell_environment_policy.into();

        let resolved_cwd = {
            use std::env;

            match cwd {
                None => {
                    tracing::info!("cwd not set, using current dir");
                    env::current_dir()?
                }
                Some(p) if p.is_absolute() => p,
                Some(p) => {
                    // Resolve relative path against the current working directory.
                    tracing::info!("cwd is relative, resolving against current dir");
                    let mut current = env::current_dir()?;
                    current.push(p);
                    current
                }
            }
        };

        let history = cfg.history.unwrap_or_default();

        let tools_web_search_request = override_tools_web_search_request
            .or(cfg.tools.as_ref().and_then(|t| t.web_search))
            .unwrap_or(false);

        let include_view_image_tool = include_view_image_tool
            .or(cfg.tools.as_ref().and_then(|t| t.view_image))
            .unwrap_or(true);

        let model = model
            .or(config_profile.model)
            .or(cfg.model)
            .unwrap_or_else(default_model);

        let mut model_family = find_family_for_model(&model).unwrap_or_else(|| ModelFamily {
            slug: model.clone(),
            family: model.clone(),
            needs_special_apply_patch_instructions: false,
            supports_reasoning_summaries: false,
            reasoning_summary_format: ReasoningSummaryFormat::None,
            uses_local_shell_tool: false,
            apply_patch_tool_type: None,
        });

        if let Some(supports_reasoning_summaries) = cfg.model_supports_reasoning_summaries {
            model_family.supports_reasoning_summaries = supports_reasoning_summaries;
        }
        if let Some(model_reasoning_summary_format) = cfg.model_reasoning_summary_format {
            model_family.reasoning_summary_format = model_reasoning_summary_format;
        }

        let openai_model_info = get_model_info(&model_family);
        let model_context_window = cfg
            .model_context_window
            .or_else(|| openai_model_info.as_ref().map(|info| info.context_window));
        let model_max_output_tokens = cfg.model_max_output_tokens.or_else(|| {
            openai_model_info
                .as_ref()
                .map(|info| info.max_output_tokens)
        });

        let experimental_resume = cfg.experimental_resume;

        // Load base instructions override from a file if specified. If the
        // path is relative, resolve it against the effective cwd so the
        // behaviour matches other path-like config values.
        let experimental_instructions_path = config_profile
            .experimental_instructions_file
            .as_ref()
            .or(cfg.experimental_instructions_file.as_ref());
        let file_base_instructions =
            Self::get_base_instructions(experimental_instructions_path, &resolved_cwd)?;
        let base_instructions = base_instructions.or(file_base_instructions);

        // Default review model when not set in config; allow CLI override to take precedence.
        let review_model = override_review_model
            .or(cfg.review_model)
            .unwrap_or_else(default_review_model);

        let config = Self {
            model,
            review_model,
            model_family,
            model_context_window,
            model_max_output_tokens,
            model_provider_id,
            model_provider,
            cwd: resolved_cwd,
            approval_policy: approval_policy
                .or(config_profile.approval_policy)
                .or(cfg.approval_policy)
                .unwrap_or_else(AskForApproval::default),
            sandbox_policy,
            shell_environment_policy,
            notify: cfg.notify,
            user_instructions,
            base_instructions,
            mcp_servers: cfg.mcp_servers,
            model_providers,
            project_doc_max_bytes: cfg.project_doc_max_bytes.unwrap_or(PROJECT_DOC_MAX_BYTES),
            codex_home,
            history,
            file_opener: cfg.file_opener.unwrap_or(UriBasedFileOpener::VsCode),
            codex_linux_sandbox_exe,

            hide_agent_reasoning: cfg.hide_agent_reasoning.unwrap_or(false),
            show_raw_agent_reasoning: cfg
                .show_raw_agent_reasoning
                .or(show_raw_agent_reasoning)
                .unwrap_or(false),
            model_reasoning_effort: config_profile
                .model_reasoning_effort
                .or(cfg.model_reasoning_effort)
                .unwrap_or_default(),
            model_reasoning_summary: config_profile
                .model_reasoning_summary
                .or(cfg.model_reasoning_summary)
                .unwrap_or_default(),
            model_verbosity: config_profile.model_verbosity.or(cfg.model_verbosity),
            chatgpt_base_url: config_profile
                .chatgpt_base_url
                .or(cfg.chatgpt_base_url)
                .unwrap_or("https://chatgpt.com/backend-api/".to_string()),

            experimental_resume,
            include_plan_tool: include_plan_tool.unwrap_or(false),
            include_apply_patch_tool: include_apply_patch_tool.unwrap_or(false),
            tools_web_search_request,
            use_experimental_streamable_shell_tool: cfg
                .experimental_use_exec_command_tool
                .unwrap_or(false),
            use_experimental_unified_exec_tool: cfg
                .experimental_use_unified_exec_tool
                .unwrap_or(false),
            include_view_image_tool,
            active_profile: active_profile_name,
            disable_paste_burst: cfg.disable_paste_burst.unwrap_or(false),
        };
        Ok(config)
    }

    fn load_instructions(codex_dir: Option<&Path>) -> Option<String> {
        let mut p = match codex_dir {
            Some(p) => p.to_path_buf(),
            None => return None,
        };

        p.push("AGENTS.md");
        std::fs::read_to_string(&p).ok().and_then(|s| {
            let s = s.trim();
            if s.is_empty() {
                None
            } else {
                Some(s.to_string())
            }
        })
    }

    fn get_base_instructions(
        path: Option<&PathBuf>,
        cwd: &Path,
    ) -> std::io::Result<Option<String>> {
        let p = match path.as_ref() {
            None => return Ok(None),
            Some(p) => p,
        };

        // Resolve relative paths against the provided cwd to make CLI
        // overrides consistent regardless of where the process was launched
        // from.
        let full_path = if p.is_relative() {
            cwd.join(p)
        } else {
            p.to_path_buf()
        };

        let contents = std::fs::read_to_string(&full_path).map_err(|e| {
            std::io::Error::new(
                e.kind(),
                format!(
                    "failed to read experimental instructions file {}: {e}",
                    full_path.display()
                ),
            )
        })?;

        let s = contents.trim().to_string();
        if s.is_empty() {
            Err(std::io::Error::new(
                std::io::ErrorKind::InvalidData,
                format!(
                    "experimental instructions file is empty: {}",
                    full_path.display()
                ),
            ))
        } else {
            Ok(Some(s))
        }
    }
}

fn default_model() -> String {
    OPENAI_DEFAULT_MODEL.to_string()
}

fn default_review_model() -> String {
    OPENAI_DEFAULT_REVIEW_MODEL.to_string()
}

/// Returns the path to the Codex configuration directory, which can be
/// specified by the `CODEX_HOME` environment variable. If not set, defaults to
/// `~/.codex`.
///
/// - If `CODEX_HOME` is set, the value will be canonicalized and this
///   function will Err if the path does not exist.
/// - If `CODEX_HOME` is not set, this function does not verify that the
///   directory exists.
pub fn find_codex_home() -> std::io::Result<PathBuf> {
    // Honor the `CODEX_HOME` environment variable when it is set to allow users
    // (and tests) to override the default location.
    if let Ok(val) = std::env::var("CODEX_HOME")
        && !val.is_empty()
    {
        return PathBuf::from(val).canonicalize();
    }

    let mut p = home_dir().ok_or_else(|| {
        std::io::Error::new(
            std::io::ErrorKind::NotFound,
            "Could not find home directory",
        )
    })?;
    p.push(".codex");
    Ok(p)
}

/// Returns the path to the folder where Codex logs are stored. Does not verify
/// that the directory exists.
pub fn log_dir(cfg: &Config) -> std::io::Result<PathBuf> {
    let mut p = cfg.codex_home.clone();
    p.push("log");
    Ok(p)
}

#[cfg(test)]
mod tests {
    use crate::config_types::HistoryPersistence;

    use super::*;
    use pretty_assertions::assert_eq;

    use tempfile::TempDir;

    #[test]
    fn test_toml_parsing() {
        let history_with_persistence = r#"
[history]
persistence = "save-all"
"#;
        let history_with_persistence_cfg = toml::from_str::<ConfigToml>(history_with_persistence)
            .expect("TOML deserialization should succeed");
        assert_eq!(
            Some(History {
                persistence: HistoryPersistence::SaveAll,
                max_bytes: None,
            }),
            history_with_persistence_cfg.history
        );

        let history_no_persistence = r#"
[history]
persistence = "none"
"#;

        let history_no_persistence_cfg = toml::from_str::<ConfigToml>(history_no_persistence)
            .expect("TOML deserialization should succeed");
        assert_eq!(
            Some(History {
                persistence: HistoryPersistence::None,
                max_bytes: None,
            }),
            history_no_persistence_cfg.history
        );
    }

    #[test]
    fn test_sandbox_config_parsing() {
        let sandbox_full_access = r#"
sandbox_mode = "danger-full-access"

[sandbox_workspace_write]
network_access = false  # This should be ignored.
"#;
        let sandbox_full_access_cfg = toml::from_str::<ConfigToml>(sandbox_full_access)
            .expect("TOML deserialization should succeed");
        let sandbox_mode_override = None;
        assert_eq!(
            SandboxPolicy::DangerFullAccess,
            sandbox_full_access_cfg.derive_sandbox_policy(sandbox_mode_override)
        );

        let sandbox_read_only = r#"
sandbox_mode = "read-only"

[sandbox_workspace_write]
network_access = true  # This should be ignored.
"#;

        let sandbox_read_only_cfg = toml::from_str::<ConfigToml>(sandbox_read_only)
            .expect("TOML deserialization should succeed");
        let sandbox_mode_override = None;
        assert_eq!(
            SandboxPolicy::ReadOnly,
            sandbox_read_only_cfg.derive_sandbox_policy(sandbox_mode_override)
        );

        let sandbox_workspace_write = r#"
sandbox_mode = "workspace-write"

[sandbox_workspace_write]
writable_roots = [
    "/my/workspace",
]
exclude_tmpdir_env_var = true
exclude_slash_tmp = true
"#;

        let sandbox_workspace_write_cfg = toml::from_str::<ConfigToml>(sandbox_workspace_write)
            .expect("TOML deserialization should succeed");
        let sandbox_mode_override = None;
        assert_eq!(
            SandboxPolicy::WorkspaceWrite {
                writable_roots: vec![PathBuf::from("/my/workspace")],
                network_access: false,
                exclude_tmpdir_env_var: true,
                exclude_slash_tmp: true,
            },
            sandbox_workspace_write_cfg.derive_sandbox_policy(sandbox_mode_override)
        );
    }

    #[tokio::test]
    async fn persist_model_selection_updates_defaults() -> anyhow::Result<()> {
        let codex_home = TempDir::new()?;

        persist_model_selection(
            codex_home.path(),
            None,
            "gpt-5-high-new",
            Some(ReasoningEffort::High),
        )
        .await?;

        let serialized =
            tokio::fs::read_to_string(codex_home.path().join(CONFIG_TOML_FILE)).await?;
        let parsed: ConfigToml = toml::from_str(&serialized)?;

        assert_eq!(parsed.model.as_deref(), Some("gpt-5-high-new"));
        assert_eq!(parsed.model_reasoning_effort, Some(ReasoningEffort::High));

        Ok(())
    }

    #[tokio::test]
    async fn persist_model_selection_overwrites_existing_model() -> anyhow::Result<()> {
        let codex_home = TempDir::new()?;
        let config_path = codex_home.path().join(CONFIG_TOML_FILE);

        tokio::fs::write(
            &config_path,
            r#"
model = "gpt-5"
model_reasoning_effort = "medium"

[profiles.dev]
model = "gpt-4.1"
"#,
        )
        .await?;

        persist_model_selection(
            codex_home.path(),
            None,
            "o4-mini",
            Some(ReasoningEffort::High),
        )
        .await?;

        let serialized = tokio::fs::read_to_string(config_path).await?;
        let parsed: ConfigToml = toml::from_str(&serialized)?;

        assert_eq!(parsed.model.as_deref(), Some("o4-mini"));
        assert_eq!(parsed.model_reasoning_effort, Some(ReasoningEffort::High));
        assert_eq!(
            parsed
                .profiles
                .get("dev")
                .and_then(|profile| profile.model.as_deref()),
            Some("gpt-4.1"),
        );

        Ok(())
    }

    #[tokio::test]
    async fn persist_model_selection_updates_profile() -> anyhow::Result<()> {
        let codex_home = TempDir::new()?;

        persist_model_selection(
            codex_home.path(),
            Some("dev"),
            "gpt-5-high-new",
            Some(ReasoningEffort::Low),
        )
        .await?;

        let serialized =
            tokio::fs::read_to_string(codex_home.path().join(CONFIG_TOML_FILE)).await?;
        let parsed: ConfigToml = toml::from_str(&serialized)?;
        let profile = parsed
            .profiles
            .get("dev")
            .expect("profile should be created");

        assert_eq!(profile.model.as_deref(), Some("gpt-5-high-new"));
        assert_eq!(profile.model_reasoning_effort, Some(ReasoningEffort::Low));

        Ok(())
    }

    #[tokio::test]
    async fn persist_model_selection_updates_existing_profile() -> anyhow::Result<()> {
        let codex_home = TempDir::new()?;
        let config_path = codex_home.path().join(CONFIG_TOML_FILE);

        tokio::fs::write(
            &config_path,
            r#"
[profiles.dev]
model = "gpt-4"
model_reasoning_effort = "medium"

[profiles.prod]
model = "gpt-5"
"#,
        )
        .await?;

        persist_model_selection(
            codex_home.path(),
            Some("dev"),
            "o4-high",
            Some(ReasoningEffort::Medium),
        )
        .await?;

        let serialized = tokio::fs::read_to_string(config_path).await?;
        let parsed: ConfigToml = toml::from_str(&serialized)?;

        let dev_profile = parsed
            .profiles
            .get("dev")
            .expect("dev profile should survive updates");
        assert_eq!(dev_profile.model.as_deref(), Some("o4-high"));
        assert_eq!(
            dev_profile.model_reasoning_effort,
            Some(ReasoningEffort::Medium)
        );

        assert_eq!(
            parsed
                .profiles
                .get("prod")
                .and_then(|profile| profile.model.as_deref()),
            Some("gpt-5"),
        );

        Ok(())
    }

    struct PrecedenceTestFixture {
        cwd: TempDir,
        codex_home: TempDir,
        cfg: ConfigToml,
        model_provider_map: HashMap<String, ModelProviderInfo>,
        openai_provider: ModelProviderInfo,
        openai_chat_completions_provider: ModelProviderInfo,
    }

    impl PrecedenceTestFixture {
        fn cwd(&self) -> PathBuf {
            self.cwd.path().to_path_buf()
        }

        fn codex_home(&self) -> PathBuf {
            self.codex_home.path().to_path_buf()
        }
    }

    fn create_test_fixture() -> std::io::Result<PrecedenceTestFixture> {
        let toml = r#"
model = "o3"
approval_policy = "untrusted"

# Can be used to determine which profile to use if not specified by
# `ConfigOverrides`.
profile = "gpt3"

[model_providers.openai-chat-completions]
name = "OpenAI using Chat Completions"
base_url = "https://api.openai.com/v1"
env_key = "OPENAI_API_KEY"
wire_api = "chat"
request_max_retries = 4            # retry failed HTTP requests
stream_max_retries = 10            # retry dropped SSE streams
stream_idle_timeout_ms = 300000    # 5m idle timeout

[profiles.o3]
model = "o3"
model_provider = "openai"
approval_policy = "never"
model_reasoning_effort = "high"
model_reasoning_summary = "detailed"

[profiles.gpt3]
model = "gpt-3.5-turbo"
model_provider = "openai-chat-completions"

[profiles.zdr]
model = "o3"
model_provider = "openai"
approval_policy = "on-failure"

[profiles.gpt5]
model = "gpt-5"
model_provider = "openai"
approval_policy = "on-failure"
model_reasoning_effort = "high"
model_reasoning_summary = "detailed"
model_verbosity = "high"
"#;

        let cfg: ConfigToml = toml::from_str(toml).expect("TOML deserialization should succeed");

        // Use a temporary directory for the cwd so it does not contain an
        // AGENTS.md file.
        let cwd_temp_dir = TempDir::new().unwrap();
        let cwd = cwd_temp_dir.path().to_path_buf();
        // Make it look like a Git repo so it does not search for AGENTS.md in
        // a parent folder, either.
        std::fs::write(cwd.join(".git"), "gitdir: nowhere")?;

        let codex_home_temp_dir = TempDir::new().unwrap();

        let openai_chat_completions_provider = ModelProviderInfo {
            name: "OpenAI using Chat Completions".to_string(),
            base_url: Some("https://api.openai.com/v1".to_string()),
            env_key: Some("OPENAI_API_KEY".to_string()),
            wire_api: crate::WireApi::Chat,
            env_key_instructions: None,
            query_params: None,
            http_headers: None,
            env_http_headers: None,
            request_max_retries: Some(4),
            stream_max_retries: Some(10),
            stream_idle_timeout_ms: Some(300_000),
            requires_openai_auth: false,
        };
        let model_provider_map = {
            let mut model_provider_map = built_in_model_providers();
            model_provider_map.insert(
                "openai-chat-completions".to_string(),
                openai_chat_completions_provider.clone(),
            );
            model_provider_map
        };

        let openai_provider = model_provider_map
            .get("openai")
            .expect("openai provider should exist")
            .clone();

        Ok(PrecedenceTestFixture {
            cwd: cwd_temp_dir,
            codex_home: codex_home_temp_dir,
            cfg,
            model_provider_map,
            openai_provider,
            openai_chat_completions_provider,
        })
    }

    /// Users can specify config values at multiple levels that have the
    /// following precedence:
    ///
    /// 1. custom command-line argument, e.g. `--model o3`
    /// 2. as part of a profile, where the `--profile` is specified via a CLI
    ///    (or in the config file itself)
    /// 3. as an entry in `config.toml`, e.g. `model = "o3"`
    /// 4. the default value for a required field defined in code, e.g.,
    ///    `crate::flags::OPENAI_DEFAULT_MODEL`
    ///
    /// Note that profiles are the recommended way to specify a group of
    /// configuration options together.
    #[test]
    fn test_precedence_fixture_with_o3_profile() -> std::io::Result<()> {
        let fixture = create_test_fixture()?;

        let o3_profile_overrides = ConfigOverrides {
            config_profile: Some("o3".to_string()),
            cwd: Some(fixture.cwd()),
            ..Default::default()
        };
        let o3_profile_config: Config = Config::load_from_base_config_with_overrides(
            fixture.cfg.clone(),
            o3_profile_overrides,
            fixture.codex_home(),
        )?;
        assert_eq!(
            Config {
                model: "o3".to_string(),
                review_model: "gpt-5".to_string(),
                model_family: find_family_for_model("o3").expect("known model slug"),
                model_context_window: Some(200_000),
                model_max_output_tokens: Some(100_000),
                model_provider_id: "openai".to_string(),
                model_provider: fixture.openai_provider.clone(),
                approval_policy: AskForApproval::Never,
                sandbox_policy: SandboxPolicy::new_read_only_policy(),
                shell_environment_policy: ShellEnvironmentPolicy::default(),
                user_instructions: None,
                notify: None,
                cwd: fixture.cwd(),
                mcp_servers: HashMap::new(),
                model_providers: fixture.model_provider_map.clone(),
                project_doc_max_bytes: PROJECT_DOC_MAX_BYTES,
                codex_home: fixture.codex_home(),
                history: History::default(),
                file_opener: UriBasedFileOpener::VsCode,
                codex_linux_sandbox_exe: None,
                hide_agent_reasoning: false,
                show_raw_agent_reasoning: false,
                model_reasoning_effort: ReasoningEffort::High,
                model_reasoning_summary: ReasoningSummary::Detailed,
                model_verbosity: None,
                chatgpt_base_url: "https://chatgpt.com/backend-api/".to_string(),
                experimental_resume: None,
                base_instructions: None,
                include_plan_tool: false,
                include_apply_patch_tool: false,
                tools_web_search_request: false,
                use_experimental_streamable_shell_tool: false,
                use_experimental_unified_exec_tool: false,
                include_view_image_tool: true,
                active_profile: Some("o3".to_string()),
                disable_paste_burst: false,
            },
            o3_profile_config
        );
        Ok(())
    }

    #[test]
    fn test_precedence_fixture_with_gpt3_profile() -> std::io::Result<()> {
        let fixture = create_test_fixture()?;

        let gpt3_profile_overrides = ConfigOverrides {
            config_profile: Some("gpt3".to_string()),
            cwd: Some(fixture.cwd()),
            ..Default::default()
        };
        let gpt3_profile_config = Config::load_from_base_config_with_overrides(
            fixture.cfg.clone(),
            gpt3_profile_overrides,
            fixture.codex_home(),
        )?;
        let expected_gpt3_profile_config = Config {
            model: "gpt-3.5-turbo".to_string(),
            review_model: "gpt-5".to_string(),
            model_family: find_family_for_model("gpt-3.5-turbo").expect("known model slug"),
            model_context_window: Some(16_385),
            model_max_output_tokens: Some(4_096),
            model_provider_id: "openai-chat-completions".to_string(),
            model_provider: fixture.openai_chat_completions_provider.clone(),
            approval_policy: AskForApproval::UnlessTrusted,
            sandbox_policy: SandboxPolicy::new_read_only_policy(),
            shell_environment_policy: ShellEnvironmentPolicy::default(),
            user_instructions: None,
            notify: None,
            cwd: fixture.cwd(),
            mcp_servers: HashMap::new(),
            model_providers: fixture.model_provider_map.clone(),
            project_doc_max_bytes: PROJECT_DOC_MAX_BYTES,
            codex_home: fixture.codex_home(),
            history: History::default(),
            file_opener: UriBasedFileOpener::VsCode,
            codex_linux_sandbox_exe: None,
            hide_agent_reasoning: false,
            show_raw_agent_reasoning: false,
            model_reasoning_effort: ReasoningEffort::default(),
            model_reasoning_summary: ReasoningSummary::default(),
            model_verbosity: None,
            chatgpt_base_url: "https://chatgpt.com/backend-api/".to_string(),
            experimental_resume: None,
            base_instructions: None,
            include_plan_tool: false,
            include_apply_patch_tool: false,
            tools_web_search_request: false,
            use_experimental_streamable_shell_tool: false,
            use_experimental_unified_exec_tool: false,
            include_view_image_tool: true,
            active_profile: Some("gpt3".to_string()),
            disable_paste_burst: false,
        };

        assert_eq!(expected_gpt3_profile_config, gpt3_profile_config);

        // Verify that loading without specifying a profile in ConfigOverrides
        // uses the default profile from the config file (which is "gpt3").
        let default_profile_overrides = ConfigOverrides {
            cwd: Some(fixture.cwd()),
            ..Default::default()
        };

        let default_profile_config = Config::load_from_base_config_with_overrides(
            fixture.cfg.clone(),
            default_profile_overrides,
            fixture.codex_home(),
        )?;

        assert_eq!(expected_gpt3_profile_config, default_profile_config);
        Ok(())
    }

    #[test]
    fn test_precedence_fixture_with_zdr_profile() -> std::io::Result<()> {
        let fixture = create_test_fixture()?;

        let zdr_profile_overrides = ConfigOverrides {
            config_profile: Some("zdr".to_string()),
            cwd: Some(fixture.cwd()),
            ..Default::default()
        };
        let zdr_profile_config = Config::load_from_base_config_with_overrides(
            fixture.cfg.clone(),
            zdr_profile_overrides,
            fixture.codex_home(),
        )?;
        let expected_zdr_profile_config = Config {
            model: "o3".to_string(),
            review_model: "gpt-5".to_string(),
            model_family: find_family_for_model("o3").expect("known model slug"),
            model_context_window: Some(200_000),
            model_max_output_tokens: Some(100_000),
            model_provider_id: "openai".to_string(),
            model_provider: fixture.openai_provider.clone(),
            approval_policy: AskForApproval::OnFailure,
            sandbox_policy: SandboxPolicy::new_read_only_policy(),
            shell_environment_policy: ShellEnvironmentPolicy::default(),
            user_instructions: None,
            notify: None,
            cwd: fixture.cwd(),
            mcp_servers: HashMap::new(),
            model_providers: fixture.model_provider_map.clone(),
            project_doc_max_bytes: PROJECT_DOC_MAX_BYTES,
            codex_home: fixture.codex_home(),
            history: History::default(),
            file_opener: UriBasedFileOpener::VsCode,
            codex_linux_sandbox_exe: None,
            hide_agent_reasoning: false,
            show_raw_agent_reasoning: false,
            model_reasoning_effort: ReasoningEffort::default(),
            model_reasoning_summary: ReasoningSummary::default(),
            model_verbosity: None,
            chatgpt_base_url: "https://chatgpt.com/backend-api/".to_string(),
            experimental_resume: None,
            base_instructions: None,
            include_plan_tool: false,
            include_apply_patch_tool: false,
            tools_web_search_request: false,
            use_experimental_streamable_shell_tool: false,
            use_experimental_unified_exec_tool: false,
            include_view_image_tool: true,
            active_profile: Some("zdr".to_string()),
            disable_paste_burst: false,
        };

        assert_eq!(expected_zdr_profile_config, zdr_profile_config);

        Ok(())
    }

    #[test]
    fn test_precedence_fixture_with_gpt5_profile() -> std::io::Result<()> {
        let fixture = create_test_fixture()?;

        let gpt5_profile_overrides = ConfigOverrides {
            config_profile: Some("gpt5".to_string()),
            cwd: Some(fixture.cwd()),
            ..Default::default()
        };
        let gpt5_profile_config = Config::load_from_base_config_with_overrides(
            fixture.cfg.clone(),
            gpt5_profile_overrides,
            fixture.codex_home(),
        )?;
        let expected_gpt5_profile_config = Config {
            model: "gpt-5".to_string(),
            review_model: "gpt-5".to_string(),
            model_family: find_family_for_model("gpt-5").expect("known model slug"),
            model_context_window: Some(272_000),
            model_max_output_tokens: Some(128_000),
            model_provider_id: "openai".to_string(),
            model_provider: fixture.openai_provider.clone(),
            approval_policy: AskForApproval::OnFailure,
            sandbox_policy: SandboxPolicy::new_read_only_policy(),
            shell_environment_policy: ShellEnvironmentPolicy::default(),
            user_instructions: None,
            notify: None,
            cwd: fixture.cwd(),
            mcp_servers: HashMap::new(),
            model_providers: fixture.model_provider_map.clone(),
            project_doc_max_bytes: PROJECT_DOC_MAX_BYTES,
            codex_home: fixture.codex_home(),
            history: History::default(),
            file_opener: UriBasedFileOpener::VsCode,
            codex_linux_sandbox_exe: None,
            hide_agent_reasoning: false,
            show_raw_agent_reasoning: false,
            model_reasoning_effort: ReasoningEffort::High,
            model_reasoning_summary: ReasoningSummary::Detailed,
            model_verbosity: Some(Verbosity::High),
            chatgpt_base_url: "https://chatgpt.com/backend-api/".to_string(),
            experimental_resume: None,
            base_instructions: None,
            include_plan_tool: false,
            include_apply_patch_tool: false,
            tools_web_search_request: false,
            use_experimental_streamable_shell_tool: false,
            use_experimental_unified_exec_tool: false,
            include_view_image_tool: true,
            active_profile: Some("gpt5".to_string()),
            disable_paste_burst: false,
        };

        assert_eq!(expected_gpt5_profile_config, gpt5_profile_config);

        Ok(())
    }

    #[test]
    fn test_set_project_trusted_writes_explicit_tables() -> anyhow::Result<()> {
        let project_dir = Path::new("/some/path");
        let mut doc = DocumentMut::new();

        set_project_trusted_inner(&mut doc, project_dir)?;

        let contents = doc.to_string();

        let raw_path = project_dir.to_string_lossy();
        let path_str = if raw_path.contains('\\') {
            format!("'{raw_path}'")
        } else {
            format!("\"{raw_path}\"")
        };
        let expected = format!(
            r#"[projects.{path_str}]
trust_level = "trusted"
"#
        );
        assert_eq!(contents, expected);

        Ok(())
    }

    #[test]
    fn test_set_project_trusted_converts_inline_to_explicit() -> anyhow::Result<()> {
        let project_dir = Path::new("/some/path");

        // Seed config.toml with an inline project entry under [projects]
        let raw_path = project_dir.to_string_lossy();
        let path_str = if raw_path.contains('\\') {
            format!("'{raw_path}'")
        } else {
            format!("\"{raw_path}\"")
        };
        // Use a quoted key so backslashes don't require escaping on Windows
        let initial = format!(
            r#"[projects]
{path_str} = {{ trust_level = "untrusted" }}
"#
        );
        let mut doc = initial.parse::<DocumentMut>()?;

        // Run the function; it should convert to explicit tables and set trusted
        set_project_trusted_inner(&mut doc, project_dir)?;

        let contents = doc.to_string();

        // Assert exact output after conversion to explicit table
        let expected = format!(
            r#"[projects]

[projects.{path_str}]
trust_level = "trusted"
"#
        );
        assert_eq!(contents, expected);

        Ok(())
    }

    #[test]
    fn test_set_project_trusted_migrates_top_level_inline_projects_preserving_entries()
    -> anyhow::Result<()> {
        let initial = r#"toplevel = "baz"
projects = { "/Users/mbolin/code/codex4" = { trust_level = "trusted", foo = "bar" } , "/Users/mbolin/code/codex3" = { trust_level = "trusted" } }
model = "foo""#;
        let mut doc = initial.parse::<DocumentMut>()?;

        // Approve a new directory
        let new_project = Path::new("/Users/mbolin/code/codex2");
        set_project_trusted_inner(&mut doc, new_project)?;

        let contents = doc.to_string();

        // Since we created the [projects] table as part of migration, it is kept implicit.
        // Expect explicit per-project tables, preserving prior entries and appending the new one.
        let expected = r#"toplevel = "baz"
model = "foo"

[projects."/Users/mbolin/code/codex4"]
trust_level = "trusted"
foo = "bar"

[projects."/Users/mbolin/code/codex3"]
trust_level = "trusted"

[projects."/Users/mbolin/code/codex2"]
trust_level = "trusted"
"#;
        assert_eq!(contents, expected);

        Ok(())
    }
}<|MERGE_RESOLUTION|>--- conflicted
+++ resolved
@@ -32,11 +32,8 @@
 use toml_edit::DocumentMut;
 
 const OPENAI_DEFAULT_MODEL: &str = "gpt-5";
-<<<<<<< HEAD
 const OPENAI_DEFAULT_REVIEW_MODEL: &str = "gpt-5";
-=======
 pub const GPT5_HIGH_MODEL: &str = "gpt-5-high";
->>>>>>> 6ccd32c6
 
 /// Maximum number of bytes of the documentation that will be embedded. Larger
 /// files are *silently truncated* to this size so we do not take up too much of
