--- conflicted
+++ resolved
@@ -114,11 +114,8 @@
             supports_reasoning_summaries: true,
             reasoning_summary_format: ReasoningSummaryFormat::Experimental,
             base_instructions: GPT_5_CODEX_INSTRUCTIONS.to_string(),
-<<<<<<< HEAD
+            experimental_supported_tools: vec!["read_file".to_string()],
             supports_parallel_tool_calls: true,
-=======
-            experimental_supported_tools: vec!["read_file".to_string()],
->>>>>>> bfe33281
         )
     } else if slug.starts_with("gpt-5") {
         model_family!(
