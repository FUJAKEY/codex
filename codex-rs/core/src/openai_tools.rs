--- conflicted
+++ resolved
@@ -76,11 +76,8 @@
         sandbox_policy: SandboxPolicy,
         include_plan_tool: bool,
         include_apply_patch_tool: bool,
-<<<<<<< HEAD
         include_web_search_request: bool,
-=======
         use_streamable_shell_tool: bool,
->>>>>>> eca97d85
     ) -> Self {
         let mut shell_type = if use_streamable_shell_tool {
             ConfigShellToolType::StreamableShell
@@ -589,11 +586,8 @@
             SandboxPolicy::ReadOnly,
             true,
             false,
-<<<<<<< HEAD
             true,
-=======
             /*use_experimental_streamable_shell_tool*/ false,
->>>>>>> eca97d85
         );
         let tools = get_openai_tools(&config, Some(HashMap::new()));
 
@@ -609,11 +603,8 @@
             SandboxPolicy::ReadOnly,
             true,
             false,
-<<<<<<< HEAD
             true,
-=======
             /*use_experimental_streamable_shell_tool*/ false,
->>>>>>> eca97d85
         );
         let tools = get_openai_tools(&config, Some(HashMap::new()));
 
@@ -629,11 +620,8 @@
             SandboxPolicy::ReadOnly,
             false,
             false,
-<<<<<<< HEAD
             true,
-=======
             /*use_experimental_streamable_shell_tool*/ false,
->>>>>>> eca97d85
         );
         let tools = get_openai_tools(
             &config,
@@ -731,11 +719,8 @@
             SandboxPolicy::ReadOnly,
             false,
             false,
-<<<<<<< HEAD
             true,
-=======
             /*use_experimental_streamable_shell_tool*/ false,
->>>>>>> eca97d85
         );
 
         let tools = get_openai_tools(
@@ -792,11 +777,8 @@
             SandboxPolicy::ReadOnly,
             false,
             false,
-<<<<<<< HEAD
             true,
-=======
             /*use_experimental_streamable_shell_tool*/ false,
->>>>>>> eca97d85
         );
 
         let tools = get_openai_tools(
@@ -848,11 +830,8 @@
             SandboxPolicy::ReadOnly,
             false,
             false,
-<<<<<<< HEAD
             true,
-=======
             /*use_experimental_streamable_shell_tool*/ false,
->>>>>>> eca97d85
         );
 
         let tools = get_openai_tools(
@@ -907,11 +886,8 @@
             SandboxPolicy::ReadOnly,
             false,
             false,
-<<<<<<< HEAD
             true,
-=======
             /*use_experimental_streamable_shell_tool*/ false,
->>>>>>> eca97d85
         );
 
         let tools = get_openai_tools(
