--- conflicted
+++ resolved
@@ -17,11 +17,8 @@
 pub mod token_data;
 pub use codex_conversation::CodexConversation;
 pub mod config;
-<<<<<<< HEAD
-mod config_loader;
-=======
+pub mod config_loader;
 pub mod config_edit;
->>>>>>> 114ce9ff
 pub mod config_profile;
 pub mod config_types;
 mod conversation_history;
