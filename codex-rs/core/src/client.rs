use std::io::BufRead;
use std::path::Path;
use std::time::Duration;

use bytes::Bytes;
use codex_login::AuthMode;
use codex_login::CodexAuth;
use eventsource_stream::Eventsource;
use futures::prelude::*;
use reqwest::StatusCode;
use serde::Deserialize;
use serde::Serialize;
use serde_json::Value;
use tokio::sync::mpsc;
use tokio::time::timeout;
use tokio_util::io::ReaderStream;
use tracing::debug;
use tracing::trace;
use tracing::warn;
use uuid::Uuid;

use crate::chat_completions::AggregateStreamExt;
use crate::chat_completions::stream_chat_completions;
use crate::client_common::Prompt;
use crate::client_common::ResponseEvent;
use crate::client_common::ResponseStream;
use crate::client_common::ResponsesApiRequest;
use crate::client_common::create_reasoning_param_for_request;
use crate::config::Config;
use crate::config_types::ReasoningEffort as ReasoningEffortConfig;
use crate::config_types::ReasoningSummary as ReasoningSummaryConfig;
use crate::error::CodexErr;
use crate::error::Result;
use crate::error::UsageLimitReachedError;
use crate::flags::CODEX_RS_SSE_FIXTURE;
use crate::model_provider_info::ModelProviderInfo;
use crate::model_provider_info::WireApi;
use crate::models::ResponseItem;
use crate::models::generate_timestamp;
use crate::openai_tools::create_tools_json_for_responses_api;
use crate::protocol::TokenUsage;
use crate::util::backoff;
use std::sync::Arc;

#[derive(Debug, Deserialize)]
struct ErrorResponse {
    error: Error,
}

#[derive(Debug, Deserialize)]
struct Error {
    r#type: String,
}

#[derive(Clone)]
pub struct ModelClient {
    config: Arc<Config>,
    auth: Option<CodexAuth>,
    client: reqwest::Client,
    provider: ModelProviderInfo,
    session_id: Uuid,
    effort: ReasoningEffortConfig,
    summary: ReasoningSummaryConfig,
}

impl ModelClient {
    pub fn new(
        config: Arc<Config>,
        auth: Option<CodexAuth>,
        provider: ModelProviderInfo,
        effort: ReasoningEffortConfig,
        summary: ReasoningSummaryConfig,
        session_id: Uuid,
    ) -> Self {
        Self {
            config,
            auth,
            client: reqwest::Client::new(),
            provider,
            session_id,
            effort,
            summary,
        }
    }

    /// Dispatches to either the Responses or Chat implementation depending on
    /// the provider config.  Public callers always invoke `stream()` – the
    /// specialised helpers are private to avoid accidental misuse.
    pub async fn stream(&self, prompt: &Prompt) -> Result<ResponseStream> {
        match self.provider.wire_api {
            WireApi::Responses => self.stream_responses(prompt).await,
            WireApi::Chat => {
                // Create the raw streaming connection first.
                let response_stream = stream_chat_completions(
                    prompt,
                    &self.config.model_family,
                    &self.client,
                    &self.provider,
                )
                .await?;

                // Wrap it with the aggregation adapter so callers see *only*
                // the final assistant message per turn (matching the
                // behaviour of the Responses API).
                let mut aggregated = if self.config.show_raw_agent_reasoning {
                    crate::chat_completions::AggregatedChatStream::streaming_mode(response_stream)
                } else {
                    response_stream.aggregate()
                };

                // Bridge the aggregated stream back into a standard
                // `ResponseStream` by forwarding events through a channel.
                let (tx, rx) = mpsc::channel::<Result<ResponseEvent>>(16);

                tokio::spawn(async move {
                    use futures::StreamExt;
                    while let Some(ev) = aggregated.next().await {
                        // Exit early if receiver hung up.
                        if tx.send(ev).await.is_err() {
                            break;
                        }
                    }
                });

                Ok(ResponseStream { rx_event: rx })
            }
        }
    }

    /// Implementation for the OpenAI *Responses* experimental API.
    async fn stream_responses(&self, prompt: &Prompt) -> Result<ResponseStream> {
        if let Some(path) = &*CODEX_RS_SSE_FIXTURE {
            // short circuit for tests
            warn!(path, "Streaming from fixture");
            return stream_from_fixture(path, self.provider.clone()).await;
        }

        let auth = self.auth.clone();

        let auth_mode = auth.as_ref().map(|a| a.mode);

        let store = prompt.store && auth_mode != Some(AuthMode::ChatGPT);

        let full_instructions = prompt.get_full_instructions(&self.config.model_family);
        let tools_json = create_tools_json_for_responses_api(&prompt.tools)?;
        let reasoning = create_reasoning_param_for_request(
            &self.config.model_family,
            self.effort,
            self.summary,
        );

        // Make an API-safe copy of the input without the timestamp and token_usage fields; otherwise
        // the API will complain "Unknown parameter: 'input[0].timestamp'".
        let api_safe_input: Vec<ResponseItem> = prompt
            .input
            .iter()
            .map(|item| match item {
                ResponseItem::Message { role, content, .. } => ResponseItem::Message {
                    id: None,
                    role: role.clone(),
                    content: content.clone(),
                    token_usage: None,
                    timestamp: None,
                },
                other => other.clone(),
            })
            .collect();

        // Request encrypted COT if we are not storing responses,
        // otherwise reasoning items will be referenced by ID
        let include: Vec<String> = if !store && reasoning.is_some() {
            vec!["reasoning.encrypted_content".to_string()]
        } else {
            vec![]
        };

        let input_with_instructions = prompt.get_formatted_input();

        let payload = ResponsesApiRequest {
            model: &self.config.model,
            instructions: &full_instructions,
<<<<<<< HEAD
            input: &api_safe_input,
=======
            input: &input_with_instructions,
>>>>>>> e87974ae
            tools: &tools_json,
            tool_choice: "auto",
            parallel_tool_calls: false,
            reasoning,
            store,
            stream: true,
            include,
        };

        let mut attempt = 0;
        let max_retries = self.provider.request_max_retries();

        trace!(
            "POST to {}: {}",
            self.provider.get_full_url(&auth),
            serde_json::to_string(&payload)?
        );

        loop {
            attempt += 1;

            let mut req_builder = self
                .provider
                .create_request_builder(&self.client, &auth)
                .await?;

            req_builder = req_builder
                .header("OpenAI-Beta", "responses=experimental")
                .header("session_id", self.session_id.to_string())
                .header(reqwest::header::ACCEPT, "text/event-stream")
                .json(&payload);

            if let Some(auth) = auth.as_ref()
                && auth.mode == AuthMode::ChatGPT
                && let Some(account_id) = auth.get_account_id()
            {
                req_builder = req_builder.header("chatgpt-account-id", account_id);
            }

            let originator = self
                .config
                .internal_originator
                .as_deref()
                .unwrap_or("codex_cli_rs");
            req_builder = req_builder.header("originator", originator);

            let res = req_builder.send().await;
            if let Ok(resp) = &res {
                trace!(
                    "Response status: {}, request-id: {}",
                    resp.status(),
                    resp.headers()
                        .get("x-request-id")
                        .map(|v| v.to_str().unwrap_or_default())
                        .unwrap_or_default()
                );
            }

            match res {
                Ok(resp) if resp.status().is_success() => {
                    let (tx_event, rx_event) = mpsc::channel::<Result<ResponseEvent>>(1600);
                    // spawn task to process SSE
                    let stream = resp.bytes_stream().map_err(CodexErr::Reqwest);
                    tokio::spawn(process_sse(
                        stream,
                        tx_event,
                        self.provider.stream_idle_timeout(),
                    ));

                    return Ok(ResponseStream { rx_event });
                }
                Ok(res) => {
                    let status = res.status();

                    // Pull out Retry‑After header if present.
                    let retry_after_secs = res
                        .headers()
                        .get(reqwest::header::RETRY_AFTER)
                        .and_then(|v| v.to_str().ok())
                        .and_then(|s| s.parse::<u64>().ok());

                    // The OpenAI Responses endpoint returns structured JSON bodies even for 4xx/5xx
                    // errors. When we bubble early with only the HTTP status the caller sees an opaque
                    // "unexpected status 400 Bad Request" which makes debugging nearly impossible.
                    // Instead, read (and include) the response text so higher layers and users see the
                    // exact error message (e.g. "Unknown parameter: 'input[0].metadata'"). The body is
                    // small and this branch only runs on error paths so the extra allocation is
                    // negligible.
                    if !(status == StatusCode::TOO_MANY_REQUESTS || status.is_server_error()) {
                        // Surface the error body to callers. Use `unwrap_or_default` per Clippy.
                        let body = res.text().await.unwrap_or_default();
                        return Err(CodexErr::UnexpectedStatus(status, body));
                    }

                    if status == StatusCode::TOO_MANY_REQUESTS {
                        let body = res.json::<ErrorResponse>().await.ok();
                        if let Some(ErrorResponse {
                            error: Error { r#type, .. },
                        }) = body
                        {
                            if r#type == "usage_limit_reached" {
                                return Err(CodexErr::UsageLimitReached(UsageLimitReachedError {
                                    plan_type: auth.and_then(|a| a.get_plan_type()),
                                }));
                            } else if r#type == "usage_not_included" {
                                return Err(CodexErr::UsageNotIncluded);
                            }
                        }
                    }

                    if attempt > max_retries {
                        if status == StatusCode::INTERNAL_SERVER_ERROR {
                            return Err(CodexErr::InternalServerError);
                        }

                        return Err(CodexErr::RetryLimit(status));
                    }

                    let delay = retry_after_secs
                        .map(|s| Duration::from_millis(s * 1_000))
                        .unwrap_or_else(|| backoff(attempt));
                    tokio::time::sleep(delay).await;
                }
                Err(e) => {
                    if attempt > max_retries {
                        return Err(e.into());
                    }
                    let delay = backoff(attempt);
                    tokio::time::sleep(delay).await;
                }
            }
        }
    }

    pub fn get_provider(&self) -> ModelProviderInfo {
        self.provider.clone()
    }
}

#[derive(Debug, Deserialize, Serialize)]
struct SseEvent {
    #[serde(rename = "type")]
    kind: String,
    response: Option<Value>,
    item: Option<Value>,
    delta: Option<String>,
}

#[derive(Debug, Deserialize)]
struct ResponseCreated {}

#[derive(Debug, Deserialize)]
struct ResponseCompleted {
    id: String,
    usage: Option<ResponseCompletedUsage>,
}

#[derive(Debug, Deserialize)]
struct ResponseCompletedUsage {
    input_tokens: u64,
    input_tokens_details: Option<ResponseCompletedInputTokensDetails>,
    output_tokens: u64,
    output_tokens_details: Option<ResponseCompletedOutputTokensDetails>,
    total_tokens: u64,
}

impl From<ResponseCompletedUsage> for TokenUsage {
    fn from(val: ResponseCompletedUsage) -> Self {
        TokenUsage {
            input_tokens: val.input_tokens,
            cached_input_tokens: val.input_tokens_details.map(|d| d.cached_tokens),
            output_tokens: val.output_tokens,
            reasoning_output_tokens: val.output_tokens_details.map(|d| d.reasoning_tokens),
            total_tokens: val.total_tokens,
        }
    }
}

#[derive(Debug, Deserialize)]
struct ResponseCompletedInputTokensDetails {
    cached_tokens: u64,
}

#[derive(Debug, Deserialize)]
struct ResponseCompletedOutputTokensDetails {
    reasoning_tokens: u64,
}

async fn process_sse<S>(
    stream: S,
    tx_event: mpsc::Sender<Result<ResponseEvent>>,
    idle_timeout: Duration,
) where
    S: Stream<Item = Result<Bytes>> + Unpin,
{
    let mut stream = stream.eventsource();

    // If the stream stays completely silent for an extended period treat it as disconnected.
    // The response id returned from the "complete" message.
    let mut response_completed: Option<ResponseCompleted> = None;

    loop {
        let sse = match timeout(idle_timeout, stream.next()).await {
            Ok(Some(Ok(sse))) => sse,
            Ok(Some(Err(e))) => {
                debug!("SSE Error: {e:#}");
                let event = CodexErr::Stream(e.to_string());
                let _ = tx_event.send(Err(event)).await;
                return;
            }
            Ok(None) => {
                match response_completed {
                    Some(ResponseCompleted {
                        id: response_id,
                        usage,
                    }) => {
                        let event = ResponseEvent::Completed {
                            response_id,
                            token_usage: usage.map(Into::into),
                            timestamp: Some(generate_timestamp()),
                        };
                        let _ = tx_event.send(Ok(event)).await;
                    }
                    None => {
                        let _ = tx_event
                            .send(Err(CodexErr::Stream(
                                "stream closed before response.completed".into(),
                            )))
                            .await;
                    }
                }
                return;
            }
            Err(_) => {
                let _ = tx_event
                    .send(Err(CodexErr::Stream("idle timeout waiting for SSE".into())))
                    .await;
                return;
            }
        };

        let event: SseEvent = match serde_json::from_str(&sse.data) {
            Ok(event) => event,
            Err(e) => {
                debug!("Failed to parse SSE event: {e}, data: {}", &sse.data);
                continue;
            }
        };

        trace!(?event, "SSE event");
        match event.kind.as_str() {
            // Individual output item finalised. Forward immediately so the
            // rest of the agent can stream assistant text/functions *live*
            // instead of waiting for the final `response.completed` envelope.
            //
            // IMPORTANT: We used to ignore these events and forward the
            // duplicated `output` array embedded in the `response.completed`
            // payload.  That produced two concrete issues:
            //   1. No real‑time streaming – the user only saw output after the
            //      entire turn had finished, which broke the "typing" UX and
            //      made long‑running turns look stalled.
            //   2. Duplicate `function_call_output` items – both the
            //      individual *and* the completed array were forwarded, which
            //      confused the backend and triggered 400
            //      "previous_response_not_found" errors because the duplicated
            //      IDs did not match the incremental turn chain.
            //
            // The fix is to forward the incremental events *as they come* and
            // drop the duplicated list inside `response.completed`.
            "response.output_item.done" => {
                let Some(item_val) = event.item else { continue };
                let Ok(item) = serde_json::from_value::<ResponseItem>(item_val) else {
                    debug!("failed to parse ResponseItem from output_item.done");
                    continue;
                };

                let event = ResponseEvent::OutputItemDone(item);
                if tx_event.send(Ok(event)).await.is_err() {
                    return;
                }
            }
            "response.output_text.delta" => {
                if let Some(delta) = event.delta {
                    let event = ResponseEvent::OutputTextDelta(delta);
                    if tx_event.send(Ok(event)).await.is_err() {
                        return;
                    }
                }
            }
            "response.reasoning_summary_text.delta" => {
                if let Some(delta) = event.delta {
                    let event = ResponseEvent::ReasoningSummaryDelta(delta);
                    if tx_event.send(Ok(event)).await.is_err() {
                        return;
                    }
                }
            }
            "response.reasoning_text.delta" => {
                if let Some(delta) = event.delta {
                    let event = ResponseEvent::ReasoningContentDelta(delta);
                    if tx_event.send(Ok(event)).await.is_err() {
                        return;
                    }
                }
            }
            "response.created" => {
                if event.response.is_some() {
                    let _ = tx_event.send(Ok(ResponseEvent::Created {})).await;
                }
            }
            "response.failed" => {
                if let Some(resp_val) = event.response {
                    let error = resp_val
                        .get("error")
                        .and_then(|v| v.get("message"))
                        .and_then(|v| v.as_str())
                        .unwrap_or("response.failed event received");

                    let _ = tx_event
                        .send(Err(CodexErr::Stream(error.to_string())))
                        .await;
                }
            }
            // Final response completed – includes array of output items & id
            "response.completed" => {
                if let Some(resp_val) = event.response {
                    match serde_json::from_value::<ResponseCompleted>(resp_val) {
                        Ok(r) => {
                            response_completed = Some(r);
                        }
                        Err(e) => {
                            debug!("failed to parse ResponseCompleted: {e}");
                            continue;
                        }
                    };
                };
            }
            "response.content_part.done"
            | "response.function_call_arguments.delta"
            | "response.in_progress"
            | "response.output_item.added"
            | "response.output_text.done"
            | "response.reasoning_summary_part.added"
            | "response.reasoning_summary_text.done" => {
                // Currently, we ignore these events, but we handle them
                // separately to skip the logging message in the `other` case.
            }
            other => debug!(other, "sse event"),
        }
    }
}

/// used in tests to stream from a text SSE file
async fn stream_from_fixture(
    path: impl AsRef<Path>,
    provider: ModelProviderInfo,
) -> Result<ResponseStream> {
    let (tx_event, rx_event) = mpsc::channel::<Result<ResponseEvent>>(1600);
    let f = std::fs::File::open(path.as_ref())?;
    let lines = std::io::BufReader::new(f).lines();

    // insert \n\n after each line for proper SSE parsing
    let mut content = String::new();
    for line in lines {
        content.push_str(&line?);
        content.push_str("\n\n");
    }

    let rdr = std::io::Cursor::new(content);
    let stream = ReaderStream::new(rdr).map_err(CodexErr::Io);
    tokio::spawn(process_sse(
        stream,
        tx_event,
        provider.stream_idle_timeout(),
    ));
    Ok(ResponseStream { rx_event })
}

#[cfg(test)]
mod tests {
    #![allow(clippy::expect_used, clippy::unwrap_used)]

    use super::*;
    use serde_json::json;
    use tokio::sync::mpsc;
    use tokio_test::io::Builder as IoBuilder;
    use tokio_util::io::ReaderStream;

    // ────────────────────────────
    // Helpers
    // ────────────────────────────

    /// Runs the SSE parser on pre-chunked byte slices and returns every event
    /// (including any final `Err` from a stream-closure check).
    async fn collect_events(
        chunks: &[&[u8]],
        provider: ModelProviderInfo,
    ) -> Vec<Result<ResponseEvent>> {
        let mut builder = IoBuilder::new();
        for chunk in chunks {
            builder.read(chunk);
        }

        let reader = builder.build();
        let stream = ReaderStream::new(reader).map_err(CodexErr::Io);
        let (tx, mut rx) = mpsc::channel::<Result<ResponseEvent>>(16);
        tokio::spawn(process_sse(stream, tx, provider.stream_idle_timeout()));

        let mut events = Vec::new();
        while let Some(ev) = rx.recv().await {
            events.push(ev);
        }
        events
    }

    /// Builds an in-memory SSE stream from JSON fixtures and returns only the
    /// successfully parsed events (panics on internal channel errors).
    async fn run_sse(
        events: Vec<serde_json::Value>,
        provider: ModelProviderInfo,
    ) -> Vec<ResponseEvent> {
        let mut body = String::new();
        for e in events {
            let kind = e
                .get("type")
                .and_then(|v| v.as_str())
                .expect("fixture event missing type");
            if e.as_object().map(|o| o.len() == 1).unwrap_or(false) {
                body.push_str(&format!("event: {kind}\n\n"));
            } else {
                body.push_str(&format!("event: {kind}\ndata: {e}\n\n"));
            }
        }

        let (tx, mut rx) = mpsc::channel::<Result<ResponseEvent>>(8);
        let stream = ReaderStream::new(std::io::Cursor::new(body)).map_err(CodexErr::Io);
        tokio::spawn(process_sse(stream, tx, provider.stream_idle_timeout()));

        let mut out = Vec::new();
        while let Some(ev) = rx.recv().await {
            out.push(ev.expect("channel closed"));
        }
        out
    }

    // ────────────────────────────
    // Tests from `implement-test-for-responses-api-sse-parser`
    // ────────────────────────────

    #[tokio::test]
    async fn parses_items_and_completed() {
        let item1 = json!({
            "type": "response.output_item.done",
            "item": {
                "type": "message",
                "role": "assistant",
                "content": [{"type": "output_text", "text": "Hello"}]
            }
        })
        .to_string();

        let item2 = json!({
            "type": "response.output_item.done",
            "item": {
                "type": "message",
                "role": "assistant",
                "content": [{"type": "output_text", "text": "World"}]
            }
        })
        .to_string();

        let completed = json!({
            "type": "response.completed",
            "response": { "id": "resp1" }
        })
        .to_string();

        let sse1 = format!("event: response.output_item.done\ndata: {item1}\n\n");
        let sse2 = format!("event: response.output_item.done\ndata: {item2}\n\n");
        let sse3 = format!("event: response.completed\ndata: {completed}\n\n");

        let provider = ModelProviderInfo {
            name: "test".to_string(),
            base_url: Some("https://test.com".to_string()),
            env_key: Some("TEST_API_KEY".to_string()),
            env_key_instructions: None,
            wire_api: WireApi::Responses,
            query_params: None,
            http_headers: None,
            env_http_headers: None,
            request_max_retries: Some(0),
            stream_max_retries: Some(0),
            stream_idle_timeout_ms: Some(1000),
            requires_openai_auth: false,
        };

        let events = collect_events(
            &[sse1.as_bytes(), sse2.as_bytes(), sse3.as_bytes()],
            provider,
        )
        .await;

        assert_eq!(events.len(), 3);

        matches!(
            &events[0],
            Ok(ResponseEvent::OutputItemDone(ResponseItem::Message { role, .. }))
                if role == "assistant"
        );

        matches!(
            &events[1],
            Ok(ResponseEvent::OutputItemDone(ResponseItem::Message { role, .. }))
                if role == "assistant"
        );

        match &events[2] {
            Ok(ResponseEvent::Completed {
                response_id,
                token_usage,
                timestamp,
            }) => {
                assert_eq!(response_id, "resp1");
                assert!(token_usage.is_none());
                assert!(timestamp.is_some());
            }
            other => panic!("unexpected third event: {other:?}"),
        }
    }

    #[tokio::test]
    async fn error_when_missing_completed() {
        let item1 = json!({
            "type": "response.output_item.done",
            "item": {
                "type": "message",
                "role": "assistant",
                "content": [{"type": "output_text", "text": "Hello"}]
            }
        })
        .to_string();

        let sse1 = format!("event: response.output_item.done\ndata: {item1}\n\n");
        let provider = ModelProviderInfo {
            name: "test".to_string(),
            base_url: Some("https://test.com".to_string()),
            env_key: Some("TEST_API_KEY".to_string()),
            env_key_instructions: None,
            wire_api: WireApi::Responses,
            query_params: None,
            http_headers: None,
            env_http_headers: None,
            request_max_retries: Some(0),
            stream_max_retries: Some(0),
            stream_idle_timeout_ms: Some(1000),
            requires_openai_auth: false,
        };

        let events = collect_events(&[sse1.as_bytes()], provider).await;

        assert_eq!(events.len(), 2);

        matches!(events[0], Ok(ResponseEvent::OutputItemDone(_)));

        match &events[1] {
            Err(CodexErr::Stream(msg)) => {
                assert_eq!(msg, "stream closed before response.completed")
            }
            other => panic!("unexpected second event: {other:?}"),
        }
    }

    // ────────────────────────────
    // Table-driven test from `main`
    // ────────────────────────────

    /// Verifies that the adapter produces the right `ResponseEvent` for a
    /// variety of incoming `type` values.
    #[tokio::test]
    async fn table_driven_event_kinds() {
        struct TestCase {
            name: &'static str,
            event: serde_json::Value,
            expect_first: fn(&ResponseEvent) -> bool,
            expected_len: usize,
        }

        fn is_created(ev: &ResponseEvent) -> bool {
            matches!(ev, ResponseEvent::Created)
        }
        fn is_output(ev: &ResponseEvent) -> bool {
            matches!(ev, ResponseEvent::OutputItemDone(_))
        }
        fn is_completed(ev: &ResponseEvent) -> bool {
            matches!(ev, ResponseEvent::Completed { .. })
        }

        let completed = json!({
            "type": "response.completed",
            "response": {
                "id": "c",
                "usage": {
                    "input_tokens": 0,
                    "input_tokens_details": null,
                    "output_tokens": 0,
                    "output_tokens_details": null,
                    "total_tokens": 0
                },
                "output": []
            }
        });

        let cases = vec![
            TestCase {
                name: "created",
                event: json!({"type": "response.created", "response": {}}),
                expect_first: is_created,
                expected_len: 2,
            },
            TestCase {
                name: "output_item.done",
                event: json!({
                    "type": "response.output_item.done",
                    "item": {
                        "type": "message",
                        "role": "assistant",
                        "content": [
                            {"type": "output_text", "text": "hi"}
                        ]
                    }
                }),
                expect_first: is_output,
                expected_len: 2,
            },
            TestCase {
                name: "unknown",
                event: json!({"type": "response.new_tool_event"}),
                expect_first: is_completed,
                expected_len: 1,
            },
        ];

        for case in cases {
            let mut evs = vec![case.event];
            evs.push(completed.clone());

            let provider = ModelProviderInfo {
                name: "test".to_string(),
                base_url: Some("https://test.com".to_string()),
                env_key: Some("TEST_API_KEY".to_string()),
                env_key_instructions: None,
                wire_api: WireApi::Responses,
                query_params: None,
                http_headers: None,
                env_http_headers: None,
                request_max_retries: Some(0),
                stream_max_retries: Some(0),
                stream_idle_timeout_ms: Some(1000),
                requires_openai_auth: false,
            };

            let out = run_sse(evs, provider).await;
            assert_eq!(out.len(), case.expected_len, "case {}", case.name);
            assert!(
                (case.expect_first)(&out[0]),
                "first event mismatch in case {}",
                case.name
            );
        }
    }
}<|MERGE_RESOLUTION|>--- conflicted
+++ resolved
@@ -174,16 +174,27 @@
             vec![]
         };
 
-        let input_with_instructions = prompt.get_formatted_input();
+        let input_with_instructions = prompt
+            .get_formatted_input()
+            .iter()
+            .map(|item| match item {
+                // Make an API-safe copy of the input without the timestamp and token_usage fields; otherwise
+                // the API will complain "Unknown parameter: 'input[0].timestamp'".
+                ResponseItem::Message { role, content, .. } => ResponseItem::Message {
+                    id: None,
+                    role: role.clone(),
+                    content: content.clone(),
+                    token_usage: None,
+                    timestamp: None,
+                },
+                other => other.clone(),
+            })
+            .collect();
 
         let payload = ResponsesApiRequest {
             model: &self.config.model,
             instructions: &full_instructions,
-<<<<<<< HEAD
-            input: &api_safe_input,
-=======
             input: &input_with_instructions,
->>>>>>> e87974ae
             tools: &tools_json,
             tool_choice: "auto",
             parallel_tool_calls: false,
