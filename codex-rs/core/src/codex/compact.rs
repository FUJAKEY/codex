--- conflicted
+++ resolved
@@ -105,12 +105,8 @@
     let prompt = Prompt {
         input: turn_input,
         tools: Vec::new(),
-<<<<<<< HEAD
-        base_instructions_override: Some(instructions_override),
+        base_instructions_override: instructions_override,
         output_schema: None,
-=======
-        base_instructions_override: instructions_override,
->>>>>>> a6d9a23a
     };
 
     let max_retries = turn_context.client.get_provider().stream_max_retries();
