use portable_pty::CommandBuilder;
use portable_pty::PtySize;
use portable_pty::native_pty_system;
use std::collections::HashMap;
use std::collections::VecDeque;
use std::io::ErrorKind;
use std::io::Read;
use std::path::PathBuf;
use std::sync::Arc;
use std::sync::Mutex as StdMutex;
use std::sync::atomic::AtomicBool;
use std::sync::atomic::AtomicI32;
use std::sync::atomic::Ordering;
use tokio::sync::Mutex;
use tokio::sync::Notify;
use tokio::sync::mpsc;
use tokio::task::JoinHandle;
use tokio::time::Duration;
use tokio::time::Instant;

use crate::exec_command::ExecCommandSession;
use crate::truncate::truncate_middle;

mod errors;

pub(crate) use errors::UnifiedExecError;

const DEFAULT_TIMEOUT_MS: u64 = 1_000;
const MAX_TIMEOUT_MS: u64 = 60_000;
const UNIFIED_EXEC_OUTPUT_MAX_BYTES: usize = 128 * 1024; // 128 KiB

#[derive(Debug)]
pub(crate) struct UnifiedExecRequest<'a> {
    pub session_id: Option<i32>,
    pub input_chunks: &'a [String],
    pub timeout_ms: Option<u64>,
    pub cwd: Option<PathBuf>,
}

#[derive(Debug, Clone, PartialEq)]
pub(crate) struct UnifiedExecResult {
    pub session_id: Option<i32>,
    pub output: String,
}

#[derive(Debug, Default)]
pub(crate) struct UnifiedExecSessionManager {
    next_session_id: AtomicI32,
    sessions: Mutex<HashMap<i32, ManagedUnifiedExecSession>>,
}

#[derive(Debug)]
struct ManagedUnifiedExecSession {
    session: ExecCommandSession,
    output_buffer: OutputBuffer,
    /// Notifies waiters whenever new output has been appended to
    /// `output_buffer`, allowing clients to poll for fresh data.
    output_notify: Arc<Notify>,
    output_task: JoinHandle<()>,
}

#[derive(Debug, Default)]
struct OutputBufferState {
    chunks: VecDeque<Vec<u8>>,
    total_bytes: usize,
}

impl OutputBufferState {
    fn push_chunk(&mut self, chunk: Vec<u8>) {
        self.total_bytes = self.total_bytes.saturating_add(chunk.len());
        self.chunks.push_back(chunk);

        let mut excess = self
            .total_bytes
            .saturating_sub(UNIFIED_EXEC_OUTPUT_MAX_BYTES);

        while excess > 0 {
            match self.chunks.front_mut() {
                Some(front) if excess >= front.len() => {
                    excess -= front.len();
                    self.total_bytes = self.total_bytes.saturating_sub(front.len());
                    self.chunks.pop_front();
                }
                Some(front) => {
                    front.drain(..excess);
                    self.total_bytes = self.total_bytes.saturating_sub(excess);
                    break;
                }
                None => break,
            }
        }
    }

    fn drain(&mut self) -> Vec<Vec<u8>> {
        let drained: Vec<Vec<u8>> = self.chunks.drain(..).collect();
        self.total_bytes = 0;
        drained
    }
}

type OutputBuffer = Arc<Mutex<OutputBufferState>>;
type OutputHandles = (OutputBuffer, Arc<Notify>);

impl ManagedUnifiedExecSession {
    fn new(
        session: ExecCommandSession,
        initial_output_rx: tokio::sync::broadcast::Receiver<Vec<u8>>,
    ) -> Self {
        let output_buffer = Arc::new(Mutex::new(OutputBufferState::default()));
        let output_notify = Arc::new(Notify::new());
        let mut receiver = initial_output_rx;
        let buffer_clone = Arc::clone(&output_buffer);
        let notify_clone = Arc::clone(&output_notify);
        let output_task = tokio::spawn(async move {
            while let Ok(chunk) = receiver.recv().await {
                let mut guard = buffer_clone.lock().await;
                guard.push_chunk(chunk);
                drop(guard);
                notify_clone.notify_waiters();
            }
        });

        Self {
            session,
            output_buffer,
            output_notify,
            output_task,
        }
    }

    fn writer_sender(&self) -> mpsc::Sender<Vec<u8>> {
        self.session.writer_sender()
    }

    fn output_handles(&self) -> OutputHandles {
        (
            Arc::clone(&self.output_buffer),
            Arc::clone(&self.output_notify),
        )
    }

    fn has_exited(&self) -> bool {
        self.session.has_exited()
    }
}

impl Drop for ManagedUnifiedExecSession {
    fn drop(&mut self) {
        self.output_task.abort();
    }
}

impl UnifiedExecSessionManager {
    pub async fn handle_request(
        &self,
        request: UnifiedExecRequest<'_>,
    ) -> Result<UnifiedExecResult, UnifiedExecError> {
        let (timeout_ms, timeout_warning) = match request.timeout_ms {
            Some(requested) if requested > MAX_TIMEOUT_MS => (
                MAX_TIMEOUT_MS,
                Some(format!(
                    "Warning: requested timeout {requested}ms exceeds maximum of {MAX_TIMEOUT_MS}ms; clamping to {MAX_TIMEOUT_MS}ms.\n"
                )),
            ),
            Some(requested) => (requested, None),
            None => (DEFAULT_TIMEOUT_MS, None),
        };

        let mut new_session: Option<ManagedUnifiedExecSession> = None;
        let session_id;
        let writer_tx;
        let output_buffer;
        let output_notify;

        if let Some(existing_id) = request.session_id {
            let mut sessions = self.sessions.lock().await;
            match sessions.get(&existing_id) {
                Some(session) => {
                    if session.has_exited() {
                        sessions.remove(&existing_id);
                        return Err(UnifiedExecError::UnknownSessionId {
                            session_id: existing_id,
                        });
                    }
                    let (buffer, notify) = session.output_handles();
                    session_id = existing_id;
                    writer_tx = session.writer_sender();
                    output_buffer = buffer;
                    output_notify = notify;
                }
                None => {
                    return Err(UnifiedExecError::UnknownSessionId {
                        session_id: existing_id,
                    });
                }
            }
            drop(sessions);
        } else {
            let command = request.input_chunks.to_vec();
            let new_id = self.next_session_id.fetch_add(1, Ordering::SeqCst);
<<<<<<< HEAD
            let session = create_unified_exec_session(&command, request.cwd).await?;
            let managed_session = ManagedUnifiedExecSession::new(session);
=======
            let (session, initial_output_rx) = create_unified_exec_session(&command).await?;
            let managed_session = ManagedUnifiedExecSession::new(session, initial_output_rx);
>>>>>>> 5332f6e2
            let (buffer, notify) = managed_session.output_handles();
            writer_tx = managed_session.writer_sender();
            output_buffer = buffer;
            output_notify = notify;
            session_id = new_id;
            new_session = Some(managed_session);
        };

        if request.session_id.is_some() {
            let joined_input = request.input_chunks.join(" ");
            if !joined_input.is_empty() && writer_tx.send(joined_input.into_bytes()).await.is_err()
            {
                return Err(UnifiedExecError::WriteToStdin);
            }
        }

        let mut collected: Vec<u8> = Vec::with_capacity(4096);
        let start = Instant::now();
        let deadline = start + Duration::from_millis(timeout_ms);

        loop {
            let drained_chunks;
            let mut wait_for_output = None;
            {
                let mut guard = output_buffer.lock().await;
                drained_chunks = guard.drain();
                if drained_chunks.is_empty() {
                    wait_for_output = Some(output_notify.notified());
                }
            }

            if drained_chunks.is_empty() {
                let remaining = deadline.saturating_duration_since(Instant::now());
                if remaining == Duration::ZERO {
                    break;
                }

                let notified = wait_for_output.unwrap_or_else(|| output_notify.notified());
                tokio::pin!(notified);
                tokio::select! {
                    _ = &mut notified => {}
                    _ = tokio::time::sleep(remaining) => break,
                }
                continue;
            }

            for chunk in drained_chunks {
                collected.extend_from_slice(&chunk);
            }

            if Instant::now() >= deadline {
                break;
            }
        }

        let (output, _maybe_tokens) = truncate_middle(
            &String::from_utf8_lossy(&collected),
            UNIFIED_EXEC_OUTPUT_MAX_BYTES,
        );
        let output = if let Some(warning) = timeout_warning {
            format!("{warning}{output}")
        } else {
            output
        };

        let should_store_session = if let Some(session) = new_session.as_ref() {
            !session.has_exited()
        } else if request.session_id.is_some() {
            let mut sessions = self.sessions.lock().await;
            if let Some(existing) = sessions.get(&session_id) {
                if existing.has_exited() {
                    sessions.remove(&session_id);
                    false
                } else {
                    true
                }
            } else {
                false
            }
        } else {
            true
        };

        if should_store_session {
            if let Some(session) = new_session {
                self.sessions.lock().await.insert(session_id, session);
            }
            Ok(UnifiedExecResult {
                session_id: Some(session_id),
                output,
            })
        } else {
            Ok(UnifiedExecResult {
                session_id: None,
                output,
            })
        }
    }
}

async fn create_unified_exec_session(
    command: &[String],
<<<<<<< HEAD
    cwd: Option<std::path::PathBuf>,
) -> Result<ExecCommandSession, UnifiedExecError> {
=======
) -> Result<
    (
        ExecCommandSession,
        tokio::sync::broadcast::Receiver<Vec<u8>>,
    ),
    UnifiedExecError,
> {
>>>>>>> 5332f6e2
    if command.is_empty() {
        return Err(UnifiedExecError::MissingCommandLine);
    }

    let pty_system = native_pty_system();

    let pair = pty_system
        .openpty(PtySize {
            rows: 24,
            cols: 80,
            pixel_width: 0,
            pixel_height: 0,
        })
        .map_err(UnifiedExecError::create_session)?;

    // Safe thanks to the check at the top of the function.
    let mut command_builder = CommandBuilder::new(command[0].clone());
    for arg in &command[1..] {
        command_builder.arg(arg);
    }

    // Set the current working directory if provided
    if let Some(cwd_path) = cwd {
        command_builder.cwd(cwd_path);
    }

    let mut child = pair
        .slave
        .spawn_command(command_builder)
        .map_err(UnifiedExecError::create_session)?;
    let killer = child.clone_killer();

    let (writer_tx, mut writer_rx) = mpsc::channel::<Vec<u8>>(128);
    let (output_tx, _) = tokio::sync::broadcast::channel::<Vec<u8>>(256);

    let mut reader = pair
        .master
        .try_clone_reader()
        .map_err(UnifiedExecError::create_session)?;
    let output_tx_clone = output_tx.clone();
    let reader_handle = tokio::task::spawn_blocking(move || {
        let mut buf = [0u8; 8192];
        loop {
            match reader.read(&mut buf) {
                Ok(0) => break,
                Ok(n) => {
                    let _ = output_tx_clone.send(buf[..n].to_vec());
                }
                Err(ref e) if e.kind() == ErrorKind::Interrupted => continue,
                Err(ref e) if e.kind() == ErrorKind::WouldBlock => {
                    std::thread::sleep(Duration::from_millis(5));
                    continue;
                }
                Err(_) => break,
            }
        }
    });

    let writer = pair
        .master
        .take_writer()
        .map_err(UnifiedExecError::create_session)?;
    let writer = Arc::new(StdMutex::new(writer));
    let writer_handle = tokio::spawn({
        let writer = writer.clone();
        async move {
            while let Some(bytes) = writer_rx.recv().await {
                let writer = writer.clone();
                let _ = tokio::task::spawn_blocking(move || {
                    if let Ok(mut guard) = writer.lock() {
                        use std::io::Write;
                        let _ = guard.write_all(&bytes);
                        let _ = guard.flush();
                    }
                })
                .await;
            }
        }
    });

    let exit_status = Arc::new(AtomicBool::new(false));
    let wait_exit_status = Arc::clone(&exit_status);
    let wait_handle = tokio::task::spawn_blocking(move || {
        let _ = child.wait();
        wait_exit_status.store(true, Ordering::SeqCst);
    });

    let (session, initial_output_rx) = ExecCommandSession::new(
        writer_tx,
        output_tx,
        killer,
        reader_handle,
        writer_handle,
        wait_handle,
        exit_status,
    );
    Ok((session, initial_output_rx))
}

#[cfg(test)]
mod tests {
    use super::*;

    #[test]
    fn push_chunk_trims_only_excess_bytes() {
        let mut buffer = OutputBufferState::default();
        buffer.push_chunk(vec![b'a'; UNIFIED_EXEC_OUTPUT_MAX_BYTES]);
        buffer.push_chunk(vec![b'b']);
        buffer.push_chunk(vec![b'c']);

        assert_eq!(buffer.total_bytes, UNIFIED_EXEC_OUTPUT_MAX_BYTES);
        assert_eq!(buffer.chunks.len(), 3);
        assert_eq!(
            buffer.chunks.front().unwrap().len(),
            UNIFIED_EXEC_OUTPUT_MAX_BYTES - 2
        );
        assert_eq!(buffer.chunks.pop_back().unwrap(), vec![b'c']);
        assert_eq!(buffer.chunks.pop_back().unwrap(), vec![b'b']);
    }

    #[cfg(unix)]
    #[tokio::test(flavor = "multi_thread", worker_threads = 2)]
    async fn unified_exec_persists_across_requests_jif() -> Result<(), UnifiedExecError> {
        let manager = UnifiedExecSessionManager::default();

        let open_shell = manager
            .handle_request(UnifiedExecRequest {
                session_id: None,
                input_chunks: &["bash".to_string(), "-i".to_string()],
                timeout_ms: Some(2_500),
                cwd: None,
            })
            .await?;
        let session_id = open_shell.session_id.expect("expected session_id");

        manager
            .handle_request(UnifiedExecRequest {
                session_id: Some(session_id),
                input_chunks: &[
                    "export".to_string(),
                    "CODEX_INTERACTIVE_SHELL_VAR=codex\n".to_string(),
                ],
                timeout_ms: Some(2_500),
                cwd: None,
            })
            .await?;

        let out_2 = manager
            .handle_request(UnifiedExecRequest {
                session_id: Some(session_id),
                input_chunks: &["echo $CODEX_INTERACTIVE_SHELL_VAR\n".to_string()],
                timeout_ms: Some(2_500),
                cwd: None,
            })
            .await?;
        assert!(out_2.output.contains("codex"));

        Ok(())
    }

    #[cfg(unix)]
    #[tokio::test(flavor = "multi_thread", worker_threads = 2)]
    async fn multi_unified_exec_sessions() -> Result<(), UnifiedExecError> {
        let manager = UnifiedExecSessionManager::default();

        let shell_a = manager
            .handle_request(UnifiedExecRequest {
                session_id: None,
                input_chunks: &["/bin/bash".to_string(), "-i".to_string()],
                timeout_ms: Some(2_500),
                cwd: None,
            })
            .await?;
        let session_a = shell_a.session_id.expect("expected session id");

        manager
            .handle_request(UnifiedExecRequest {
                session_id: Some(session_a),
                input_chunks: &["export CODEX_INTERACTIVE_SHELL_VAR=codex\n".to_string()],
                timeout_ms: Some(2_500),
                cwd: None,
            })
            .await?;

        let out_2 = manager
            .handle_request(UnifiedExecRequest {
                session_id: None,
                input_chunks: &[
                    "echo".to_string(),
                    "$CODEX_INTERACTIVE_SHELL_VAR\n".to_string(),
                ],
                timeout_ms: Some(2_500),
                cwd: None,
            })
            .await?;
        assert!(!out_2.output.contains("codex"));

        let out_3 = manager
            .handle_request(UnifiedExecRequest {
                session_id: Some(session_a),
                input_chunks: &["echo $CODEX_INTERACTIVE_SHELL_VAR\n".to_string()],
                timeout_ms: Some(2_500),
                cwd: None,
            })
            .await?;
        assert!(out_3.output.contains("codex"));

        Ok(())
    }

    #[cfg(unix)]
    #[tokio::test]
    async fn unified_exec_timeouts() -> Result<(), UnifiedExecError> {
        let manager = UnifiedExecSessionManager::default();

        let open_shell = manager
            .handle_request(UnifiedExecRequest {
                session_id: None,
                input_chunks: &["bash".to_string(), "-i".to_string()],
                timeout_ms: Some(2_500),
                cwd: None,
            })
            .await?;
        let session_id = open_shell.session_id.expect("expected session id");

        manager
            .handle_request(UnifiedExecRequest {
                session_id: Some(session_id),
                input_chunks: &[
                    "export".to_string(),
                    "CODEX_INTERACTIVE_SHELL_VAR=codex\n".to_string(),
                ],
                timeout_ms: Some(2_500),
                cwd: None,
            })
            .await?;

        let out_2 = manager
            .handle_request(UnifiedExecRequest {
                session_id: Some(session_id),
                input_chunks: &["sleep 5 && echo $CODEX_INTERACTIVE_SHELL_VAR\n".to_string()],
                timeout_ms: Some(10),
                cwd: None,
            })
            .await?;
        assert!(!out_2.output.contains("codex"));

        tokio::time::sleep(Duration::from_secs(7)).await;

        let empty = Vec::new();
        let out_3 = manager
            .handle_request(UnifiedExecRequest {
                session_id: Some(session_id),
                input_chunks: &empty,
                timeout_ms: Some(100),
                cwd: None,
            })
            .await?;

        assert!(out_3.output.contains("codex"));

        Ok(())
    }

    #[cfg(unix)]
    #[tokio::test]
    async fn requests_with_large_timeout_are_capped() -> Result<(), UnifiedExecError> {
        let manager = UnifiedExecSessionManager::default();

        let result = manager
            .handle_request(UnifiedExecRequest {
                session_id: None,
                input_chunks: &["echo".to_string(), "codex".to_string()],
                timeout_ms: Some(120_000),
                cwd: None,
            })
            .await?;

        assert!(result.output.starts_with(
            "Warning: requested timeout 120000ms exceeds maximum of 60000ms; clamping to 60000ms.\n"
        ));
        assert!(result.output.contains("codex"));

        Ok(())
    }

    #[cfg(unix)]
    #[tokio::test]
    async fn completed_commands_do_not_persist_sessions() -> Result<(), UnifiedExecError> {
        let manager = UnifiedExecSessionManager::default();
        let result = manager
            .handle_request(UnifiedExecRequest {
                session_id: None,
                input_chunks: &["/bin/echo".to_string(), "codex".to_string()],
                timeout_ms: Some(2_500),
                cwd: None,
            })
            .await?;

        assert!(result.session_id.is_none());
        assert!(result.output.contains("codex"));

        assert!(manager.sessions.lock().await.is_empty());

        Ok(())
    }

    #[cfg(unix)]
    #[tokio::test(flavor = "multi_thread", worker_threads = 2)]
    async fn reusing_completed_session_returns_unknown_session() -> Result<(), UnifiedExecError> {
        let manager = UnifiedExecSessionManager::default();

        let open_shell = manager
            .handle_request(UnifiedExecRequest {
                session_id: None,
                input_chunks: &["/bin/bash".to_string(), "-i".to_string()],
                timeout_ms: Some(2_500),
                cwd: None,
            })
            .await?;
        let session_id = open_shell.session_id.expect("expected session id");

        manager
            .handle_request(UnifiedExecRequest {
                session_id: Some(session_id),
                input_chunks: &["exit\n".to_string()],
                timeout_ms: Some(2_500),
                cwd: None,
            })
            .await?;

        tokio::time::sleep(Duration::from_millis(200)).await;

        let err = manager
            .handle_request(UnifiedExecRequest {
                session_id: Some(session_id),
                input_chunks: &[],
                timeout_ms: Some(100),
                cwd: None,
            })
            .await
            .expect_err("expected unknown session error");

        match err {
            UnifiedExecError::UnknownSessionId { session_id: err_id } => {
                assert_eq!(err_id, session_id);
            }
            other => panic!("expected UnknownSessionId, got {other:?}"),
        }

        assert!(!manager.sessions.lock().await.contains_key(&session_id));

        Ok(())
    }
}<|MERGE_RESOLUTION|>--- conflicted
+++ resolved
@@ -198,13 +198,8 @@
         } else {
             let command = request.input_chunks.to_vec();
             let new_id = self.next_session_id.fetch_add(1, Ordering::SeqCst);
-<<<<<<< HEAD
-            let session = create_unified_exec_session(&command, request.cwd).await?;
-            let managed_session = ManagedUnifiedExecSession::new(session);
-=======
-            let (session, initial_output_rx) = create_unified_exec_session(&command).await?;
+            let (session, initial_output_rx) = create_unified_exec_session(&command, request.cwd).await?;
             let managed_session = ManagedUnifiedExecSession::new(session, initial_output_rx);
->>>>>>> 5332f6e2
             let (buffer, notify) = managed_session.output_handles();
             writer_tx = managed_session.writer_sender();
             output_buffer = buffer;
@@ -307,10 +302,7 @@
 
 async fn create_unified_exec_session(
     command: &[String],
-<<<<<<< HEAD
     cwd: Option<std::path::PathBuf>,
-) -> Result<ExecCommandSession, UnifiedExecError> {
-=======
 ) -> Result<
     (
         ExecCommandSession,
@@ -318,7 +310,6 @@
     ),
     UnifiedExecError,
 > {
->>>>>>> 5332f6e2
     if command.is_empty() {
         return Err(UnifiedExecError::MissingCommandLine);
     }
