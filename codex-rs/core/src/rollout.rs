//! Persist Codex session rollouts (.jsonl) so sessions can be replayed or inspected later.

use std::fs::File;
use std::fs::{self};
use std::io::Error as IoError;
use std::path::Path;

use serde::Deserialize;
use serde::Serialize;
use serde_json::Value;
use time::OffsetDateTime;
use time::format_description::FormatItem;
use time::macros::format_description;
use tokio::io::AsyncWriteExt;
use tokio::sync::mpsc::Sender;
use tokio::sync::mpsc::{self};
use tracing::info;
use uuid::Uuid;

use crate::config::Config;
use crate::models::ResponseItem;

const SESSIONS_SUBDIR: &str = "sessions";

<<<<<<< HEAD
#[derive(Serialize)]
struct SessionMeta {
    id: String,
    timestamp: String,
    #[serde(skip_serializing_if = "Option::is_none")]
    instructions: Option<String>,
    model: String,
=======
#[derive(Serialize, Deserialize, Clone, Default)]
pub struct SessionMeta {
    pub id: Uuid,
    pub timestamp: String,
    pub instructions: Option<String>,
}

#[derive(Serialize, Deserialize, Default, Clone)]
pub struct SessionStateSnapshot {
    pub previous_response_id: Option<String>,
}

#[derive(Serialize, Deserialize, Default, Clone)]
pub struct SavedSession {
    pub session: SessionMeta,
    #[serde(default)]
    pub items: Vec<ResponseItem>,
    #[serde(default)]
    pub state: SessionStateSnapshot,
    pub session_id: Uuid,
>>>>>>> a06d4f58
}

/// Records all [`ResponseItem`]s for a session and flushes them to disk after
/// every update.
///
/// Rollouts are recorded as JSONL and can be inspected with tools such as:
///
/// ```ignore
/// $ jq -C . ~/.codex/sessions/rollout-2025-05-07T17-24-21-5973b6c0-94b8-487b-a530-2aeb6098ae0e.jsonl
/// $ fx ~/.codex/sessions/rollout-2025-05-07T17-24-21-5973b6c0-94b8-487b-a530-2aeb6098ae0e.jsonl
/// ```
#[derive(Clone)]
pub(crate) struct RolloutRecorder {
    tx: Sender<RolloutCmd>,
}

#[derive(Clone)]
enum RolloutCmd {
    AddItems(Vec<ResponseItem>),
    UpdateState(SessionStateSnapshot),
}

impl RolloutRecorder {
    /// Attempt to create a new [`RolloutRecorder`]. If the sessions directory
    /// cannot be created or the rollout file cannot be opened we return the
    /// error so the caller can decide whether to disable persistence.
    pub async fn new(
        config: &Config,
        uuid: Uuid,
        instructions: Option<String>,
    ) -> std::io::Result<Self> {
        let LogFileInfo {
            file,
            session_id,
            timestamp,
        } = create_log_file(config, uuid)?;

        let timestamp_format: &[FormatItem] = format_description!(
            "[year]-[month]-[day]T[hour]:[minute]:[second].[subsecond digits:3]Z"
        );
        let timestamp = timestamp
            .format(timestamp_format)
            .map_err(|e| IoError::other(format!("failed to format timestamp: {e}")))?;

        let meta = SessionMeta {
            timestamp,
            id: session_id,
            instructions,
            model: config.model.to_string(),
        };

        // A reasonably-sized bounded channel. If the buffer fills up the send
        // future will yield, which is fine – we only need to ensure we do not
        // perform *blocking* I/O on the caller’s thread.
        let (tx, rx) = mpsc::channel::<RolloutCmd>(256);

        // Spawn a Tokio task that owns the file handle and performs async
        // writes. Using `tokio::fs::File` keeps everything on the async I/O
        // driver instead of blocking the runtime.
        tokio::task::spawn(rollout_writer(
            tokio::fs::File::from_std(file),
            rx,
            Some(meta),
        ));

        Ok(Self { tx })
    }

    pub(crate) async fn record_items(&self, items: &[ResponseItem]) -> std::io::Result<()> {
        let mut filtered = Vec::new();
        for item in items {
            match item {
                // Note that function calls may look a bit strange if they are
                // "fully qualified MCP tool calls," so we could consider
                // reformatting them in that case.
                ResponseItem::Message { .. }
                | ResponseItem::LocalShellCall { .. }
                | ResponseItem::FunctionCall { .. }
                | ResponseItem::FunctionCallOutput { .. } => filtered.push(item.clone()),
                ResponseItem::Reasoning { .. } | ResponseItem::Other => {
                    // These should never be serialized.
                    continue;
                }
            }
        }
        if filtered.is_empty() {
            return Ok(());
        }
        self.tx
            .send(RolloutCmd::AddItems(filtered))
            .await
            .map_err(|e| IoError::other(format!("failed to queue rollout items: {e}")))
    }

    pub(crate) async fn record_state(&self, state: SessionStateSnapshot) -> std::io::Result<()> {
        self.tx
            .send(RolloutCmd::UpdateState(state))
            .await
            .map_err(|e| IoError::other(format!("failed to queue rollout state: {e}")))
    }

    pub async fn resume(path: &Path) -> std::io::Result<(Self, SavedSession)> {
        info!("Resuming rollout from {path:?}");
        let text = tokio::fs::read_to_string(path).await?;
        let mut lines = text.lines();
        let meta_line = lines
            .next()
            .ok_or_else(|| IoError::other("empty session file"))?;
        let session: SessionMeta = serde_json::from_str(meta_line)
            .map_err(|e| IoError::other(format!("failed to parse session meta: {e}")))?;
        let mut items = Vec::new();
        let mut state = SessionStateSnapshot::default();

        for line in lines {
            if line.trim().is_empty() {
                continue;
            }
            let v: Value = match serde_json::from_str(line) {
                Ok(v) => v,
                Err(_) => continue,
            };
            if v.get("record_type")
                .and_then(|rt| rt.as_str())
                .map(|s| s == "state")
                .unwrap_or(false)
            {
                if let Ok(s) = serde_json::from_value::<SessionStateSnapshot>(v.clone()) {
                    state = s
                }
                continue;
            }
            if let Ok(item) = serde_json::from_value::<ResponseItem>(v.clone()) {
                match item {
                    ResponseItem::Message { .. }
                    | ResponseItem::LocalShellCall { .. }
                    | ResponseItem::FunctionCall { .. }
                    | ResponseItem::FunctionCallOutput { .. } => items.push(item),
                    ResponseItem::Reasoning { .. } | ResponseItem::Other => {}
                }
            }
        }

        let saved = SavedSession {
            session: session.clone(),
            items: items.clone(),
            state: state.clone(),
            session_id: session.id,
        };

        let file = std::fs::OpenOptions::new()
            .append(true)
            .read(true)
            .open(path)?;

        let (tx, rx) = mpsc::channel::<RolloutCmd>(256);
        tokio::task::spawn(rollout_writer(tokio::fs::File::from_std(file), rx, None));
        info!("Resumed rollout successfully from {path:?}");
        Ok((Self { tx }, saved))
    }
}

struct LogFileInfo {
    /// Opened file handle to the rollout file.
    file: File,

    /// Session ID (also embedded in filename).
    session_id: Uuid,

    /// Timestamp for the start of the session.
    timestamp: OffsetDateTime,
}

fn create_log_file(config: &Config, session_id: Uuid) -> std::io::Result<LogFileInfo> {
    // Resolve ~/.codex/sessions/YYYY/MM/DD and create it if missing.
    let timestamp = OffsetDateTime::now_local()
        .map_err(|e| IoError::other(format!("failed to get local time: {e}")))?;
    let mut dir = config.codex_home.clone();
    dir.push(SESSIONS_SUBDIR);
    dir.push(timestamp.year().to_string());
    dir.push(format!("{:02}", u8::from(timestamp.month())));
    dir.push(format!("{:02}", timestamp.day()));
    fs::create_dir_all(&dir)?;

    // Custom format for YYYY-MM-DDThh-mm-ss. Use `-` instead of `:` for
    // compatibility with filesystems that do not allow colons in filenames.
    let format: &[FormatItem] =
        format_description!("[year]-[month]-[day]T[hour]-[minute]-[second]");
    let date_str = timestamp
        .format(format)
        .map_err(|e| IoError::other(format!("failed to format timestamp: {e}")))?;

    let filename = format!("rollout-{date_str}-{session_id}.jsonl");

    let path = dir.join(filename);
    let file = std::fs::OpenOptions::new()
        .append(true)
        .create(true)
        .open(&path)?;

    Ok(LogFileInfo {
        file,
        session_id,
        timestamp,
    })
}

async fn rollout_writer(
    mut file: tokio::fs::File,
    mut rx: mpsc::Receiver<RolloutCmd>,
    meta: Option<SessionMeta>,
) {
    if let Some(meta) = meta {
        if let Ok(json) = serde_json::to_string(&meta) {
            let _ = file.write_all(json.as_bytes()).await;
            let _ = file.write_all(b"\n").await;
            let _ = file.flush().await;
        }
    }
    while let Some(cmd) = rx.recv().await {
        match cmd {
            RolloutCmd::AddItems(items) => {
                for item in items {
                    match item {
                        ResponseItem::Message { .. }
                        | ResponseItem::LocalShellCall { .. }
                        | ResponseItem::FunctionCall { .. }
                        | ResponseItem::FunctionCallOutput { .. } => {
                            if let Ok(json) = serde_json::to_string(&item) {
                                let _ = file.write_all(json.as_bytes()).await;
                                let _ = file.write_all(b"\n").await;
                            }
                        }
                        ResponseItem::Reasoning { .. } | ResponseItem::Other => {}
                    }
                }
                let _ = file.flush().await;
            }
            RolloutCmd::UpdateState(state) => {
                #[derive(Serialize)]
                struct StateLine<'a> {
                    record_type: &'static str,
                    #[serde(flatten)]
                    state: &'a SessionStateSnapshot,
                }
                if let Ok(json) = serde_json::to_string(&StateLine {
                    record_type: "state",
                    state: &state,
                }) {
                    let _ = file.write_all(json.as_bytes()).await;
                    let _ = file.write_all(b"\n").await;
                    let _ = file.flush().await;
                }
            }
        }
    }
}<|MERGE_RESOLUTION|>--- conflicted
+++ resolved
@@ -22,20 +22,12 @@
 
 const SESSIONS_SUBDIR: &str = "sessions";
 
-<<<<<<< HEAD
-#[derive(Serialize)]
-struct SessionMeta {
-    id: String,
-    timestamp: String,
-    #[serde(skip_serializing_if = "Option::is_none")]
-    instructions: Option<String>,
-    model: String,
-=======
 #[derive(Serialize, Deserialize, Clone, Default)]
 pub struct SessionMeta {
     pub id: Uuid,
     pub timestamp: String,
     pub instructions: Option<String>,
+    pub model: String,
 }
 
 #[derive(Serialize, Deserialize, Default, Clone)]
@@ -51,7 +43,6 @@
     #[serde(default)]
     pub state: SessionStateSnapshot,
     pub session_id: Uuid,
->>>>>>> a06d4f58
 }
 
 /// Records all [`ResponseItem`]s for a session and flushes them to disk after
