--- conflicted
+++ resolved
@@ -2091,9 +2091,7 @@
             None
         }
     })
-<<<<<<< HEAD
-}
-
+}
 fn attach_info_to_last_assistant_message(
     items: &mut [ProcessedResponseItem],
     usage: TokenUsage,
@@ -2114,18 +2112,4 @@
             }
         }
     }
-}
-
-/// See [`ConversationHistory`] for details.
-fn record_conversation_history(disable_response_storage: bool, wire_api: WireApi) -> bool {
-    if disable_response_storage {
-        return true;
-    }
-
-    match wire_api {
-        WireApi::Responses => false,
-        WireApi::Chat => true,
-    }
-=======
->>>>>>> c66c99c5
 }