--- conflicted
+++ resolved
@@ -1932,53 +1932,6 @@
 ) -> CodexResult<Option<ResponseInputItem>> {
     debug!(?item, "Output item");
     let output = match item {
-<<<<<<< HEAD
-        ResponseItem::Message { content, .. } => {
-            for item in content {
-                if let ContentItem::OutputText { text } = item {
-                    let event = Event {
-                        id: sub_id.to_string(),
-                        msg: EventMsg::AgentMessage(AgentMessageEvent { message: text }),
-                    };
-                    sess.tx_event.send(event).await.ok();
-                }
-            }
-            None
-        }
-        ResponseItem::Reasoning {
-            summary, content, ..
-        } => {
-            for item in summary {
-                let text = match item {
-                    ReasoningItemReasoningSummary::SummaryText { text } => text,
-                };
-                let event = Event {
-                    id: sub_id.to_string(),
-                    msg: EventMsg::AgentReasoning(AgentReasoningEvent { text }),
-                };
-                sess.tx_event.send(event).await.ok();
-            }
-            if sess.show_raw_agent_reasoning
-                && let Some(content) = content
-            {
-                for item in content {
-                    let text = match item {
-                        ReasoningItemContent::ReasoningText { text } => text,
-                        ReasoningItemContent::Text { text } => text,
-                    };
-                    let event = Event {
-                        id: sub_id.to_string(),
-                        msg: EventMsg::AgentReasoningRawContent(AgentReasoningRawContentEvent {
-                            text,
-                        }),
-                    };
-                    sess.tx_event.send(event).await.ok();
-                }
-            }
-            None
-        }
-=======
->>>>>>> 234c0a04
         ResponseItem::FunctionCall {
             name,
             arguments,
@@ -2993,6 +2946,7 @@
 #[cfg(test)]
 mod tests {
     use super::*;
+    use codex_protocol::models::ReasoningItemContent;
     use mcp_types::ContentBlock;
     use mcp_types::TextContent;
     use pretty_assertions::assert_eq;
