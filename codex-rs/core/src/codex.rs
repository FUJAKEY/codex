use std::borrow::Cow;
use std::collections::HashMap;
use std::collections::HashSet;
use std::path::PathBuf;
use std::sync::Arc;
use std::sync::Mutex;
use std::sync::MutexGuard;
use std::sync::atomic::AtomicU64;
use std::time::Duration;

use async_channel::Receiver;
use async_channel::Sender;
use codex_apply_patch::ApplyPatchAction;
use codex_apply_patch::MaybeApplyPatchVerified;
use codex_apply_patch::maybe_parse_apply_patch_verified;
use codex_login::CodexAuth;
use codex_protocol::protocol::TurnAbortReason;
use codex_protocol::protocol::TurnAbortedEvent;
use futures::prelude::*;
use mcp_types::CallToolResult;
use serde::Serialize;
use serde_json;
use tokio::sync::oneshot;
use tokio::task::AbortHandle;
use tracing::debug;
use tracing::error;
use tracing::info;
use tracing::trace;
use tracing::warn;
use uuid::Uuid;

use crate::ModelProviderInfo;
use crate::apply_patch;
use crate::apply_patch::ApplyPatchExec;
use crate::apply_patch::CODEX_APPLY_PATCH_ARG1;
use crate::apply_patch::InternalApplyPatchInvocation;
use crate::apply_patch::convert_apply_patch_to_protocol;
use crate::client::ModelClient;
use crate::client_common::Prompt;
use crate::client_common::ResponseEvent;
use crate::config::Config;
use crate::config_types::ShellEnvironmentPolicy;
use crate::conversation_history::ConversationHistory;
use crate::environment_context::EnvironmentContext;
use crate::error::CodexErr;
use crate::error::Result as CodexResult;
use crate::error::SandboxErr;
use crate::error::get_error_message_ui;
use crate::exec::ExecParams;
use crate::exec::ExecToolCallOutput;
use crate::exec::SandboxType;
use crate::exec::StdoutStream;
use crate::exec::StreamOutput;
use crate::exec::process_exec_tool_call;
use crate::exec_env::create_env;
use crate::mcp_connection_manager::McpConnectionManager;
use crate::mcp_tool_call::handle_mcp_tool_call;
use crate::model_family::find_family_for_model;
use crate::models::ContentItem;
use crate::models::FunctionCallOutputPayload;
use crate::models::LocalShellAction;
use crate::models::ReasoningItemContent;
use crate::models::ReasoningItemReasoningSummary;
use crate::models::ResponseInputItem;
use crate::models::ResponseItem;
use crate::models::ShellToolCallParams;
use crate::openai_tools::ApplyPatchToolArgs;
use crate::openai_tools::ToolsConfig;
use crate::openai_tools::get_openai_tools;
use crate::parse_command::parse_command;
use crate::plan_tool::handle_update_plan;
use crate::project_doc::get_user_instructions;
use crate::protocol::AgentMessageDeltaEvent;
use crate::protocol::AgentMessageEvent;
use crate::protocol::AgentReasoningDeltaEvent;
use crate::protocol::AgentReasoningEvent;
use crate::protocol::AgentReasoningRawContentDeltaEvent;
use crate::protocol::AgentReasoningRawContentEvent;
use crate::protocol::AgentReasoningSectionBreakEvent;
use crate::protocol::ApplyPatchApprovalRequestEvent;
use crate::protocol::AskForApproval;
use crate::protocol::BackgroundEventEvent;
use crate::protocol::ErrorEvent;
use crate::protocol::Event;
use crate::protocol::EventMsg;
use crate::protocol::ExecApprovalRequestEvent;
use crate::protocol::ExecCommandBeginEvent;
use crate::protocol::ExecCommandEndEvent;
use crate::protocol::FileChange;
use crate::protocol::InputItem;
use crate::protocol::Op;
use crate::protocol::PatchApplyBeginEvent;
use crate::protocol::PatchApplyEndEvent;
use crate::protocol::ReviewDecision;
use crate::protocol::SandboxPolicy;
use crate::protocol::SessionConfiguredEvent;
use crate::protocol::Submission;
use crate::protocol::TaskCompleteEvent;
use crate::protocol::TurnDiffEvent;
use crate::rollout::RolloutRecorder;
use crate::safety::SafetyCheck;
use crate::safety::assess_command_safety;
use crate::safety::assess_safety_for_untrusted_command;
use crate::shell;
use crate::turn_diff_tracker::TurnDiffTracker;
use crate::user_notification::UserNotification;
use crate::util::backoff;
use codex_protocol::config_types::ReasoningEffort as ReasoningEffortConfig;
use codex_protocol::config_types::ReasoningSummary as ReasoningSummaryConfig;

// A convenience extension trait for acquiring mutex locks where poisoning is
// unrecoverable and should abort the program. This avoids scattered `.unwrap()`
// calls on `lock()` while still surfacing a clear panic message when a lock is
// poisoned.
trait MutexExt<T> {
    fn lock_unchecked(&self) -> MutexGuard<'_, T>;
}

impl<T> MutexExt<T> for Mutex<T> {
    fn lock_unchecked(&self) -> MutexGuard<'_, T> {
        #[expect(clippy::expect_used)]
        self.lock().expect("poisoned lock")
    }
}

/// The high-level interface to the Codex system.
/// It operates as a queue pair where you send submissions and receive events.
pub struct Codex {
    next_id: AtomicU64,
    tx_sub: Sender<Submission>,
    rx_event: Receiver<Event>,
}

/// Wrapper returned by [`Codex::spawn`] containing the spawned [`Codex`],
/// the submission id for the initial `ConfigureSession` request and the
/// unique session id.
pub struct CodexSpawnOk {
    pub codex: Codex,
    pub session_id: Uuid,
}

pub(crate) const INITIAL_SUBMIT_ID: &str = "";

impl Codex {
    /// Spawn a new [`Codex`] and initialize the session.
    pub async fn spawn(config: Config, auth: Option<CodexAuth>) -> CodexResult<CodexSpawnOk> {
        let (tx_sub, rx_sub) = async_channel::bounded(64);
        let (tx_event, rx_event) = async_channel::unbounded();

        let user_instructions = get_user_instructions(&config).await;

        let config = Arc::new(config);
        let resume_path = config.experimental_resume.clone();

        let configure_session = ConfigureSession {
            provider: config.model_provider.clone(),
            model: config.model.clone(),
            model_reasoning_effort: config.model_reasoning_effort,
            model_reasoning_summary: config.model_reasoning_summary,
            user_instructions,
            base_instructions: config.base_instructions.clone(),
            approval_policy: config.approval_policy,
            sandbox_policy: config.sandbox_policy.clone(),
            disable_response_storage: config.disable_response_storage,
            notify: config.notify.clone(),
            cwd: config.cwd.clone(),
            resume_path,
        };

        // Generate a unique ID for the lifetime of this Codex session.
        let (session, turn_context) =
            Session::new(configure_session, config.clone(), auth, tx_event.clone())
                .await
                .map_err(|e| {
                    error!("Failed to create session: {e:#}");
                    CodexErr::InternalAgentDied
                })?;
        let session_id = session.session_id;

        // This task will run until Op::Shutdown is received.
        tokio::spawn(submission_loop(session, turn_context, config, rx_sub));
        let codex = Codex {
            next_id: AtomicU64::new(0),
            tx_sub,
            rx_event,
        };

        Ok(CodexSpawnOk { codex, session_id })
    }

    /// Submit the `op` wrapped in a `Submission` with a unique ID.
    pub async fn submit(&self, op: Op) -> CodexResult<String> {
        let id = self
            .next_id
            .fetch_add(1, std::sync::atomic::Ordering::SeqCst)
            .to_string();
        let sub = Submission { id: id.clone(), op };
        self.submit_with_id(sub).await?;
        Ok(id)
    }

    /// Use sparingly: prefer `submit()` so Codex is responsible for generating
    /// unique IDs for each submission.
    pub async fn submit_with_id(&self, sub: Submission) -> CodexResult<()> {
        self.tx_sub
            .send(sub)
            .await
            .map_err(|_| CodexErr::InternalAgentDied)?;
        Ok(())
    }

    pub async fn next_event(&self) -> CodexResult<Event> {
        let event = self
            .rx_event
            .recv()
            .await
            .map_err(|_| CodexErr::InternalAgentDied)?;
        Ok(event)
    }
}

/// Mutable state of the agent
#[derive(Default)]
struct State {
    approved_commands: HashSet<Vec<String>>,
    current_task: Option<AgentTask>,
    pending_approvals: HashMap<String, oneshot::Sender<ReviewDecision>>,
    pending_input: Vec<ResponseInputItem>,
    history: ConversationHistory,
}

/// Context for an initialized model agent
///
/// A session has at most 1 running task at a time, and can be interrupted by user input.
pub(crate) struct Session {
    session_id: Uuid,
    tx_event: Sender<Event>,

    /// Manager for external MCP servers/tools.
    mcp_connection_manager: McpConnectionManager,

    /// External notifier command (will be passed as args to exec()). When
    /// `None` this feature is disabled.
    notify: Option<Vec<String>>,

    /// Optional rollout recorder for persisting the conversation transcript so
    /// sessions can be replayed or inspected later.
    rollout: Mutex<Option<RolloutRecorder>>,
    state: Mutex<State>,
    codex_linux_sandbox_exe: Option<PathBuf>,
    user_shell: shell::Shell,
    show_raw_agent_reasoning: bool,
}

<<<<<<< HEAD
impl Session {
    pub(crate) fn get_writable_roots(&self) -> &[PathBuf] {
        &self.writable_roots
    }

    pub(crate) fn get_approval_policy(&self) -> AskForApproval {
        self.approval_policy
    }

    pub(crate) fn get_sandbox_policy(&self) -> SandboxPolicy {
        self.sandbox_policy.clone()
    }

    pub(crate) fn get_cwd(&self) -> &Path {
        &self.cwd
    }
=======
/// The context needed for a single turn of the conversation.
#[derive(Debug)]
pub(crate) struct TurnContext {
    pub(crate) client: ModelClient,
    /// The session's current working directory. All relative paths provided by
    /// the model as well as sandbox policies are resolved against this path
    /// instead of `std::env::current_dir()`.
    pub(crate) cwd: PathBuf,
    pub(crate) base_instructions: Option<String>,
    pub(crate) user_instructions: Option<String>,
    pub(crate) approval_policy: AskForApproval,
    pub(crate) sandbox_policy: SandboxPolicy,
    pub(crate) shell_environment_policy: ShellEnvironmentPolicy,
    pub(crate) disable_response_storage: bool,
    pub(crate) tools_config: ToolsConfig,
}
>>>>>>> 9193eb6b

impl TurnContext {
    fn resolve_path(&self, path: Option<String>) -> PathBuf {
        path.as_ref()
            .map(PathBuf::from)
            .map_or_else(|| self.cwd.clone(), |p| self.cwd.join(p))
    }
}

/// Configure the model session.
struct ConfigureSession {
    /// Provider identifier ("openai", "openrouter", ...).
    provider: ModelProviderInfo,

    /// If not specified, server will use its default model.
    model: String,

    model_reasoning_effort: ReasoningEffortConfig,
    model_reasoning_summary: ReasoningSummaryConfig,

    /// Model instructions that are appended to the base instructions.
    user_instructions: Option<String>,

    /// Base instructions override.
    base_instructions: Option<String>,

    /// When to escalate for approval for execution
    approval_policy: AskForApproval,
    /// How to sandbox commands executed in the system
    sandbox_policy: SandboxPolicy,
    /// Disable server-side response storage (send full context each request)
    disable_response_storage: bool,

    /// Optional external notifier command tokens. Present only when the
    /// client wants the agent to spawn a program after each completed
    /// turn.
    notify: Option<Vec<String>>,

    /// Working directory that should be treated as the *root* of the
    /// session. All relative paths supplied by the model as well as the
    /// execution sandbox are resolved against this directory **instead**
    /// of the process-wide current working directory. CLI front-ends are
    /// expected to expand this to an absolute path before sending the
    /// `ConfigureSession` operation so that the business-logic layer can
    /// operate deterministically.
    cwd: PathBuf,

    resume_path: Option<PathBuf>,
}

impl Session {
    async fn new(
        configure_session: ConfigureSession,
        config: Arc<Config>,
        auth: Option<CodexAuth>,
        tx_event: Sender<Event>,
    ) -> anyhow::Result<(Arc<Self>, TurnContext)> {
        let ConfigureSession {
            provider,
            model,
            model_reasoning_effort,
            model_reasoning_summary,
            user_instructions,
            base_instructions,
            approval_policy,
            sandbox_policy,
            disable_response_storage,
            notify,
            cwd,
            resume_path,
        } = configure_session;
        debug!("Configuring session: model={model}; provider={provider:?}");
        if !cwd.is_absolute() {
            return Err(anyhow::anyhow!("cwd is not absolute: {cwd:?}"));
        }

        // Error messages to dispatch after SessionConfigured is sent.
        let mut post_session_configured_error_events = Vec::<Event>::new();

        // Kick off independent async setup tasks in parallel to reduce startup latency.
        //
        // - initialize RolloutRecorder with new or resumed session info
        // - spin up MCP connection manager
        // - perform default shell discovery
        // - load history metadata
        let rollout_fut = async {
            match resume_path.as_ref() {
                Some(path) => RolloutRecorder::resume(path, cwd.clone())
                    .await
                    .map(|(rec, saved)| (saved.session_id, Some(saved), rec)),
                None => {
                    let session_id = Uuid::new_v4();
                    RolloutRecorder::new(&config, session_id, user_instructions.clone())
                        .await
                        .map(|rec| (session_id, None, rec))
                }
            }
        };

        let mcp_fut = McpConnectionManager::new(config.mcp_servers.clone());
        let default_shell_fut = shell::default_user_shell();
        let history_meta_fut = crate::message_history::history_metadata(&config);

        // Join all independent futures.
        let (rollout_res, mcp_res, default_shell, (history_log_id, history_entry_count)) =
            tokio::join!(rollout_fut, mcp_fut, default_shell_fut, history_meta_fut);

        // Handle rollout result, which determines the session_id.
        struct RolloutResult {
            session_id: Uuid,
            rollout_recorder: Option<RolloutRecorder>,
            restored_items: Option<Vec<ResponseItem>>,
        }
        let rollout_result = match rollout_res {
            Ok((session_id, maybe_saved, recorder)) => {
                let restored_items: Option<Vec<ResponseItem>> =
                    maybe_saved.and_then(|saved_session| {
                        if saved_session.items.is_empty() {
                            None
                        } else {
                            Some(saved_session.items)
                        }
                    });
                RolloutResult {
                    session_id,
                    rollout_recorder: Some(recorder),
                    restored_items,
                }
            }
            Err(e) => {
                if let Some(path) = resume_path.as_ref() {
                    return Err(anyhow::anyhow!(
                        "failed to resume rollout from {path:?}: {e}"
                    ));
                }

                let message = format!("failed to initialize rollout recorder: {e}");
                post_session_configured_error_events.push(Event {
                    id: INITIAL_SUBMIT_ID.to_owned(),
                    msg: EventMsg::Error(ErrorEvent {
                        message: message.clone(),
                    }),
                });
                warn!("{message}");

                RolloutResult {
                    session_id: Uuid::new_v4(),
                    rollout_recorder: None,
                    restored_items: None,
                }
            }
        };

        let RolloutResult {
            session_id,
            rollout_recorder,
            restored_items,
        } = rollout_result;

        // Create the mutable state for the Session.
        let mut state = State {
            history: ConversationHistory::new(),
            ..Default::default()
        };
        if let Some(restored_items) = restored_items {
            state.history.record_items(&restored_items);
        }

        // Handle MCP manager result and record any startup failures.
        let (mcp_connection_manager, failed_clients) = match mcp_res {
            Ok((mgr, failures)) => (mgr, failures),
            Err(e) => {
                let message = format!("Failed to create MCP connection manager: {e:#}");
                error!("{message}");
                post_session_configured_error_events.push(Event {
                    id: INITIAL_SUBMIT_ID.to_owned(),
                    msg: EventMsg::Error(ErrorEvent { message }),
                });
                (McpConnectionManager::default(), Default::default())
            }
        };

        // Surface individual client start-up failures to the user.
        if !failed_clients.is_empty() {
            for (server_name, err) in failed_clients {
                let message = format!("MCP client for `{server_name}` failed to start: {err:#}");
                error!("{message}");
                post_session_configured_error_events.push(Event {
                    id: INITIAL_SUBMIT_ID.to_owned(),
                    msg: EventMsg::Error(ErrorEvent { message }),
                });
            }
        }

        // Now that `session_id` is final (may have been updated by resume),
        // construct the model client.
        let client = ModelClient::new(
            config.clone(),
            auth.clone(),
            provider.clone(),
            model_reasoning_effort,
            model_reasoning_summary,
            session_id,
        );
        let turn_context = TurnContext {
            client,
            tools_config: ToolsConfig::new(
                &config.model_family,
                approval_policy,
                sandbox_policy.clone(),
                config.include_plan_tool,
                config.include_apply_patch_tool,
            ),
            user_instructions,
            base_instructions,
            approval_policy,
            sandbox_policy,
            shell_environment_policy: config.shell_environment_policy.clone(),
            cwd,
            disable_response_storage,
        };
        let sess = Arc::new(Session {
            session_id,
            tx_event: tx_event.clone(),
            mcp_connection_manager,
            notify,
            state: Mutex::new(state),
            rollout: Mutex::new(rollout_recorder),
            codex_linux_sandbox_exe: config.codex_linux_sandbox_exe.clone(),
            user_shell: default_shell,
            show_raw_agent_reasoning: config.show_raw_agent_reasoning,
        });

        // record the initial user instructions and environment context,
        // regardless of whether we restored items.
        let mut conversation_items = Vec::<ResponseItem>::with_capacity(2);
        if let Some(user_instructions) = turn_context.user_instructions.as_deref() {
            conversation_items.push(Prompt::format_user_instructions_message(user_instructions));
        }
        conversation_items.push(ResponseItem::from(EnvironmentContext::new(
            turn_context.cwd.to_path_buf(),
            turn_context.approval_policy,
            turn_context.sandbox_policy.clone(),
            sess.user_shell.clone(),
        )));
        sess.record_conversation_items(&conversation_items).await;

        // Dispatch the SessionConfiguredEvent first and then report any errors.
        let events = std::iter::once(Event {
            id: INITIAL_SUBMIT_ID.to_owned(),
            msg: EventMsg::SessionConfigured(SessionConfiguredEvent {
                session_id,
                model,
                history_log_id,
                history_entry_count,
            }),
        })
        .chain(post_session_configured_error_events.into_iter());
        for event in events {
            if let Err(e) = tx_event.send(event).await {
                error!("failed to send event: {e:?}");
            }
        }

        Ok((sess, turn_context))
    }

    pub fn set_task(&self, task: AgentTask) {
        let mut state = self.state.lock_unchecked();
        if let Some(current_task) = state.current_task.take() {
            current_task.abort(TurnAbortReason::Replaced);
        }
        state.current_task = Some(task);
    }

    pub fn remove_task(&self, sub_id: &str) {
        let mut state = self.state.lock_unchecked();
        if let Some(task) = &state.current_task
            && task.sub_id == sub_id
        {
            state.current_task.take();
        }
    }

    /// Sends the given event to the client and swallows the send event, if
    /// any, logging it as an error.
    pub(crate) async fn send_event(&self, event: Event) {
        if let Err(e) = self.tx_event.send(event).await {
            error!("failed to send tool call event: {e}");
        }
    }

    pub async fn request_command_approval(
        &self,
        sub_id: String,
        call_id: String,
        command: Vec<String>,
        cwd: PathBuf,
        reason: Option<String>,
    ) -> oneshot::Receiver<ReviewDecision> {
        let (tx_approve, rx_approve) = oneshot::channel();
        let event = Event {
            id: sub_id.clone(),
            msg: EventMsg::ExecApprovalRequest(ExecApprovalRequestEvent {
                call_id,
                command,
                cwd,
                reason,
            }),
        };
        let _ = self.tx_event.send(event).await;
        {
            let mut state = self.state.lock_unchecked();
            state.pending_approvals.insert(sub_id, tx_approve);
        }
        rx_approve
    }

    pub async fn request_patch_approval(
        &self,
        sub_id: String,
        call_id: String,
        action: &ApplyPatchAction,
        reason: Option<String>,
        grant_root: Option<PathBuf>,
    ) -> oneshot::Receiver<ReviewDecision> {
        let (tx_approve, rx_approve) = oneshot::channel();
        let event = Event {
            id: sub_id.clone(),
            msg: EventMsg::ApplyPatchApprovalRequest(ApplyPatchApprovalRequestEvent {
                call_id,
                changes: convert_apply_patch_to_protocol(action),
                reason,
                grant_root,
            }),
        };
        let _ = self.tx_event.send(event).await;
        {
            let mut state = self.state.lock_unchecked();
            state.pending_approvals.insert(sub_id, tx_approve);
        }
        rx_approve
    }

    pub fn notify_approval(&self, sub_id: &str, decision: ReviewDecision) {
        let mut state = self.state.lock_unchecked();
        if let Some(tx_approve) = state.pending_approvals.remove(sub_id) {
            tx_approve.send(decision).ok();
        }
    }

    pub fn add_approved_command(&self, cmd: Vec<String>) {
        let mut state = self.state.lock_unchecked();
        state.approved_commands.insert(cmd);
    }

    /// Records items to both the rollout and the chat completions/ZDR
    /// transcript, if enabled.
    async fn record_conversation_items(&self, items: &[ResponseItem]) {
        debug!("Recording items for conversation: {items:?}");
        self.record_state_snapshot(items).await;

        self.state.lock_unchecked().history.record_items(items);
    }

    async fn record_state_snapshot(&self, items: &[ResponseItem]) {
        let snapshot = { crate::rollout::SessionStateSnapshot {} };

        let recorder = {
            let guard = self.rollout.lock_unchecked();
            guard.as_ref().cloned()
        };

        if let Some(rec) = recorder {
            if let Err(e) = rec.record_state(snapshot).await {
                error!("failed to record rollout state: {e:#}");
            }
            if let Err(e) = rec.record_items(items).await {
                error!("failed to record rollout items: {e:#}");
            }
        }
    }

    async fn on_exec_command_begin(
        &self,
        turn_diff_tracker: &mut TurnDiffTracker,
        exec_command_context: ExecCommandContext,
    ) {
        let ExecCommandContext {
            sub_id,
            call_id,
            command_for_display,
            cwd,
            apply_patch,
        } = exec_command_context;
        let msg = match apply_patch {
            Some(ApplyPatchCommandContext {
                user_explicitly_approved_this_action,
                changes,
            }) => {
                turn_diff_tracker.on_patch_begin(&changes);

                EventMsg::PatchApplyBegin(PatchApplyBeginEvent {
                    call_id,
                    auto_approved: !user_explicitly_approved_this_action,
                    changes,
                })
            }
            None => EventMsg::ExecCommandBegin(ExecCommandBeginEvent {
                call_id,
                command: command_for_display.clone(),
                cwd,
                parsed_cmd: parse_command(&command_for_display)
                    .into_iter()
                    .map(Into::into)
                    .collect(),
            }),
        };
        let event = Event {
            id: sub_id.to_string(),
            msg,
        };
        let _ = self.tx_event.send(event).await;
    }

    #[allow(clippy::too_many_arguments)]
    async fn on_exec_command_end(
        &self,
        turn_diff_tracker: &mut TurnDiffTracker,
        sub_id: &str,
        call_id: &str,
        output: &ExecToolCallOutput,
        is_apply_patch: bool,
    ) {
        let ExecToolCallOutput {
            stdout,
            stderr,
            duration,
            exit_code,
        } = output;
        // Because stdout and stderr could each be up to 100 KiB, we send
        // truncated versions.
        const MAX_STREAM_OUTPUT: usize = 5 * 1024; // 5KiB
        let stdout = stdout.text.chars().take(MAX_STREAM_OUTPUT).collect();
        let stderr = stderr.text.chars().take(MAX_STREAM_OUTPUT).collect();

        let msg = if is_apply_patch {
            EventMsg::PatchApplyEnd(PatchApplyEndEvent {
                call_id: call_id.to_string(),
                stdout,
                stderr,
                success: *exit_code == 0,
            })
        } else {
            EventMsg::ExecCommandEnd(ExecCommandEndEvent {
                call_id: call_id.to_string(),
                stdout,
                stderr,
                duration: *duration,
                exit_code: *exit_code,
            })
        };

        let event = Event {
            id: sub_id.to_string(),
            msg,
        };
        let _ = self.tx_event.send(event).await;

        // If this is an apply_patch, after we emit the end patch, emit a second event
        // with the full turn diff if there is one.
        if is_apply_patch {
            let unified_diff = turn_diff_tracker.get_unified_diff();
            if let Ok(Some(unified_diff)) = unified_diff {
                let msg = EventMsg::TurnDiff(TurnDiffEvent { unified_diff });
                let event = Event {
                    id: sub_id.into(),
                    msg,
                };
                let _ = self.tx_event.send(event).await;
            }
        }
    }
    /// Runs the exec tool call and emits events for the begin and end of the
    /// command even on error.
    ///
    /// Returns the output of the exec tool call.
    async fn run_exec_with_events<'a>(
        &self,
        turn_diff_tracker: &mut TurnDiffTracker,
        begin_ctx: ExecCommandContext,
        exec_args: ExecInvokeArgs<'a>,
    ) -> crate::error::Result<ExecToolCallOutput> {
        let is_apply_patch = begin_ctx.apply_patch.is_some();
        let sub_id = begin_ctx.sub_id.clone();
        let call_id = begin_ctx.call_id.clone();

        self.on_exec_command_begin(turn_diff_tracker, begin_ctx.clone())
            .await;

        let result = process_exec_tool_call(
            exec_args.params,
            exec_args.sandbox_type,
            exec_args.sandbox_policy,
            exec_args.codex_linux_sandbox_exe,
            exec_args.stdout_stream,
        )
        .await;

        let output_stderr;
        let borrowed: &ExecToolCallOutput = match &result {
            Ok(output) => output,
            Err(e) => {
                output_stderr = ExecToolCallOutput {
                    exit_code: -1,
                    stdout: StreamOutput::new(String::new()),
                    stderr: StreamOutput::new(get_error_message_ui(e)),
                    duration: Duration::default(),
                };
                &output_stderr
            }
        };
        self.on_exec_command_end(
            turn_diff_tracker,
            &sub_id,
            &call_id,
            borrowed,
            is_apply_patch,
        )
        .await;

        result
    }

    /// Helper that emits a BackgroundEvent with the given message. This keeps
    /// the call‑sites terse so adding more diagnostics does not clutter the
    /// core agent logic.
    async fn notify_background_event(&self, sub_id: &str, message: impl Into<String>) {
        let event = Event {
            id: sub_id.to_string(),
            msg: EventMsg::BackgroundEvent(BackgroundEventEvent {
                message: message.into(),
            }),
        };
        let _ = self.tx_event.send(event).await;
    }

    /// Build the full turn input by concatenating the current conversation
    /// history with additional items for this turn.
    pub fn turn_input_with_history(&self, extra: Vec<ResponseItem>) -> Vec<ResponseItem> {
        [self.state.lock_unchecked().history.contents(), extra].concat()
    }

    /// Returns the input if there was no task running to inject into
    pub fn inject_input(&self, input: Vec<InputItem>) -> Result<(), Vec<InputItem>> {
        let mut state = self.state.lock_unchecked();
        if state.current_task.is_some() {
            state.pending_input.push(input.into());
            Ok(())
        } else {
            Err(input)
        }
    }

    pub fn get_pending_input(&self) -> Vec<ResponseInputItem> {
        let mut state = self.state.lock_unchecked();
        if state.pending_input.is_empty() {
            Vec::with_capacity(0)
        } else {
            let mut ret = Vec::new();
            std::mem::swap(&mut ret, &mut state.pending_input);
            ret
        }
    }

    pub async fn call_tool(
        &self,
        server: &str,
        tool: &str,
        arguments: Option<serde_json::Value>,
        timeout: Option<Duration>,
    ) -> anyhow::Result<CallToolResult> {
        self.mcp_connection_manager
            .call_tool(server, tool, arguments, timeout)
            .await
    }

    fn interrupt_task(&self) {
        info!("interrupt received: abort current task, if any");
        let mut state = self.state.lock_unchecked();
        state.pending_approvals.clear();
        state.pending_input.clear();
        if let Some(task) = state.current_task.take() {
            task.abort(TurnAbortReason::Interrupted);
        }
    }

    /// Spawn the configured notifier (if any) with the given JSON payload as
    /// the last argument. Failures are logged but otherwise ignored so that
    /// notification issues do not interfere with the main workflow.
    fn maybe_notify(&self, notification: UserNotification) {
        let Some(notify_command) = &self.notify else {
            return;
        };

        if notify_command.is_empty() {
            return;
        }

        let Ok(json) = serde_json::to_string(&notification) else {
            error!("failed to serialise notification payload");
            return;
        };

        let mut command = std::process::Command::new(&notify_command[0]);
        if notify_command.len() > 1 {
            command.args(&notify_command[1..]);
        }
        command.arg(json);

        // Fire-and-forget – we do not wait for completion.
        if let Err(e) = command.spawn() {
            warn!("failed to spawn notifier '{}': {e}", notify_command[0]);
        }
    }
}

impl Drop for Session {
    fn drop(&mut self) {
        self.interrupt_task();
    }
}

#[derive(Clone, Debug)]
pub(crate) struct ExecCommandContext {
    pub(crate) sub_id: String,
    pub(crate) call_id: String,
    pub(crate) command_for_display: Vec<String>,
    pub(crate) cwd: PathBuf,
    pub(crate) apply_patch: Option<ApplyPatchCommandContext>,
}

#[derive(Clone, Debug)]
pub(crate) struct ApplyPatchCommandContext {
    pub(crate) user_explicitly_approved_this_action: bool,
    pub(crate) changes: HashMap<PathBuf, FileChange>,
}

/// A series of Turns in response to user input.
pub(crate) struct AgentTask {
    sess: Arc<Session>,
    sub_id: String,
    handle: AbortHandle,
}

impl AgentTask {
    fn spawn(
        sess: Arc<Session>,
        turn_context: Arc<TurnContext>,
        sub_id: String,
        input: Vec<InputItem>,
    ) -> Self {
        let handle = {
            let sess = sess.clone();
            let sub_id = sub_id.clone();
            let tc = Arc::clone(&turn_context);
            tokio::spawn(async move { run_task(sess, tc.as_ref(), sub_id, input).await })
                .abort_handle()
        };
        Self {
            sess,
            sub_id,
            handle,
        }
    }

    fn compact(
        sess: Arc<Session>,
        turn_context: Arc<TurnContext>,
        sub_id: String,
        input: Vec<InputItem>,
        compact_instructions: String,
    ) -> Self {
        let handle = {
            let sess = sess.clone();
            let sub_id = sub_id.clone();
            let tc = Arc::clone(&turn_context);
            tokio::spawn(async move {
                run_compact_task(sess, tc.as_ref(), sub_id, input, compact_instructions).await
            })
            .abort_handle()
        };
        Self {
            sess,
            sub_id,
            handle,
        }
    }

    fn abort(self, reason: TurnAbortReason) {
        // TOCTOU?
        if !self.handle.is_finished() {
            self.handle.abort();
            let event = Event {
                id: self.sub_id,
                msg: EventMsg::TurnAborted(TurnAbortedEvent { reason }),
            };
            let tx_event = self.sess.tx_event.clone();
            tokio::spawn(async move {
                tx_event.send(event).await.ok();
            });
        }
    }
}

async fn submission_loop(
    sess: Arc<Session>,
    turn_context: TurnContext,
    config: Arc<Config>,
    rx_sub: Receiver<Submission>,
) {
    // Wrap once to avoid cloning TurnContext for each task.
    let mut turn_context = Arc::new(turn_context);
    // To break out of this loop, send Op::Shutdown.
    while let Ok(sub) = rx_sub.recv().await {
        debug!(?sub, "Submission");
        match sub.op {
            Op::Interrupt => {
                sess.interrupt_task();
            }
            Op::OverrideTurnContext {
                cwd,
                approval_policy,
                sandbox_policy,
                model,
                effort,
                summary,
            } => {
                // Recalculate the persistent turn context with provided overrides.
                let prev = Arc::clone(&turn_context);
                let provider = prev.client.get_provider();

                // Effective model + family
                let (effective_model, effective_family) = if let Some(m) = model {
                    let fam =
                        find_family_for_model(&m).unwrap_or_else(|| config.model_family.clone());
                    (m, fam)
                } else {
                    (prev.client.get_model(), prev.client.get_model_family())
                };

                // Effective reasoning settings
                let effective_effort = effort.unwrap_or(prev.client.get_reasoning_effort());
                let effective_summary = summary.unwrap_or(prev.client.get_reasoning_summary());

                let auth = prev.client.get_auth();
                // Build updated config for the client
                let mut updated_config = (*config).clone();
                updated_config.model = effective_model.clone();
                updated_config.model_family = effective_family.clone();

                let client = ModelClient::new(
                    Arc::new(updated_config),
                    auth,
                    provider,
                    effective_effort,
                    effective_summary,
                    sess.session_id,
                );

                let new_approval_policy = approval_policy.unwrap_or(prev.approval_policy);
                let new_sandbox_policy = sandbox_policy
                    .clone()
                    .unwrap_or(prev.sandbox_policy.clone());
                let new_cwd = cwd.clone().unwrap_or_else(|| prev.cwd.clone());

                let tools_config = ToolsConfig::new(
                    &effective_family,
                    new_approval_policy,
                    new_sandbox_policy.clone(),
                    config.include_plan_tool,
                    config.include_apply_patch_tool,
                );

                let new_turn_context = TurnContext {
                    client,
                    tools_config,
                    user_instructions: prev.user_instructions.clone(),
                    base_instructions: prev.base_instructions.clone(),
                    approval_policy: new_approval_policy,
                    sandbox_policy: new_sandbox_policy.clone(),
                    shell_environment_policy: prev.shell_environment_policy.clone(),
                    cwd: new_cwd.clone(),
                    disable_response_storage: prev.disable_response_storage,
                };

                // Install the new persistent context for subsequent tasks/turns.
                turn_context = Arc::new(new_turn_context);
                if cwd.is_some() || approval_policy.is_some() || sandbox_policy.is_some() {
                    sess.record_conversation_items(&[ResponseItem::from(EnvironmentContext::new(
                        new_cwd,
                        new_approval_policy,
                        new_sandbox_policy,
                        sess.user_shell.clone(),
                    ))])
                    .await;
                }
            }
            Op::UserInput { items } => {
                // attempt to inject input into current task
                if let Err(items) = sess.inject_input(items) {
                    // no current task, spawn a new one
                    let task =
                        AgentTask::spawn(sess.clone(), Arc::clone(&turn_context), sub.id, items);
                    sess.set_task(task);
                }
            }
            Op::UserTurn {
                items,
                cwd,
                approval_policy,
                sandbox_policy,
                model,
                effort,
                summary,
            } => {
                // attempt to inject input into current task
                if let Err(items) = sess.inject_input(items) {
                    // Derive a fresh TurnContext for this turn using the provided overrides.
                    let provider = turn_context.client.get_provider();

                    // Derive a model family for the requested model; fall back to the session's.
                    let model_family = find_family_for_model(&model)
                        .unwrap_or_else(|| config.model_family.clone());

                    // Create a per‑turn Config clone with the requested model/family.
                    let mut per_turn_config = (*config).clone();
                    per_turn_config.model = model.clone();
                    per_turn_config.model_family = model_family.clone();

                    // Build a new client with per‑turn reasoning settings.
                    // Reuse the same provider and session id; auth defaults to env/API key.
                    let client = ModelClient::new(
                        Arc::new(per_turn_config),
                        None,
                        provider,
                        effort,
                        summary,
                        sess.session_id,
                    );

                    let fresh_turn_context = TurnContext {
                        client,
                        tools_config: ToolsConfig::new(
                            &model_family,
                            approval_policy,
                            sandbox_policy.clone(),
                            config.include_plan_tool,
                            config.include_apply_patch_tool,
                        ),
                        user_instructions: turn_context.user_instructions.clone(),
                        base_instructions: turn_context.base_instructions.clone(),
                        approval_policy,
                        sandbox_policy,
                        shell_environment_policy: turn_context.shell_environment_policy.clone(),
                        cwd,
                        disable_response_storage: turn_context.disable_response_storage,
                    };
                    // TODO: record the new environment context in the conversation history
                    // no current task, spawn a new one with the per‑turn context
                    let task =
                        AgentTask::spawn(sess.clone(), Arc::new(fresh_turn_context), sub.id, items);
                    sess.set_task(task);
                }
            }
            Op::ExecApproval { id, decision } => match decision {
                ReviewDecision::Abort => {
                    sess.interrupt_task();
                }
                other => sess.notify_approval(&id, other),
            },
            Op::PatchApproval { id, decision } => match decision {
                ReviewDecision::Abort => {
                    sess.interrupt_task();
                }
                other => sess.notify_approval(&id, other),
            },
            Op::AddToHistory { text } => {
                let id = sess.session_id;
                let config = config.clone();
                tokio::spawn(async move {
                    if let Err(e) = crate::message_history::append_entry(&text, &id, &config).await
                    {
                        warn!("failed to append to message history: {e}");
                    }
                });
            }

            Op::GetHistoryEntryRequest { offset, log_id } => {
                let config = config.clone();
                let tx_event = sess.tx_event.clone();
                let sub_id = sub.id.clone();

                tokio::spawn(async move {
                    // Run lookup in blocking thread because it does file IO + locking.
                    let entry_opt = tokio::task::spawn_blocking(move || {
                        crate::message_history::lookup(log_id, offset, &config)
                    })
                    .await
                    .unwrap_or(None);

                    let event = Event {
                        id: sub_id,
                        msg: EventMsg::GetHistoryEntryResponse(
                            crate::protocol::GetHistoryEntryResponseEvent {
                                offset,
                                log_id,
                                entry: entry_opt.map(|e| {
                                    codex_protocol::message_history::HistoryEntry {
                                        session_id: e.session_id,
                                        ts: e.ts,
                                        text: e.text,
                                    }
                                }),
                            },
                        ),
                    };

                    if let Err(e) = tx_event.send(event).await {
                        warn!("failed to send GetHistoryEntryResponse event: {e}");
                    }
                });
            }
            Op::ListMcpTools => {
                let tx_event = sess.tx_event.clone();
                let sub_id = sub.id.clone();

                // This is a cheap lookup from the connection manager's cache.
                let tools = sess.mcp_connection_manager.list_all_tools();
                let event = Event {
                    id: sub_id,
                    msg: EventMsg::McpListToolsResponse(
                        crate::protocol::McpListToolsResponseEvent { tools },
                    ),
                };
                if let Err(e) = tx_event.send(event).await {
                    warn!("failed to send McpListToolsResponse event: {e}");
                }
            }
            Op::Compact => {
                // Create a summarization request as user input
                const SUMMARIZATION_PROMPT: &str = include_str!("prompt_for_compact_command.md");

                // Attempt to inject input into current task
                if let Err(items) = sess.inject_input(vec![InputItem::Text {
                    text: "Start Summarization".to_string(),
                }]) {
                    let task = AgentTask::compact(
                        sess.clone(),
                        Arc::clone(&turn_context),
                        sub.id,
                        items,
                        SUMMARIZATION_PROMPT.to_string(),
                    );
                    sess.set_task(task);
                }
            }
            Op::Shutdown => {
                info!("Shutting down Codex instance");

                // Gracefully flush and shutdown rollout recorder on session end so tests
                // that inspect the rollout file do not race with the background writer.
                let recorder_opt = sess.rollout.lock_unchecked().take();
                if let Some(rec) = recorder_opt
                    && let Err(e) = rec.shutdown().await
                {
                    warn!("failed to shutdown rollout recorder: {e}");
                    let event = Event {
                        id: sub.id.clone(),
                        msg: EventMsg::Error(ErrorEvent {
                            message: "Failed to shutdown rollout recorder".to_string(),
                        }),
                    };
                    if let Err(e) = sess.tx_event.send(event).await {
                        warn!("failed to send error message: {e:?}");
                    }
                }

                let event = Event {
                    id: sub.id.clone(),
                    msg: EventMsg::ShutdownComplete,
                };
                if let Err(e) = sess.tx_event.send(event).await {
                    warn!("failed to send Shutdown event: {e}");
                }
                break;
            }
            _ => {
                // Ignore unknown ops; enum is non_exhaustive to allow extensions.
            }
        }
    }
    debug!("Agent loop exited");
}

/// Takes a user message as input and runs a loop where, at each turn, the model
/// replies with either:
///
/// - requested function calls
/// - an assistant message
///
/// While it is possible for the model to return multiple of these items in a
/// single turn, in practice, we generally one item per turn:
///
/// - If the model requests a function call, we execute it and send the output
///   back to the model in the next turn.
/// - If the model sends only an assistant message, we record it in the
///   conversation history and consider the task complete.
async fn run_task(
    sess: Arc<Session>,
    turn_context: &TurnContext,
    sub_id: String,
    input: Vec<InputItem>,
) {
    if input.is_empty() {
        return;
    }
    let event = Event {
        id: sub_id.clone(),
        msg: EventMsg::TaskStarted,
    };
    if sess.tx_event.send(event).await.is_err() {
        return;
    }

    let initial_input_for_turn: ResponseInputItem = ResponseInputItem::from(input);
    sess.record_conversation_items(&[initial_input_for_turn.clone().into()])
        .await;

    let mut last_agent_message: Option<String> = None;
    // Although from the perspective of codex.rs, TurnDiffTracker has the lifecycle of a Task which contains
    // many turns, from the perspective of the user, it is a single turn.
    let mut turn_diff_tracker = TurnDiffTracker::new();

    loop {
        // Note that pending_input would be something like a message the user
        // submitted through the UI while the model was running. Though the UI
        // may support this, the model might not.
        let pending_input = sess
            .get_pending_input()
            .into_iter()
            .map(ResponseItem::from)
            .collect::<Vec<ResponseItem>>();
        sess.record_conversation_items(&pending_input).await;

        // Construct the input that we will send to the model. When using the
        // Chat completions API (or ZDR clients), the model needs the full
        // conversation history on each turn. The rollout file, however, should
        // only record the new items that originated in this turn so that it
        // represents an append-only log without duplicates.
        let turn_input: Vec<ResponseItem> = sess.turn_input_with_history(pending_input);

        let turn_input_messages: Vec<String> = turn_input
            .iter()
            .filter_map(|item| match item {
                ResponseItem::Message { content, .. } => Some(content),
                _ => None,
            })
            .flat_map(|content| {
                content.iter().filter_map(|item| match item {
                    ContentItem::OutputText { text } => Some(text.clone()),
                    _ => None,
                })
            })
            .collect();
        match run_turn(
            &sess,
            turn_context,
            &mut turn_diff_tracker,
            sub_id.clone(),
            turn_input,
        )
        .await
        {
            Ok(turn_output) => {
                let mut items_to_record_in_conversation_history = Vec::<ResponseItem>::new();
                let mut responses = Vec::<ResponseInputItem>::new();
                for processed_response_item in turn_output {
                    let ProcessedResponseItem { item, response } = processed_response_item;
                    match (&item, &response) {
                        (ResponseItem::Message { role, .. }, None) if role == "assistant" => {
                            // If the model returned a message, we need to record it.
                            items_to_record_in_conversation_history.push(item);
                        }
                        (
                            ResponseItem::LocalShellCall { .. },
                            Some(ResponseInputItem::FunctionCallOutput { call_id, output }),
                        ) => {
                            items_to_record_in_conversation_history.push(item);
                            items_to_record_in_conversation_history.push(
                                ResponseItem::FunctionCallOutput {
                                    call_id: call_id.clone(),
                                    output: output.clone(),
                                },
                            );
                        }
                        (
                            ResponseItem::FunctionCall { .. },
                            Some(ResponseInputItem::FunctionCallOutput { call_id, output }),
                        ) => {
                            items_to_record_in_conversation_history.push(item);
                            items_to_record_in_conversation_history.push(
                                ResponseItem::FunctionCallOutput {
                                    call_id: call_id.clone(),
                                    output: output.clone(),
                                },
                            );
                        }
                        (
                            ResponseItem::FunctionCall { .. },
                            Some(ResponseInputItem::McpToolCallOutput { call_id, result }),
                        ) => {
                            items_to_record_in_conversation_history.push(item);
                            let (content, success): (String, Option<bool>) = match result {
                                Ok(CallToolResult {
                                    content,
                                    is_error,
                                    structured_content: _,
                                }) => match serde_json::to_string(content) {
                                    Ok(content) => (content, *is_error),
                                    Err(e) => {
                                        warn!("Failed to serialize MCP tool call output: {e}");
                                        (e.to_string(), Some(true))
                                    }
                                },
                                Err(e) => (e.clone(), Some(true)),
                            };
                            items_to_record_in_conversation_history.push(
                                ResponseItem::FunctionCallOutput {
                                    call_id: call_id.clone(),
                                    output: FunctionCallOutputPayload { content, success },
                                },
                            );
                        }
                        (
                            ResponseItem::Reasoning {
                                id,
                                summary,
                                content,
                                encrypted_content,
                            },
                            None,
                        ) => {
                            items_to_record_in_conversation_history.push(ResponseItem::Reasoning {
                                id: id.clone(),
                                summary: summary.clone(),
                                content: content.clone(),
                                encrypted_content: encrypted_content.clone(),
                            });
                        }
                        _ => {
                            warn!("Unexpected response item: {item:?} with response: {response:?}");
                        }
                    };
                    if let Some(response) = response {
                        responses.push(response);
                    }
                }

                // Only attempt to take the lock if there is something to record.
                if !items_to_record_in_conversation_history.is_empty() {
                    sess.record_conversation_items(&items_to_record_in_conversation_history)
                        .await;
                }

                if responses.is_empty() {
                    debug!("Turn completed");
                    last_agent_message = get_last_assistant_message_from_turn(
                        &items_to_record_in_conversation_history,
                    );
                    sess.maybe_notify(UserNotification::AgentTurnComplete {
                        turn_id: sub_id.clone(),
                        input_messages: turn_input_messages,
                        last_assistant_message: last_agent_message.clone(),
                    });
                    break;
                }
            }
            Err(e) => {
                info!("Turn error: {e:#}");
                let event = Event {
                    id: sub_id.clone(),
                    msg: EventMsg::Error(ErrorEvent {
                        message: e.to_string(),
                    }),
                };
                sess.tx_event.send(event).await.ok();
                // let the user continue the conversation
                break;
            }
        }
    }
    sess.remove_task(&sub_id);
    let event = Event {
        id: sub_id,
        msg: EventMsg::TaskComplete(TaskCompleteEvent { last_agent_message }),
    };
    sess.tx_event.send(event).await.ok();
}

async fn run_turn(
    sess: &Session,
    turn_context: &TurnContext,
    turn_diff_tracker: &mut TurnDiffTracker,
    sub_id: String,
    input: Vec<ResponseItem>,
) -> CodexResult<Vec<ProcessedResponseItem>> {
    let tools = get_openai_tools(
        &turn_context.tools_config,
        Some(sess.mcp_connection_manager.list_all_tools()),
    );

    let prompt = Prompt {
        input,
        store: !turn_context.disable_response_storage,
        tools,
<<<<<<< HEAD
        base_instructions_override: sess.base_instructions.clone(),
        environment_context: Some(sess.into()),
=======
        base_instructions_override: turn_context.base_instructions.clone(),
>>>>>>> 9193eb6b
    };

    let mut retries = 0;
    loop {
        match try_run_turn(sess, turn_context, turn_diff_tracker, &sub_id, &prompt).await {
            Ok(output) => return Ok(output),
            Err(CodexErr::Interrupted) => return Err(CodexErr::Interrupted),
            Err(CodexErr::EnvVar(var)) => return Err(CodexErr::EnvVar(var)),
            Err(e @ (CodexErr::UsageLimitReached(_) | CodexErr::UsageNotIncluded)) => {
                return Err(e);
            }
            Err(e) => {
                // Use the configured provider-specific stream retry budget.
                let max_retries = turn_context.client.get_provider().stream_max_retries();
                if retries < max_retries {
                    retries += 1;
                    let delay = match e {
                        CodexErr::Stream(_, Some(delay)) => delay,
                        _ => backoff(retries),
                    };
                    warn!(
                        "stream disconnected - retrying turn ({retries}/{max_retries} in {delay:?})...",
                    );

                    // Surface retry information to any UI/front‑end so the
                    // user understands what is happening instead of staring
                    // at a seemingly frozen screen.
                    sess.notify_background_event(
                        &sub_id,
                        format!(
                            "stream error: {e}; retrying {retries}/{max_retries} in {delay:?}…"
                        ),
                    )
                    .await;

                    tokio::time::sleep(delay).await;
                } else {
                    return Err(e);
                }
            }
        }
    }
}

/// When the model is prompted, it returns a stream of events. Some of these
/// events map to a `ResponseItem`. A `ResponseItem` may need to be
/// "handled" such that it produces a `ResponseInputItem` that needs to be
/// sent back to the model on the next turn.
#[derive(Debug)]
struct ProcessedResponseItem {
    item: ResponseItem,
    response: Option<ResponseInputItem>,
}

async fn try_run_turn(
    sess: &Session,
    turn_context: &TurnContext,
    turn_diff_tracker: &mut TurnDiffTracker,
    sub_id: &str,
    prompt: &Prompt,
) -> CodexResult<Vec<ProcessedResponseItem>> {
    // call_ids that are part of this response.
    let completed_call_ids = prompt
        .input
        .iter()
        .filter_map(|ri| match ri {
            ResponseItem::FunctionCallOutput { call_id, .. } => Some(call_id),
            ResponseItem::LocalShellCall {
                call_id: Some(call_id),
                ..
            } => Some(call_id),
            _ => None,
        })
        .collect::<Vec<_>>();

    // call_ids that were pending but are not part of this response.
    // This usually happens because the user interrupted the model before we responded to one of its tool calls
    // and then the user sent a follow-up message.
    let missing_calls = {
        prompt
            .input
            .iter()
            .filter_map(|ri| match ri {
                ResponseItem::FunctionCall { call_id, .. } => Some(call_id),
                ResponseItem::LocalShellCall {
                    call_id: Some(call_id),
                    ..
                } => Some(call_id),
                _ => None,
            })
            .filter_map(|call_id| {
                if completed_call_ids.contains(&call_id) {
                    None
                } else {
                    Some(call_id.clone())
                }
            })
            .map(|call_id| ResponseItem::FunctionCallOutput {
                call_id: call_id.clone(),
                output: FunctionCallOutputPayload {
                    content: "aborted".to_string(),
                    success: Some(false),
                },
            })
            .collect::<Vec<_>>()
    };
    let prompt: Cow<Prompt> = if missing_calls.is_empty() {
        Cow::Borrowed(prompt)
    } else {
        // Add the synthetic aborted missing calls to the beginning of the input to ensure all call ids have responses.
        let input = [missing_calls, prompt.input.clone()].concat();
        Cow::Owned(Prompt {
            input,
            ..prompt.clone()
        })
    };

    let mut stream = turn_context.client.clone().stream(&prompt).await?;

    let mut output = Vec::new();
    loop {
        // Poll the next item from the model stream. We must inspect *both* Ok and Err
        // cases so that transient stream failures (e.g., dropped SSE connection before
        // `response.completed`) bubble up and trigger the caller's retry logic.
        let event = stream.next().await;
        let Some(event) = event else {
            // Channel closed without yielding a final Completed event or explicit error.
            // Treat as a disconnected stream so the caller can retry.
            return Err(CodexErr::Stream(
                "stream closed before response.completed".into(),
                None,
            ));
        };

        let event = match event {
            Ok(ev) => ev,
            Err(e) => {
                // Propagate the underlying stream error to the caller (run_turn), which
                // will apply the configured `stream_max_retries` policy.
                return Err(e);
            }
        };

        match event {
            ResponseEvent::Created => {}
            ResponseEvent::OutputItemDone(item) => {
                let response = handle_response_item(
                    sess,
                    turn_context,
                    turn_diff_tracker,
                    sub_id,
                    item.clone(),
                )
                .await?;
                output.push(ProcessedResponseItem { item, response });
            }
            ResponseEvent::Completed {
                response_id: _,
                token_usage,
            } => {
                if let Some(token_usage) = token_usage {
                    sess.tx_event
                        .send(Event {
                            id: sub_id.to_string(),
                            msg: EventMsg::TokenCount(token_usage),
                        })
                        .await
                        .ok();
                }

                let unified_diff = turn_diff_tracker.get_unified_diff();
                if let Ok(Some(unified_diff)) = unified_diff {
                    let msg = EventMsg::TurnDiff(TurnDiffEvent { unified_diff });
                    let event = Event {
                        id: sub_id.to_string(),
                        msg,
                    };
                    let _ = sess.tx_event.send(event).await;
                }

                return Ok(output);
            }
            ResponseEvent::OutputTextDelta(delta) => {
                {
                    let mut st = sess.state.lock_unchecked();
                    st.history.append_assistant_text(&delta);
                }

                let event = Event {
                    id: sub_id.to_string(),
                    msg: EventMsg::AgentMessageDelta(AgentMessageDeltaEvent { delta }),
                };
                sess.tx_event.send(event).await.ok();
            }
            ResponseEvent::ReasoningSummaryDelta(delta) => {
                let event = Event {
                    id: sub_id.to_string(),
                    msg: EventMsg::AgentReasoningDelta(AgentReasoningDeltaEvent { delta }),
                };
                sess.tx_event.send(event).await.ok();
            }
            ResponseEvent::ReasoningSummaryPartAdded => {
                let event = Event {
                    id: sub_id.to_string(),
                    msg: EventMsg::AgentReasoningSectionBreak(AgentReasoningSectionBreakEvent {}),
                };
                sess.tx_event.send(event).await.ok();
            }
            ResponseEvent::ReasoningContentDelta(delta) => {
                if sess.show_raw_agent_reasoning {
                    let event = Event {
                        id: sub_id.to_string(),
                        msg: EventMsg::AgentReasoningRawContentDelta(
                            AgentReasoningRawContentDeltaEvent { delta },
                        ),
                    };
                    sess.tx_event.send(event).await.ok();
                }
            }
        }
    }
}

async fn run_compact_task(
    sess: Arc<Session>,
    turn_context: &TurnContext,
    sub_id: String,
    input: Vec<InputItem>,
    compact_instructions: String,
) {
    let start_event = Event {
        id: sub_id.clone(),
        msg: EventMsg::TaskStarted,
    };
    if sess.tx_event.send(start_event).await.is_err() {
        return;
    }

    let initial_input_for_turn: ResponseInputItem = ResponseInputItem::from(input);
    let turn_input: Vec<ResponseItem> =
        sess.turn_input_with_history(vec![initial_input_for_turn.clone().into()]);

    let prompt = Prompt {
        input: turn_input,
        store: !turn_context.disable_response_storage,
        tools: Vec::new(),
        base_instructions_override: Some(compact_instructions.clone()),
    };

    let max_retries = turn_context.client.get_provider().stream_max_retries();
    let mut retries = 0;

    loop {
        let attempt_result = drain_to_completed(&sess, turn_context, &sub_id, &prompt).await;

        match attempt_result {
            Ok(()) => break,
            Err(CodexErr::Interrupted) => return,
            Err(e) => {
                if retries < max_retries {
                    retries += 1;
                    let delay = backoff(retries);
                    sess.notify_background_event(
                        &sub_id,
                        format!(
                            "stream error: {e}; retrying {retries}/{max_retries} in {delay:?}…"
                        ),
                    )
                    .await;
                    tokio::time::sleep(delay).await;
                    continue;
                } else {
                    let event = Event {
                        id: sub_id.clone(),
                        msg: EventMsg::Error(ErrorEvent {
                            message: e.to_string(),
                        }),
                    };
                    sess.send_event(event).await;
                    return;
                }
            }
        }
    }

    sess.remove_task(&sub_id);
    let event = Event {
        id: sub_id.clone(),
        msg: EventMsg::AgentMessage(AgentMessageEvent {
            message: "Compact task completed".to_string(),
        }),
    };
    sess.send_event(event).await;
    let event = Event {
        id: sub_id.clone(),
        msg: EventMsg::TaskComplete(TaskCompleteEvent {
            last_agent_message: None,
        }),
    };
    sess.send_event(event).await;

    let mut state = sess.state.lock_unchecked();
    state.history.keep_last_messages(1);
}

async fn handle_response_item(
    sess: &Session,
    turn_context: &TurnContext,
    turn_diff_tracker: &mut TurnDiffTracker,
    sub_id: &str,
    item: ResponseItem,
) -> CodexResult<Option<ResponseInputItem>> {
    debug!(?item, "Output item");
    let output = match item {
        ResponseItem::Message { content, .. } => {
            for item in content {
                if let ContentItem::OutputText { text } = item {
                    let event = Event {
                        id: sub_id.to_string(),
                        msg: EventMsg::AgentMessage(AgentMessageEvent { message: text }),
                    };
                    sess.tx_event.send(event).await.ok();
                }
            }
            None
        }
        ResponseItem::Reasoning {
            id: _,
            summary,
            content,
            encrypted_content: _,
        } => {
            for item in summary {
                let text = match item {
                    ReasoningItemReasoningSummary::SummaryText { text } => text,
                };
                let event = Event {
                    id: sub_id.to_string(),
                    msg: EventMsg::AgentReasoning(AgentReasoningEvent { text }),
                };
                sess.tx_event.send(event).await.ok();
            }
            if sess.show_raw_agent_reasoning
                && let Some(content) = content
            {
                for item in content {
                    let text = match item {
                        ReasoningItemContent::ReasoningText { text } => text,
                        ReasoningItemContent::Text { text } => text,
                    };
                    let event = Event {
                        id: sub_id.to_string(),
                        msg: EventMsg::AgentReasoningRawContent(AgentReasoningRawContentEvent {
                            text,
                        }),
                    };
                    sess.tx_event.send(event).await.ok();
                }
            }
            None
        }
        ResponseItem::FunctionCall {
            name,
            arguments,
            call_id,
            ..
        } => {
            info!("FunctionCall: {arguments}");
            Some(
                handle_function_call(
                    sess,
                    turn_context,
                    turn_diff_tracker,
                    sub_id.to_string(),
                    name,
                    arguments,
                    call_id,
                )
                .await,
            )
        }
        ResponseItem::LocalShellCall {
            id,
            call_id,
            status: _,
            action,
        } => {
            let LocalShellAction::Exec(action) = action;
            tracing::info!("LocalShellCall: {action:?}");
            let params = ShellToolCallParams {
                command: action.command,
                workdir: action.working_directory,
                timeout_ms: action.timeout_ms,
                with_escalated_permissions: None,
                justification: None,
            };
            let effective_call_id = match (call_id, id) {
                (Some(call_id), _) => call_id,
                (None, Some(id)) => id,
                (None, None) => {
                    error!("LocalShellCall without call_id or id");
                    return Ok(Some(ResponseInputItem::FunctionCallOutput {
                        call_id: "".to_string(),
                        output: FunctionCallOutputPayload {
                            content: "LocalShellCall without call_id or id".to_string(),
                            success: None,
                        },
                    }));
                }
            };

            let exec_params = to_exec_params(params, turn_context);
            Some(
                handle_container_exec_with_params(
                    exec_params,
                    sess,
                    turn_context,
                    turn_diff_tracker,
                    sub_id.to_string(),
                    effective_call_id,
                )
                .await,
            )
        }
        ResponseItem::FunctionCallOutput { .. } => {
            debug!("unexpected FunctionCallOutput from stream");
            None
        }
        ResponseItem::Other => None,
    };
    Ok(output)
}

async fn handle_function_call(
    sess: &Session,
    turn_context: &TurnContext,
    turn_diff_tracker: &mut TurnDiffTracker,
    sub_id: String,
    name: String,
    arguments: String,
    call_id: String,
) -> ResponseInputItem {
    match name.as_str() {
        "container.exec" | "shell" => {
            let params = match parse_container_exec_arguments(arguments, turn_context, &call_id) {
                Ok(params) => params,
                Err(output) => {
                    return *output;
                }
            };
            handle_container_exec_with_params(
                params,
                sess,
                turn_context,
                turn_diff_tracker,
                sub_id,
                call_id,
            )
            .await
        }
        "apply_patch" => {
            let args = match serde_json::from_str::<ApplyPatchToolArgs>(&arguments) {
                Ok(a) => a,
                Err(e) => {
                    return ResponseInputItem::FunctionCallOutput {
                        call_id,
                        output: FunctionCallOutputPayload {
                            content: format!("failed to parse function arguments: {e}"),
                            success: None,
                        },
                    };
                }
            };
            let exec_params = ExecParams {
                command: vec!["apply_patch".to_string(), args.input.clone()],
                cwd: turn_context.cwd.clone(),
                timeout_ms: None,
                env: HashMap::new(),
                with_escalated_permissions: None,
                justification: None,
            };
            handle_container_exec_with_params(
                exec_params,
                sess,
                turn_context,
                turn_diff_tracker,
                sub_id,
                call_id,
            )
            .await
        }
        "update_plan" => handle_update_plan(sess, arguments, sub_id, call_id).await,
        _ => {
            match sess.mcp_connection_manager.parse_tool_name(&name) {
                Some((server, tool_name)) => {
                    // TODO(mbolin): Determine appropriate timeout for tool call.
                    let timeout = None;
                    handle_mcp_tool_call(
                        sess, &sub_id, call_id, server, tool_name, arguments, timeout,
                    )
                    .await
                }
                None => {
                    // Unknown function: reply with structured failure so the model can adapt.
                    ResponseInputItem::FunctionCallOutput {
                        call_id,
                        output: FunctionCallOutputPayload {
                            content: format!("unsupported call: {name}"),
                            success: None,
                        },
                    }
                }
            }
        }
    }
}

fn to_exec_params(params: ShellToolCallParams, turn_context: &TurnContext) -> ExecParams {
    ExecParams {
        command: params.command,
        cwd: turn_context.resolve_path(params.workdir.clone()),
        timeout_ms: params.timeout_ms,
        env: create_env(&turn_context.shell_environment_policy),
        with_escalated_permissions: params.with_escalated_permissions,
        justification: params.justification,
    }
}

fn parse_container_exec_arguments(
    arguments: String,
    turn_context: &TurnContext,
    call_id: &str,
) -> Result<ExecParams, Box<ResponseInputItem>> {
    // parse command
    match serde_json::from_str::<ShellToolCallParams>(&arguments) {
        Ok(shell_tool_call_params) => Ok(to_exec_params(shell_tool_call_params, turn_context)),
        Err(e) => {
            // allow model to re-sample
            let output = ResponseInputItem::FunctionCallOutput {
                call_id: call_id.to_string(),
                output: FunctionCallOutputPayload {
                    content: format!("failed to parse function arguments: {e}"),
                    success: None,
                },
            };
            Err(Box::new(output))
        }
    }
}

pub struct ExecInvokeArgs<'a> {
    pub params: ExecParams,
    pub sandbox_type: SandboxType,
    pub sandbox_policy: &'a SandboxPolicy,
    pub codex_linux_sandbox_exe: &'a Option<PathBuf>,
    pub stdout_stream: Option<StdoutStream>,
}

fn maybe_translate_shell_command(
    params: ExecParams,
    sess: &Session,
    turn_context: &TurnContext,
) -> ExecParams {
    let should_translate = matches!(sess.user_shell, crate::shell::Shell::PowerShell(_))
        || turn_context.shell_environment_policy.use_profile;

    if should_translate
        && let Some(command) = sess
            .user_shell
            .format_default_shell_invocation(params.command.clone())
    {
        return ExecParams { command, ..params };
    }
    params
}

async fn handle_container_exec_with_params(
    params: ExecParams,
    sess: &Session,
    turn_context: &TurnContext,
    turn_diff_tracker: &mut TurnDiffTracker,
    sub_id: String,
    call_id: String,
) -> ResponseInputItem {
    // check if this was a patch, and apply it if so
    let apply_patch_exec = match maybe_parse_apply_patch_verified(&params.command, &params.cwd) {
        MaybeApplyPatchVerified::Body(changes) => {
            match apply_patch::apply_patch(sess, turn_context, &sub_id, &call_id, changes).await {
                InternalApplyPatchInvocation::Output(item) => return item,
                InternalApplyPatchInvocation::DelegateToExec(apply_patch_exec) => {
                    Some(apply_patch_exec)
                }
            }
        }
        MaybeApplyPatchVerified::CorrectnessError(parse_error) => {
            // It looks like an invocation of `apply_patch`, but we
            // could not resolve it into a patch that would apply
            // cleanly. Return to model for resample.
            return ResponseInputItem::FunctionCallOutput {
                call_id,
                output: FunctionCallOutputPayload {
                    content: format!("error: {parse_error:#}"),
                    success: None,
                },
            };
        }
        MaybeApplyPatchVerified::ShellParseError(error) => {
            trace!("Failed to parse shell command, {error:?}");
            None
        }
        MaybeApplyPatchVerified::NotApplyPatch => None,
    };

    let (params, safety, command_for_display) = match &apply_patch_exec {
        Some(ApplyPatchExec {
            action: ApplyPatchAction { patch, cwd, .. },
            user_explicitly_approved_this_action,
        }) => {
            let path_to_codex = std::env::current_exe()
                .ok()
                .map(|p| p.to_string_lossy().to_string());
            let Some(path_to_codex) = path_to_codex else {
                return ResponseInputItem::FunctionCallOutput {
                    call_id,
                    output: FunctionCallOutputPayload {
                        content: "failed to determine path to codex executable".to_string(),
                        success: None,
                    },
                };
            };

            let params = ExecParams {
                command: vec![
                    path_to_codex,
                    CODEX_APPLY_PATCH_ARG1.to_string(),
                    patch.clone(),
                ],
                cwd: cwd.clone(),
                timeout_ms: params.timeout_ms,
                env: HashMap::new(),
                with_escalated_permissions: params.with_escalated_permissions,
                justification: params.justification.clone(),
            };
            let safety = if *user_explicitly_approved_this_action {
                SafetyCheck::AutoApprove {
                    sandbox_type: SandboxType::None,
                }
            } else {
                assess_safety_for_untrusted_command(
                    turn_context.approval_policy,
                    &turn_context.sandbox_policy,
                    params.with_escalated_permissions.unwrap_or(false),
                )
            };
            (
                params,
                safety,
                vec!["apply_patch".to_string(), patch.clone()],
            )
        }
        None => {
            let safety = {
                let state = sess.state.lock_unchecked();
                assess_command_safety(
                    &params.command,
                    turn_context.approval_policy,
                    &turn_context.sandbox_policy,
                    &state.approved_commands,
                    params.with_escalated_permissions.unwrap_or(false),
                )
            };
            let command_for_display = params.command.clone();
            (params, safety, command_for_display)
        }
    };

    let sandbox_type = match safety {
        SafetyCheck::AutoApprove { sandbox_type } => sandbox_type,
        SafetyCheck::AskUser => {
            let rx_approve = sess
                .request_command_approval(
                    sub_id.clone(),
                    call_id.clone(),
                    params.command.clone(),
                    params.cwd.clone(),
                    params.justification.clone(),
                )
                .await;
            match rx_approve.await.unwrap_or_default() {
                ReviewDecision::Approved => (),
                ReviewDecision::ApprovedForSession => {
                    sess.add_approved_command(params.command.clone());
                }
                ReviewDecision::Denied | ReviewDecision::Abort => {
                    return ResponseInputItem::FunctionCallOutput {
                        call_id,
                        output: FunctionCallOutputPayload {
                            content: "exec command rejected by user".to_string(),
                            success: None,
                        },
                    };
                }
            }
            // No sandboxing is applied because the user has given
            // explicit approval. Often, we end up in this case because
            // the command cannot be run in a sandbox, such as
            // installing a new dependency that requires network access.
            SandboxType::None
        }
        SafetyCheck::Reject { reason } => {
            return ResponseInputItem::FunctionCallOutput {
                call_id,
                output: FunctionCallOutputPayload {
                    content: format!("exec command rejected: {reason}"),
                    success: None,
                },
            };
        }
    };

    let exec_command_context = ExecCommandContext {
        sub_id: sub_id.clone(),
        call_id: call_id.clone(),
        command_for_display: command_for_display.clone(),
        cwd: params.cwd.clone(),
        apply_patch: apply_patch_exec.map(
            |ApplyPatchExec {
                 action,
                 user_explicitly_approved_this_action,
             }| ApplyPatchCommandContext {
                user_explicitly_approved_this_action,
                changes: convert_apply_patch_to_protocol(&action),
            },
        ),
    };

    let params = maybe_translate_shell_command(params, sess, turn_context);
    let output_result = sess
        .run_exec_with_events(
            turn_diff_tracker,
            exec_command_context.clone(),
            ExecInvokeArgs {
                params: params.clone(),
                sandbox_type,
                sandbox_policy: &turn_context.sandbox_policy,
                codex_linux_sandbox_exe: &sess.codex_linux_sandbox_exe,
                stdout_stream: Some(StdoutStream {
                    sub_id: sub_id.clone(),
                    call_id: call_id.clone(),
                    tx_event: sess.tx_event.clone(),
                }),
            },
        )
        .await;

    match output_result {
        Ok(output) => {
            let ExecToolCallOutput { exit_code, .. } = &output;

            let is_success = *exit_code == 0;
            let content = format_exec_output(output);
            ResponseInputItem::FunctionCallOutput {
                call_id: call_id.clone(),
                output: FunctionCallOutputPayload {
                    content,
                    success: Some(is_success),
                },
            }
        }
        Err(CodexErr::Sandbox(error)) => {
            handle_sandbox_error(
                turn_diff_tracker,
                params,
                exec_command_context,
                error,
                sandbox_type,
                sess,
                turn_context,
            )
            .await
        }
        Err(e) => ResponseInputItem::FunctionCallOutput {
            call_id: call_id.clone(),
            output: FunctionCallOutputPayload {
                content: format!("execution error: {e}"),
                success: None,
            },
        },
    }
}

async fn handle_sandbox_error(
    turn_diff_tracker: &mut TurnDiffTracker,
    params: ExecParams,
    exec_command_context: ExecCommandContext,
    error: SandboxErr,
    sandbox_type: SandboxType,
    sess: &Session,
    turn_context: &TurnContext,
) -> ResponseInputItem {
    let call_id = exec_command_context.call_id.clone();
    let sub_id = exec_command_context.sub_id.clone();
    let cwd = exec_command_context.cwd.clone();

    // Early out if either the user never wants to be asked for approval, or
    // we're letting the model manage escalation requests. Otherwise, continue
    match turn_context.approval_policy {
        AskForApproval::Never | AskForApproval::OnRequest => {
            return ResponseInputItem::FunctionCallOutput {
                call_id,
                output: FunctionCallOutputPayload {
                    content: format!(
                        "failed in sandbox {sandbox_type:?} with execution error: {error}"
                    ),
                    success: Some(false),
                },
            };
        }
        AskForApproval::UnlessTrusted | AskForApproval::OnFailure => (),
    }

    // similarly, if the command timed out, we can simply return this failure to the model
    if matches!(error, SandboxErr::Timeout) {
        return ResponseInputItem::FunctionCallOutput {
            call_id,
            output: FunctionCallOutputPayload {
                content: format!(
                    "command timed out after {} milliseconds",
                    params.timeout_duration().as_millis()
                ),
                success: Some(false),
            },
        };
    }

    // Note that when `error` is `SandboxErr::Denied`, it could be a false
    // positive. That is, it may have exited with a non-zero exit code, not
    // because the sandbox denied it, but because that is its expected behavior,
    // i.e., a grep command that did not match anything. Ideally we would
    // include additional metadata on the command to indicate whether non-zero
    // exit codes merit a retry.

    // For now, we categorically ask the user to retry without sandbox and
    // emit the raw error as a background event.
    sess.notify_background_event(&sub_id, format!("Execution failed: {error}"))
        .await;

    let rx_approve = sess
        .request_command_approval(
            sub_id.clone(),
            call_id.clone(),
            params.command.clone(),
            cwd.clone(),
            Some("command failed; retry without sandbox?".to_string()),
        )
        .await;

    match rx_approve.await.unwrap_or_default() {
        ReviewDecision::Approved | ReviewDecision::ApprovedForSession => {
            // Persist this command as pre‑approved for the
            // remainder of the session so future
            // executions skip the sandbox directly.
            // TODO(ragona): Isn't this a bug? It always saves the command in an | fork?
            sess.add_approved_command(params.command.clone());
            // Inform UI we are retrying without sandbox.
            sess.notify_background_event(&sub_id, "retrying command without sandbox")
                .await;

            // This is an escalated retry; the policy will not be
            // examined and the sandbox has been set to `None`.
            let retry_output_result = sess
                .run_exec_with_events(
                    turn_diff_tracker,
                    exec_command_context.clone(),
                    ExecInvokeArgs {
                        params,
                        sandbox_type: SandboxType::None,
                        sandbox_policy: &turn_context.sandbox_policy,
                        codex_linux_sandbox_exe: &sess.codex_linux_sandbox_exe,
                        stdout_stream: Some(StdoutStream {
                            sub_id: sub_id.clone(),
                            call_id: call_id.clone(),
                            tx_event: sess.tx_event.clone(),
                        }),
                    },
                )
                .await;

            match retry_output_result {
                Ok(retry_output) => {
                    let ExecToolCallOutput { exit_code, .. } = &retry_output;

                    let is_success = *exit_code == 0;
                    let content = format_exec_output(retry_output);

                    ResponseInputItem::FunctionCallOutput {
                        call_id: call_id.clone(),
                        output: FunctionCallOutputPayload {
                            content,
                            success: Some(is_success),
                        },
                    }
                }
                Err(e) => ResponseInputItem::FunctionCallOutput {
                    call_id: call_id.clone(),
                    output: FunctionCallOutputPayload {
                        content: format!("retry failed: {e}"),
                        success: None,
                    },
                },
            }
        }
        ReviewDecision::Denied | ReviewDecision::Abort => {
            // Fall through to original failure handling.
            ResponseInputItem::FunctionCallOutput {
                call_id,
                output: FunctionCallOutputPayload {
                    content: "exec command rejected by user".to_string(),
                    success: None,
                },
            }
        }
    }
}

/// Exec output is a pre-serialized JSON payload
fn format_exec_output(exec_output: ExecToolCallOutput) -> String {
    let ExecToolCallOutput {
        exit_code,
        stdout,
        stderr,
        duration,
    } = exec_output;

    #[derive(Serialize)]
    struct ExecMetadata {
        exit_code: i32,
        duration_seconds: f32,
    }

    #[derive(Serialize)]
    struct ExecOutput<'a> {
        output: &'a str,
        metadata: ExecMetadata,
    }

    // round to 1 decimal place
    let duration_seconds = ((duration.as_secs_f32()) * 10.0).round() / 10.0;

    let is_success = exit_code == 0;
    let output = if is_success { stdout } else { stderr };

    let mut formatted_output = output.text;
    if let Some(truncated_after_lines) = output.truncated_after_lines {
        formatted_output.push_str(&format!(
            "\n\n[Output truncated after {truncated_after_lines} lines: too many lines or bytes.]",
        ));
    }

    let payload = ExecOutput {
        output: &formatted_output,
        metadata: ExecMetadata {
            exit_code,
            duration_seconds,
        },
    };

    #[expect(clippy::expect_used)]
    serde_json::to_string(&payload).expect("serialize ExecOutput")
}

fn get_last_assistant_message_from_turn(responses: &[ResponseItem]) -> Option<String> {
    responses.iter().rev().find_map(|item| {
        if let ResponseItem::Message { role, content, .. } = item {
            if role == "assistant" {
                content.iter().rev().find_map(|ci| {
                    if let ContentItem::OutputText { text } = ci {
                        Some(text.clone())
                    } else {
                        None
                    }
                })
            } else {
                None
            }
        } else {
            None
        }
    })
}

async fn drain_to_completed(
    sess: &Session,
    turn_context: &TurnContext,
    sub_id: &str,
    prompt: &Prompt,
) -> CodexResult<()> {
    let mut stream = turn_context.client.clone().stream(prompt).await?;
    loop {
        let maybe_event = stream.next().await;
        let Some(event) = maybe_event else {
            return Err(CodexErr::Stream(
                "stream closed before response.completed".into(),
                None,
            ));
        };
        match event {
            Ok(ResponseEvent::OutputItemDone(item)) => {
                // Record only to in-memory conversation history; avoid state snapshot.
                let mut state = sess.state.lock_unchecked();
                state.history.record_items(std::slice::from_ref(&item));
            }
            Ok(ResponseEvent::Completed {
                response_id: _,
                token_usage,
            }) => {
                let token_usage = match token_usage {
                    Some(usage) => usage,
                    None => {
                        return Err(CodexErr::Stream(
                            "token_usage was None in ResponseEvent::Completed".into(),
                            None,
                        ));
                    }
                };
                sess.tx_event
                    .send(Event {
                        id: sub_id.to_string(),
                        msg: EventMsg::TokenCount(token_usage),
                    })
                    .await
                    .ok();
                return Ok(());
            }
            Ok(_) => continue,
            Err(e) => return Err(e),
        }
    }
}<|MERGE_RESOLUTION|>--- conflicted
+++ resolved
@@ -252,24 +252,6 @@
     show_raw_agent_reasoning: bool,
 }
 
-<<<<<<< HEAD
-impl Session {
-    pub(crate) fn get_writable_roots(&self) -> &[PathBuf] {
-        &self.writable_roots
-    }
-
-    pub(crate) fn get_approval_policy(&self) -> AskForApproval {
-        self.approval_policy
-    }
-
-    pub(crate) fn get_sandbox_policy(&self) -> SandboxPolicy {
-        self.sandbox_policy.clone()
-    }
-
-    pub(crate) fn get_cwd(&self) -> &Path {
-        &self.cwd
-    }
-=======
 /// The context needed for a single turn of the conversation.
 #[derive(Debug)]
 pub(crate) struct TurnContext {
@@ -286,7 +268,6 @@
     pub(crate) disable_response_storage: bool,
     pub(crate) tools_config: ToolsConfig,
 }
->>>>>>> 9193eb6b
 
 impl TurnContext {
     fn resolve_path(&self, path: Option<String>) -> PathBuf {
@@ -1513,12 +1494,7 @@
         input,
         store: !turn_context.disable_response_storage,
         tools,
-<<<<<<< HEAD
-        base_instructions_override: sess.base_instructions.clone(),
-        environment_context: Some(sess.into()),
-=======
         base_instructions_override: turn_context.base_instructions.clone(),
->>>>>>> 9193eb6b
     };
 
     let mut retries = 0;
