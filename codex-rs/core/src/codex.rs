use std::borrow::Cow;
use std::fmt::Debug;
use std::path::PathBuf;
use std::sync::Arc;
use std::sync::atomic::AtomicU64;

use crate::AuthManager;
use crate::client_common::REVIEW_PROMPT;
use crate::event_mapping::map_response_item_to_event_messages;
use crate::function_tool::FunctionCallError;
use crate::review_format::format_review_findings_block;
use crate::terminal;
use crate::user_notification::UserNotifier;
use async_channel::Receiver;
use async_channel::Sender;
use codex_apply_patch::ApplyPatchAction;
use codex_protocol::ConversationId;
use codex_protocol::protocol::ConversationPathResponseEvent;
use codex_protocol::protocol::ExitedReviewModeEvent;
use codex_protocol::protocol::ReviewRequest;
use codex_protocol::protocol::RolloutItem;
use codex_protocol::protocol::SessionSource;
use codex_protocol::protocol::TaskStartedEvent;
use codex_protocol::protocol::TurnAbortReason;
use codex_protocol::protocol::TurnContextItem;
use futures::prelude::*;
use mcp_types::CallToolResult;
use serde_json;
use serde_json::Value;
use tokio::sync::Mutex;
use tokio::sync::oneshot;
use tracing::debug;
use tracing::error;
use tracing::info;
use tracing::trace;
use tracing::warn;

use crate::ModelProviderInfo;
use crate::apply_patch::convert_apply_patch_to_protocol;
use crate::client::ModelClient;
use crate::client_common::Prompt;
use crate::client_common::ResponseEvent;
use crate::config::Config;
use crate::config_types::ShellEnvironmentPolicy;
use crate::conversation_history::ConversationHistory;
use crate::environment_context::EnvironmentContext;
use crate::error::CodexErr;
use crate::error::Result as CodexResult;
use crate::exec::ExecToolCallOutput;
#[cfg(test)]
use crate::exec::StreamOutput;
use crate::exec_command::ExecCommandParams;
use crate::exec_command::ExecSessionManager;
use crate::exec_command::WriteStdinParams;
use crate::executor::Executor;
use crate::executor::ExecutorConfig;
use crate::executor::normalize_exec_result;
use crate::mcp_connection_manager::McpConnectionManager;
use crate::model_family::find_family_for_model;
use crate::openai_model_info::get_model_info;
use crate::openai_tools::ToolsConfig;
use crate::openai_tools::ToolsConfigParams;
use crate::parse_command::parse_command;
use crate::project_doc::get_user_instructions;
use crate::protocol::AgentMessageDeltaEvent;
use crate::protocol::AgentReasoningDeltaEvent;
use crate::protocol::AgentReasoningRawContentDeltaEvent;
use crate::protocol::AgentReasoningSectionBreakEvent;
use crate::protocol::ApplyPatchApprovalRequestEvent;
use crate::protocol::AskForApproval;
use crate::protocol::BackgroundEventEvent;
use crate::protocol::ErrorEvent;
use crate::protocol::Event;
use crate::protocol::EventMsg;
use crate::protocol::ExecApprovalRequestEvent;
use crate::protocol::ExecCommandBeginEvent;
use crate::protocol::ExecCommandEndEvent;
use crate::protocol::InputItem;
use crate::protocol::ListCustomPromptsResponseEvent;
use crate::protocol::Op;
use crate::protocol::PatchApplyBeginEvent;
use crate::protocol::PatchApplyEndEvent;
use crate::protocol::RateLimitSnapshot;
use crate::protocol::ReviewDecision;
use crate::protocol::ReviewOutputEvent;
use crate::protocol::SandboxPolicy;
use crate::protocol::SessionConfiguredEvent;
use crate::protocol::StreamErrorEvent;
use crate::protocol::Submission;
use crate::protocol::TokenCountEvent;
use crate::protocol::TokenUsage;
use crate::protocol::TurnDiffEvent;
use crate::protocol::ViewImageToolCallEvent;
use crate::protocol::WebSearchBeginEvent;
use crate::rollout::RolloutRecorder;
use crate::rollout::RolloutRecorderParams;
use crate::shell;
use crate::state::ActiveTurn;
use crate::state::SessionServices;
use crate::tasks::CompactTask;
use crate::tasks::RegularTask;
use crate::tasks::ReviewTask;
use crate::tools::ToolRouter;
use crate::tools::format_exec_output_str;
use crate::turn_diff_tracker::TurnDiffTracker;
use crate::unified_exec::UnifiedExecSessionManager;
use crate::user_instructions::UserInstructions;
use crate::user_notification::UserNotification;
use crate::util::backoff;
use codex_otel::otel_event_manager::OtelEventManager;
use codex_protocol::config_types::ReasoningEffort as ReasoningEffortConfig;
use codex_protocol::config_types::ReasoningSummary as ReasoningSummaryConfig;
use codex_protocol::custom_prompts::CustomPrompt;
use codex_protocol::models::ContentItem;
use codex_protocol::models::FunctionCallOutputPayload;
use codex_protocol::models::ResponseInputItem;
use codex_protocol::models::ResponseItem;
use codex_protocol::protocol::InitialHistory;

pub mod compact;
use self::compact::build_compacted_history;
use self::compact::collect_user_messages;

/// The high-level interface to the Codex system.
/// It operates as a queue pair where you send submissions and receive events.
pub struct Codex {
    next_id: AtomicU64,
    tx_sub: Sender<Submission>,
    rx_event: Receiver<Event>,
}

/// Wrapper returned by [`Codex::spawn`] containing the spawned [`Codex`],
/// the submission id for the initial `ConfigureSession` request and the
/// unique session id.
pub struct CodexSpawnOk {
    pub codex: Codex,
    pub conversation_id: ConversationId,
}

pub(crate) const INITIAL_SUBMIT_ID: &str = "";
pub(crate) const SUBMISSION_CHANNEL_CAPACITY: usize = 64;

impl Codex {
    /// Spawn a new [`Codex`] and initialize the session.
    pub async fn spawn(
        config: Config,
        auth_manager: Arc<AuthManager>,
        conversation_history: InitialHistory,
        session_source: SessionSource,
    ) -> CodexResult<CodexSpawnOk> {
        let (tx_sub, rx_sub) = async_channel::bounded(SUBMISSION_CHANNEL_CAPACITY);
        let (tx_event, rx_event) = async_channel::unbounded();

        let user_instructions = get_user_instructions(&config).await;

        let config = Arc::new(config);

        let configure_session = ConfigureSession {
            provider: config.model_provider.clone(),
            model: config.model.clone(),
            model_reasoning_effort: config.model_reasoning_effort,
            model_reasoning_summary: config.model_reasoning_summary,
            user_instructions,
            base_instructions: config.base_instructions.clone(),
            approval_policy: config.approval_policy,
            sandbox_policy: config.sandbox_policy.clone(),
            notify: UserNotifier::new(config.notify.clone()),
            cwd: config.cwd.clone(),
        };

        // Generate a unique ID for the lifetime of this Codex session.
        let (session, turn_context) = Session::new(
            configure_session,
            config.clone(),
            auth_manager.clone(),
            tx_event.clone(),
            conversation_history,
            session_source,
        )
        .await
        .map_err(|e| {
            error!("Failed to create session: {e:#}");
            CodexErr::InternalAgentDied
        })?;
        let conversation_id = session.conversation_id;

        // This task will run until Op::Shutdown is received.
        tokio::spawn(submission_loop(session, turn_context, config, rx_sub));
        let codex = Codex {
            next_id: AtomicU64::new(0),
            tx_sub,
            rx_event,
        };

        Ok(CodexSpawnOk {
            codex,
            conversation_id,
        })
    }

    /// Submit the `op` wrapped in a `Submission` with a unique ID.
    pub async fn submit(&self, op: Op) -> CodexResult<String> {
        let id = self
            .next_id
            .fetch_add(1, std::sync::atomic::Ordering::SeqCst)
            .to_string();
        let sub = Submission { id: id.clone(), op };
        self.submit_with_id(sub).await?;
        Ok(id)
    }

    /// Use sparingly: prefer `submit()` so Codex is responsible for generating
    /// unique IDs for each submission.
    pub async fn submit_with_id(&self, sub: Submission) -> CodexResult<()> {
        self.tx_sub
            .send(sub)
            .await
            .map_err(|_| CodexErr::InternalAgentDied)?;
        Ok(())
    }

    pub async fn next_event(&self) -> CodexResult<Event> {
        let event = self
            .rx_event
            .recv()
            .await
            .map_err(|_| CodexErr::InternalAgentDied)?;
        Ok(event)
    }
}

use crate::state::SessionState;

/// Context for an initialized model agent
///
/// A session has at most 1 running task at a time, and can be interrupted by user input.
pub(crate) struct Session {
    conversation_id: ConversationId,
    tx_event: Sender<Event>,
    state: Mutex<SessionState>,
    pub(crate) active_turn: Mutex<Option<ActiveTurn>>,
    pub(crate) services: SessionServices,
    next_internal_sub_id: AtomicU64,
}

/// The context needed for a single turn of the conversation.
#[derive(Debug)]
pub(crate) struct TurnContext {
    pub(crate) client: ModelClient,
    /// The session's current working directory. All relative paths provided by
    /// the model as well as sandbox policies are resolved against this path
    /// instead of `std::env::current_dir()`.
    pub(crate) cwd: PathBuf,
    pub(crate) base_instructions: Option<String>,
    pub(crate) user_instructions: Option<String>,
    pub(crate) approval_policy: AskForApproval,
    pub(crate) sandbox_policy: SandboxPolicy,
    pub(crate) shell_environment_policy: ShellEnvironmentPolicy,
    pub(crate) tools_config: ToolsConfig,
    pub(crate) is_review_mode: bool,
    pub(crate) final_output_json_schema: Option<Value>,
}

impl TurnContext {
    pub(crate) fn resolve_path(&self, path: Option<String>) -> PathBuf {
        path.as_ref()
            .map(PathBuf::from)
            .map_or_else(|| self.cwd.clone(), |p| self.cwd.join(p))
    }
}

/// Configure the model session.
struct ConfigureSession {
    /// Provider identifier ("openai", "openrouter", ...).
    provider: ModelProviderInfo,

    /// If not specified, server will use its default model.
    model: String,

    model_reasoning_effort: Option<ReasoningEffortConfig>,
    model_reasoning_summary: ReasoningSummaryConfig,

    /// Model instructions that are appended to the base instructions.
    user_instructions: Option<String>,

    /// Base instructions override.
    base_instructions: Option<String>,

    /// When to escalate for approval for execution
    approval_policy: AskForApproval,
    /// How to sandbox commands executed in the system
    sandbox_policy: SandboxPolicy,

    notify: UserNotifier,

    /// Working directory that should be treated as the *root* of the
    /// session. All relative paths supplied by the model as well as the
    /// execution sandbox are resolved against this directory **instead**
    /// of the process-wide current working directory. CLI front-ends are
    /// expected to expand this to an absolute path before sending the
    /// `ConfigureSession` operation so that the business-logic layer can
    /// operate deterministically.
    cwd: PathBuf,
}

impl Session {
    async fn new(
        configure_session: ConfigureSession,
        config: Arc<Config>,
        auth_manager: Arc<AuthManager>,
        tx_event: Sender<Event>,
        initial_history: InitialHistory,
        session_source: SessionSource,
    ) -> anyhow::Result<(Arc<Self>, TurnContext)> {
        let ConfigureSession {
            provider,
            model,
            model_reasoning_effort,
            model_reasoning_summary,
            user_instructions,
            base_instructions,
            approval_policy,
            sandbox_policy,
            notify,
            cwd,
        } = configure_session;
        debug!("Configuring session: model={model}; provider={provider:?}");
        if !cwd.is_absolute() {
            return Err(anyhow::anyhow!("cwd is not absolute: {cwd:?}"));
        }

        let (conversation_id, rollout_params) = match &initial_history {
            InitialHistory::New | InitialHistory::Forked(_) => {
                let conversation_id = ConversationId::default();
                (
                    conversation_id,
                    RolloutRecorderParams::new(
                        conversation_id,
                        user_instructions.clone(),
                        session_source,
                    ),
                )
            }
            InitialHistory::Resumed(resumed_history) => (
                resumed_history.conversation_id,
                RolloutRecorderParams::resume(resumed_history.rollout_path.clone()),
            ),
        };

        // Error messages to dispatch after SessionConfigured is sent.
        let mut post_session_configured_error_events = Vec::<Event>::new();

        // Kick off independent async setup tasks in parallel to reduce startup latency.
        //
        // - initialize RolloutRecorder with new or resumed session info
        // - spin up MCP connection manager
        // - perform default shell discovery
        // - load history metadata
        let rollout_fut = RolloutRecorder::new(&config, rollout_params);

        let mcp_fut = McpConnectionManager::new(
            config.mcp_servers.clone(),
            config.use_experimental_use_rmcp_client,
        );
        let default_shell_fut = shell::default_user_shell();
        let history_meta_fut = crate::message_history::history_metadata(&config);

        // Join all independent futures.
        let (rollout_recorder, mcp_res, default_shell, (history_log_id, history_entry_count)) =
            tokio::join!(rollout_fut, mcp_fut, default_shell_fut, history_meta_fut);

        let rollout_recorder = rollout_recorder.map_err(|e| {
            error!("failed to initialize rollout recorder: {e:#}");
            anyhow::anyhow!("failed to initialize rollout recorder: {e:#}")
        })?;
        let rollout_path = rollout_recorder.rollout_path.clone();
        // Create the mutable state for the Session.
        let state = SessionState::new();

        // Handle MCP manager result and record any startup failures.
        let (mcp_connection_manager, failed_clients) = match mcp_res {
            Ok((mgr, failures)) => (mgr, failures),
            Err(e) => {
                let message = format!("Failed to create MCP connection manager: {e:#}");
                error!("{message}");
                post_session_configured_error_events.push(Event {
                    id: INITIAL_SUBMIT_ID.to_owned(),
                    msg: EventMsg::Error(ErrorEvent { message }),
                });
                (McpConnectionManager::default(), Default::default())
            }
        };

        // Surface individual client start-up failures to the user.
        if !failed_clients.is_empty() {
            for (server_name, err) in failed_clients {
                let message = format!("MCP client for `{server_name}` failed to start: {err:#}");
                error!("{message}");
                post_session_configured_error_events.push(Event {
                    id: INITIAL_SUBMIT_ID.to_owned(),
                    msg: EventMsg::Error(ErrorEvent { message }),
                });
            }
        }

        let otel_event_manager = OtelEventManager::new(
            conversation_id,
            config.model.as_str(),
            config.model_family.slug.as_str(),
            auth_manager.auth().and_then(|a| a.get_account_id()),
            auth_manager.auth().map(|a| a.mode),
            config.otel.log_user_prompt,
            terminal::user_agent(),
        );

        otel_event_manager.conversation_starts(
            config.model_provider.name.as_str(),
            config.model_reasoning_effort,
            config.model_reasoning_summary,
            config.model_context_window,
            config.model_max_output_tokens,
            config.model_auto_compact_token_limit,
            config.approval_policy,
            config.sandbox_policy.clone(),
            config.mcp_servers.keys().map(String::as_str).collect(),
            config.active_profile.clone(),
        );

        // Now that the conversation id is final (may have been updated by resume),
        // construct the model client.
        let client = ModelClient::new(
            config.clone(),
            Some(auth_manager.clone()),
            otel_event_manager,
            provider.clone(),
            model_reasoning_effort,
            model_reasoning_summary,
            conversation_id,
        );
        let turn_context = TurnContext {
            client,
            tools_config: ToolsConfig::new(&ToolsConfigParams {
                model_family: &config.model_family,
                include_plan_tool: config.include_plan_tool,
                include_apply_patch_tool: config.include_apply_patch_tool,
                include_web_search_request: config.tools_web_search_request,
                use_streamable_shell_tool: config.use_experimental_streamable_shell_tool,
                include_view_image_tool: config.include_view_image_tool,
                experimental_unified_exec_tool: config.use_experimental_unified_exec_tool,
            }),
            user_instructions,
            base_instructions,
            approval_policy,
            sandbox_policy,
            shell_environment_policy: config.shell_environment_policy.clone(),
            cwd,
            is_review_mode: false,
            final_output_json_schema: None,
        };
        let services = SessionServices {
            mcp_connection_manager,
            session_manager: ExecSessionManager::default(),
            unified_exec_manager: UnifiedExecSessionManager::default(),
            notifier: notify,
            rollout: Mutex::new(Some(rollout_recorder)),
            user_shell: default_shell,
            show_raw_agent_reasoning: config.show_raw_agent_reasoning,
            executor: Executor::new(ExecutorConfig::new(
                turn_context.sandbox_policy.clone(),
                turn_context.cwd.clone(),
                config.codex_linux_sandbox_exe.clone(),
            )),
        };

        let sess = Arc::new(Session {
            conversation_id,
            tx_event: tx_event.clone(),
            state: Mutex::new(state),
            active_turn: Mutex::new(None),
            services,
            next_internal_sub_id: AtomicU64::new(0),
        });

        // Dispatch the SessionConfiguredEvent first and then report any errors.
        // If resuming, include converted initial messages in the payload so UIs can render them immediately.
        let initial_messages = initial_history.get_event_msgs();
        sess.record_initial_history(&turn_context, initial_history)
            .await;

        let events = std::iter::once(Event {
            id: INITIAL_SUBMIT_ID.to_owned(),
            msg: EventMsg::SessionConfigured(SessionConfiguredEvent {
                session_id: conversation_id,
                model,
                reasoning_effort: model_reasoning_effort,
                history_log_id,
                history_entry_count,
                initial_messages,
                rollout_path,
            }),
        })
        .chain(post_session_configured_error_events.into_iter());
        for event in events {
            sess.send_event(event).await;
        }

        Ok((sess, turn_context))
    }

    pub(crate) fn get_tx_event(&self) -> Sender<Event> {
        self.tx_event.clone()
    }

    fn next_internal_sub_id(&self) -> String {
        let id = self
            .next_internal_sub_id
            .fetch_add(1, std::sync::atomic::Ordering::SeqCst);
        format!("auto-compact-{id}")
    }

    async fn record_initial_history(
        &self,
        turn_context: &TurnContext,
        conversation_history: InitialHistory,
    ) {
        match conversation_history {
            InitialHistory::New => {
                // Build and record initial items (user instructions + environment context)
                let items = self.build_initial_context(turn_context);
                self.record_conversation_items(&items).await;
            }
            InitialHistory::Resumed(_) | InitialHistory::Forked(_) => {
                let rollout_items = conversation_history.get_rollout_items();
                let persist = matches!(conversation_history, InitialHistory::Forked(_));

                // Always add response items to conversation history
                let reconstructed_history =
                    self.reconstruct_history_from_rollout(turn_context, &rollout_items);
                if !reconstructed_history.is_empty() {
                    self.record_into_history(&reconstructed_history).await;
                }

                // If persisting, persist all rollout items as-is (recorder filters)
                if persist && !rollout_items.is_empty() {
                    self.persist_rollout_items(&rollout_items).await;
                }
            }
        }
    }

    /// Persist the event to rollout and send it to clients.
    pub(crate) async fn send_event(&self, event: Event) {
        // Persist the event into rollout (recorder filters as needed)
        let rollout_items = vec![RolloutItem::EventMsg(event.msg.clone())];
        self.persist_rollout_items(&rollout_items).await;
        if let Err(e) = self.tx_event.send(event).await {
            error!("failed to send tool call event: {e}");
        }
    }

    /// Emit an exec approval request event and await the user's decision.
    ///
    /// The request is keyed by `sub_id`/`call_id` so matching responses are delivered
    /// to the correct in-flight turn. If the task is aborted, this returns the
    /// default `ReviewDecision` (`Denied`).
    pub async fn request_command_approval(
        &self,
        sub_id: String,
        call_id: String,
        command: Vec<String>,
        cwd: PathBuf,
        reason: Option<String>,
    ) -> ReviewDecision {
        // Add the tx_approve callback to the map before sending the request.
        let (tx_approve, rx_approve) = oneshot::channel();
        let event_id = sub_id.clone();
        let prev_entry = {
            let mut active = self.active_turn.lock().await;
            match active.as_mut() {
                Some(at) => {
                    let mut ts = at.turn_state.lock().await;
                    ts.insert_pending_approval(sub_id, tx_approve)
                }
                None => None,
            }
        };
        if prev_entry.is_some() {
            warn!("Overwriting existing pending approval for sub_id: {event_id}");
        }

        let event = Event {
            id: event_id,
            msg: EventMsg::ExecApprovalRequest(ExecApprovalRequestEvent {
                call_id,
                command,
                cwd,
                reason,
            }),
        };
        self.send_event(event).await;
        rx_approve.await.unwrap_or_default()
    }

    pub async fn request_patch_approval(
        &self,
        sub_id: String,
        call_id: String,
        action: &ApplyPatchAction,
        reason: Option<String>,
        grant_root: Option<PathBuf>,
    ) -> oneshot::Receiver<ReviewDecision> {
        // Add the tx_approve callback to the map before sending the request.
        let (tx_approve, rx_approve) = oneshot::channel();
        let event_id = sub_id.clone();
        let prev_entry = {
            let mut active = self.active_turn.lock().await;
            match active.as_mut() {
                Some(at) => {
                    let mut ts = at.turn_state.lock().await;
                    ts.insert_pending_approval(sub_id, tx_approve)
                }
                None => None,
            }
        };
        if prev_entry.is_some() {
            warn!("Overwriting existing pending approval for sub_id: {event_id}");
        }

        let event = Event {
            id: event_id,
            msg: EventMsg::ApplyPatchApprovalRequest(ApplyPatchApprovalRequestEvent {
                call_id,
                changes: convert_apply_patch_to_protocol(action),
                reason,
                grant_root,
            }),
        };
        self.send_event(event).await;
        rx_approve
    }

    pub async fn notify_approval(&self, sub_id: &str, decision: ReviewDecision) {
        let entry = {
            let mut active = self.active_turn.lock().await;
            match active.as_mut() {
                Some(at) => {
                    let mut ts = at.turn_state.lock().await;
                    ts.remove_pending_approval(sub_id)
                }
                None => None,
            }
        };
        match entry {
            Some(tx_approve) => {
                tx_approve.send(decision).ok();
            }
            None => {
                warn!("No pending approval found for sub_id: {sub_id}");
            }
        }
    }

    /// Records input items: always append to conversation history and
    /// persist these response items to rollout.
    async fn record_conversation_items(&self, items: &[ResponseItem]) {
        self.record_into_history(items).await;
        self.persist_rollout_response_items(items).await;
    }

    fn reconstruct_history_from_rollout(
        &self,
        turn_context: &TurnContext,
        rollout_items: &[RolloutItem],
    ) -> Vec<ResponseItem> {
        let mut history = ConversationHistory::new();
        for item in rollout_items {
            match item {
                RolloutItem::ResponseItem(response_item) => {
                    history.record_items(std::iter::once(response_item));
                }
                RolloutItem::Compacted(compacted) => {
                    let snapshot = history.contents();
                    let user_messages = collect_user_messages(&snapshot);
                    let rebuilt = build_compacted_history(
                        self.build_initial_context(turn_context),
                        &user_messages,
                        &compacted.message,
                    );
                    history.replace(rebuilt);
                }
                _ => {}
            }
        }
        history.contents()
    }

    /// Append ResponseItems to the in-memory conversation history only.
    async fn record_into_history(&self, items: &[ResponseItem]) {
        let mut state = self.state.lock().await;
        state.record_items(items.iter());
    }

    async fn replace_history(&self, items: Vec<ResponseItem>) {
        let mut state = self.state.lock().await;
        state.replace_history(items);
    }

    async fn persist_rollout_response_items(&self, items: &[ResponseItem]) {
        let rollout_items: Vec<RolloutItem> = items
            .iter()
            .cloned()
            .map(RolloutItem::ResponseItem)
            .collect();
        self.persist_rollout_items(&rollout_items).await;
    }

    pub(crate) fn build_initial_context(&self, turn_context: &TurnContext) -> Vec<ResponseItem> {
        let mut items = Vec::<ResponseItem>::with_capacity(2);
        if let Some(user_instructions) = turn_context.user_instructions.as_deref() {
            items.push(UserInstructions::new(user_instructions.to_string()).into());
        }
        items.push(ResponseItem::from(EnvironmentContext::new(
            Some(turn_context.cwd.clone()),
            Some(turn_context.approval_policy),
            Some(turn_context.sandbox_policy.clone()),
            Some(self.user_shell().clone()),
        )));
        items
    }

    async fn persist_rollout_items(&self, items: &[RolloutItem]) {
        let recorder = {
            let guard = self.services.rollout.lock().await;
            guard.clone()
        };
        if let Some(rec) = recorder
            && let Err(e) = rec.record_items(items).await
        {
            error!("failed to record rollout items: {e:#}");
        }
    }

    pub(crate) async fn history_snapshot(&self) -> Vec<ResponseItem> {
        let state = self.state.lock().await;
        state.history_snapshot()
    }

    async fn update_token_usage_info(
        &self,
        sub_id: &str,
        turn_context: &TurnContext,
        token_usage: Option<&TokenUsage>,
    ) {
        {
            let mut state = self.state.lock().await;
            if let Some(token_usage) = token_usage {
                state.update_token_info_from_usage(
                    token_usage,
                    turn_context.client.get_model_context_window(),
                );
            }
        }
        self.send_token_count_event(sub_id).await;
    }

    async fn update_rate_limits(&self, sub_id: &str, new_rate_limits: RateLimitSnapshot) {
        {
            let mut state = self.state.lock().await;
            state.set_rate_limits(new_rate_limits);
        }
        self.send_token_count_event(sub_id).await;
    }

    async fn send_token_count_event(&self, sub_id: &str) {
        let (info, rate_limits) = {
            let state = self.state.lock().await;
            state.token_info_and_rate_limits()
        };
        let event = Event {
            id: sub_id.to_string(),
            msg: EventMsg::TokenCount(TokenCountEvent { info, rate_limits }),
        };
        self.send_event(event).await;
    }

    /// Record a user input item to conversation history and also persist a
    /// corresponding UserMessage EventMsg to rollout.
    async fn record_input_and_rollout_usermsg(&self, response_input: &ResponseInputItem) {
        let response_item: ResponseItem = response_input.clone().into();
        // Add to conversation history and persist response item to rollout
        self.record_conversation_items(std::slice::from_ref(&response_item))
            .await;

        // Derive user message events and persist only UserMessage to rollout
        let msgs =
            map_response_item_to_event_messages(&response_item, self.show_raw_agent_reasoning());
        let user_msgs: Vec<RolloutItem> = msgs
            .into_iter()
            .filter_map(|m| match m {
                EventMsg::UserMessage(ev) => Some(RolloutItem::EventMsg(EventMsg::UserMessage(ev))),
                _ => None,
            })
            .collect();
        if !user_msgs.is_empty() {
            self.persist_rollout_items(&user_msgs).await;
        }
    }

    async fn on_exec_command_begin(
        &self,
        turn_diff_tracker: &mut TurnDiffTracker,
        exec_command_context: ExecCommandContext,
    ) {
        let ExecCommandContext {
            sub_id,
            call_id,
            command_for_display,
            cwd,
            apply_patch,
            ..
        } = exec_command_context;
        let msg = match apply_patch {
            Some(ApplyPatchCommandContext {
                user_explicitly_approved_this_action,
                changes,
            }) => {
                turn_diff_tracker.on_patch_begin(&changes);

                EventMsg::PatchApplyBegin(PatchApplyBeginEvent {
                    call_id,
                    auto_approved: !user_explicitly_approved_this_action,
                    changes,
                })
            }
            None => EventMsg::ExecCommandBegin(ExecCommandBeginEvent {
                call_id,
                command: command_for_display.clone(),
                cwd,
                parsed_cmd: parse_command(&command_for_display)
                    .into_iter()
                    .map(Into::into)
                    .collect(),
            }),
        };
        let event = Event {
            id: sub_id.to_string(),
            msg,
        };
        self.send_event(event).await;
    }

    async fn on_exec_command_end(
        &self,
        turn_diff_tracker: &mut TurnDiffTracker,
        sub_id: &str,
        call_id: &str,
        output: &ExecToolCallOutput,
        is_apply_patch: bool,
    ) {
        let ExecToolCallOutput {
            stdout,
            stderr,
            aggregated_output,
            duration,
            exit_code,
            timed_out: _,
        } = output;
        // Send full stdout/stderr to clients; do not truncate.
        let stdout = stdout.text.clone();
        let stderr = stderr.text.clone();
        let formatted_output = format_exec_output_str(output);
        let aggregated_output: String = aggregated_output.text.clone();

        let msg = if is_apply_patch {
            EventMsg::PatchApplyEnd(PatchApplyEndEvent {
                call_id: call_id.to_string(),
                stdout,
                stderr,
                success: *exit_code == 0,
            })
        } else {
            EventMsg::ExecCommandEnd(ExecCommandEndEvent {
                call_id: call_id.to_string(),
                stdout,
                stderr,
                aggregated_output,
                exit_code: *exit_code,
                duration: *duration,
                formatted_output,
            })
        };

        let event = Event {
            id: sub_id.to_string(),
            msg,
        };
        self.send_event(event).await;

        // If this is an apply_patch, after we emit the end patch, emit a second event
        // with the full turn diff if there is one.
        if is_apply_patch {
            let unified_diff = turn_diff_tracker.get_unified_diff();
            if let Ok(Some(unified_diff)) = unified_diff {
                let msg = EventMsg::TurnDiff(TurnDiffEvent { unified_diff });
                let event = Event {
                    id: sub_id.into(),
                    msg,
                };
                self.send_event(event).await;
            }
        }
    }
    /// Runs the exec tool call and emits events for the begin and end of the
    /// command even on error.
    ///
    /// Returns the output of the exec tool call.
    pub(crate) async fn run_exec_with_events(
        &self,
        turn_diff_tracker: &mut TurnDiffTracker,
        prepared: PreparedExec,
        approval_policy: AskForApproval,
    ) -> Result<ExecToolCallOutput, ExecError> {
        let PreparedExec { context, request } = prepared;
        let is_apply_patch = context.apply_patch.is_some();
        let sub_id = context.sub_id.clone();
        let call_id = context.call_id.clone();

        self.on_exec_command_begin(turn_diff_tracker, context.clone())
            .await;

        let result = self
            .services
            .executor
            .run(request, self, approval_policy, &context)
            .await;

        let normalized = normalize_exec_result(&result);
        let borrowed = normalized.event_output();

        self.on_exec_command_end(
            turn_diff_tracker,
            &sub_id,
            &call_id,
            borrowed,
            is_apply_patch,
        )
        .await;

        drop(normalized);

        result
    }

    /// Helper that emits a BackgroundEvent with the given message. This keeps
    /// the call‑sites terse so adding more diagnostics does not clutter the
    /// core agent logic.
    pub(crate) async fn notify_background_event(&self, sub_id: &str, message: impl Into<String>) {
        let event = Event {
            id: sub_id.to_string(),
            msg: EventMsg::BackgroundEvent(BackgroundEventEvent {
                message: message.into(),
            }),
        };
        self.send_event(event).await;
    }

    async fn notify_stream_error(&self, sub_id: &str, message: impl Into<String>) {
        let event = Event {
            id: sub_id.to_string(),
            msg: EventMsg::StreamError(StreamErrorEvent {
                message: message.into(),
            }),
        };
        self.send_event(event).await;
    }

    /// Build the full turn input by concatenating the current conversation
    /// history with additional items for this turn.
    pub async fn turn_input_with_history(&self, extra: Vec<ResponseItem>) -> Vec<ResponseItem> {
        let history = {
            let state = self.state.lock().await;
            state.history_snapshot()
        };
        [history, extra].concat()
    }

    /// Returns the input if there was no task running to inject into
    pub async fn inject_input(&self, input: Vec<InputItem>) -> Result<(), Vec<InputItem>> {
        let mut active = self.active_turn.lock().await;
        match active.as_mut() {
            Some(at) => {
                let mut ts = at.turn_state.lock().await;
                ts.push_pending_input(input.into());
                Ok(())
            }
            None => Err(input),
        }
    }

    pub async fn get_pending_input(&self) -> Vec<ResponseInputItem> {
        let mut active = self.active_turn.lock().await;
        match active.as_mut() {
            Some(at) => {
                let mut ts = at.turn_state.lock().await;
                ts.take_pending_input()
            }
            None => Vec::with_capacity(0),
        }
    }

    pub async fn call_tool(
        &self,
        server: &str,
        tool: &str,
        arguments: Option<serde_json::Value>,
    ) -> anyhow::Result<CallToolResult> {
        self.services
            .mcp_connection_manager
            .call_tool(server, tool, arguments)
            .await
    }

    pub(crate) fn parse_mcp_tool_name(&self, tool_name: &str) -> Option<(String, String)> {
        self.services
            .mcp_connection_manager
            .parse_tool_name(tool_name)
    }

    pub(crate) async fn handle_exec_command_tool(
        &self,
        params: ExecCommandParams,
    ) -> Result<String, FunctionCallError> {
        let result = self
            .services
            .session_manager
            .handle_exec_command_request(params)
            .await;
        match result {
            Ok(output) => Ok(output.to_text_output()),
            Err(err) => Err(FunctionCallError::RespondToModel(err)),
        }
    }

    pub(crate) async fn handle_write_stdin_tool(
        &self,
        params: WriteStdinParams,
    ) -> Result<String, FunctionCallError> {
        self.services
            .session_manager
            .handle_write_stdin_request(params)
            .await
            .map(|output| output.to_text_output())
            .map_err(FunctionCallError::RespondToModel)
    }

    pub(crate) async fn run_unified_exec_request(
        &self,
        request: crate::unified_exec::UnifiedExecRequest<'_>,
    ) -> Result<crate::unified_exec::UnifiedExecResult, crate::unified_exec::UnifiedExecError> {
        self.services
            .unified_exec_manager
            .handle_request(request)
            .await
    }

    pub async fn interrupt_task(self: &Arc<Self>) {
        info!("interrupt received: abort current task, if any");
        self.abort_all_tasks(TurnAbortReason::Interrupted).await;
    }

    fn interrupt_task_sync(&self) {
        if let Ok(mut active) = self.active_turn.try_lock()
            && let Some(at) = active.as_mut()
        {
            at.try_clear_pending_sync();
            let tasks = at.drain_tasks();
            *active = None;
            for (_sub_id, task) in tasks {
                task.handle.abort();
            }
        }
    }

    pub(crate) fn notifier(&self) -> &UserNotifier {
        &self.services.notifier
    }

    pub(crate) fn user_shell(&self) -> &shell::Shell {
        &self.services.user_shell
    }

    fn show_raw_agent_reasoning(&self) -> bool {
        self.services.show_raw_agent_reasoning
    }
}

impl Drop for Session {
    fn drop(&mut self) {
        self.interrupt_task_sync();
    }
}

async fn submission_loop(
    sess: Arc<Session>,
    turn_context: TurnContext,
    config: Arc<Config>,
    rx_sub: Receiver<Submission>,
) {
    // Wrap once to avoid cloning TurnContext for each task.
    let mut turn_context = Arc::new(turn_context);
    // To break out of this loop, send Op::Shutdown.
    while let Ok(sub) = rx_sub.recv().await {
        debug!(?sub, "Submission");
        match sub.op {
            Op::Interrupt => {
                sess.interrupt_task().await;
            }
            Op::OverrideTurnContext {
                cwd,
                approval_policy,
                sandbox_policy,
                model,
                effort,
                summary,
            } => {
                // Recalculate the persistent turn context with provided overrides.
                let prev = Arc::clone(&turn_context);
                let provider = prev.client.get_provider();

                // Effective model + family
                let (effective_model, effective_family) = if let Some(ref m) = model {
                    let fam =
                        find_family_for_model(m).unwrap_or_else(|| config.model_family.clone());
                    (m.clone(), fam)
                } else {
                    (prev.client.get_model(), prev.client.get_model_family())
                };

                // Effective reasoning settings
                let effective_effort = effort.unwrap_or(prev.client.get_reasoning_effort());
                let effective_summary = summary.unwrap_or(prev.client.get_reasoning_summary());

                let auth_manager = prev.client.get_auth_manager();

                // Build updated config for the client
                let mut updated_config = (*config).clone();
                updated_config.model = effective_model.clone();
                updated_config.model_family = effective_family.clone();
                if let Some(model_info) = get_model_info(&effective_family) {
                    updated_config.model_context_window = Some(model_info.context_window);
                }

                let otel_event_manager = prev.client.get_otel_event_manager().with_model(
                    updated_config.model.as_str(),
                    updated_config.model_family.slug.as_str(),
                );

                let client = ModelClient::new(
                    Arc::new(updated_config),
                    auth_manager,
                    otel_event_manager,
                    provider,
                    effective_effort,
                    effective_summary,
                    sess.conversation_id,
                );

                let new_approval_policy = approval_policy.unwrap_or(prev.approval_policy);
                let new_sandbox_policy = sandbox_policy
                    .clone()
                    .unwrap_or(prev.sandbox_policy.clone());
                let new_cwd = cwd.clone().unwrap_or_else(|| prev.cwd.clone());

                let tools_config = ToolsConfig::new(&ToolsConfigParams {
                    model_family: &effective_family,
                    include_plan_tool: config.include_plan_tool,
                    include_apply_patch_tool: config.include_apply_patch_tool,
                    include_web_search_request: config.tools_web_search_request,
                    use_streamable_shell_tool: config.use_experimental_streamable_shell_tool,
                    include_view_image_tool: config.include_view_image_tool,
                    experimental_unified_exec_tool: config.use_experimental_unified_exec_tool,
                });

                let new_turn_context = TurnContext {
                    client,
                    tools_config,
                    user_instructions: prev.user_instructions.clone(),
                    base_instructions: prev.base_instructions.clone(),
                    approval_policy: new_approval_policy,
                    sandbox_policy: new_sandbox_policy.clone(),
                    shell_environment_policy: prev.shell_environment_policy.clone(),
                    cwd: new_cwd.clone(),
                    is_review_mode: false,
                    final_output_json_schema: None,
                };

                // Install the new persistent context for subsequent tasks/turns.
                turn_context = Arc::new(new_turn_context);

                // Optionally persist changes to model / effort
                if cwd.is_some() || approval_policy.is_some() || sandbox_policy.is_some() {
                    sess.record_conversation_items(&[ResponseItem::from(EnvironmentContext::new(
                        cwd,
                        approval_policy,
                        sandbox_policy,
                        // Shell is not configurable from turn to turn
                        None,
                    ))])
                    .await;
                }
            }
            Op::UserInput { items } => {
                turn_context
                    .client
                    .get_otel_event_manager()
                    .user_prompt(&items);
                // attempt to inject input into current task
                if let Err(items) = sess.inject_input(items).await {
                    // no current task, spawn a new one
                    sess.spawn_task(Arc::clone(&turn_context), sub.id, items, RegularTask)
                        .await;
                }
            }
            Op::UserTurn {
                items,
                cwd,
                approval_policy,
                sandbox_policy,
                model,
                effort,
                summary,
                final_output_json_schema,
            } => {
                turn_context
                    .client
                    .get_otel_event_manager()
                    .user_prompt(&items);
                // attempt to inject input into current task
                if let Err(items) = sess.inject_input(items).await {
                    // Derive a fresh TurnContext for this turn using the provided overrides.
                    let provider = turn_context.client.get_provider();
                    let auth_manager = turn_context.client.get_auth_manager();

                    // Derive a model family for the requested model; fall back to the session's.
                    let model_family = find_family_for_model(&model)
                        .unwrap_or_else(|| config.model_family.clone());

                    // Create a per‑turn Config clone with the requested model/family.
                    let mut per_turn_config = (*config).clone();
                    per_turn_config.model = model.clone();
                    per_turn_config.model_family = model_family.clone();
                    if let Some(model_info) = get_model_info(&model_family) {
                        per_turn_config.model_context_window = Some(model_info.context_window);
                    }

                    let otel_event_manager =
                        turn_context.client.get_otel_event_manager().with_model(
                            per_turn_config.model.as_str(),
                            per_turn_config.model_family.slug.as_str(),
                        );

                    // Build a new client with per‑turn reasoning settings.
                    // Reuse the same provider and session id; auth defaults to env/API key.
                    let client = ModelClient::new(
                        Arc::new(per_turn_config),
                        auth_manager,
                        otel_event_manager,
                        provider,
                        effort,
                        summary,
                        sess.conversation_id,
                    );

                    let fresh_turn_context = TurnContext {
                        client,
                        tools_config: ToolsConfig::new(&ToolsConfigParams {
                            model_family: &model_family,
                            include_plan_tool: config.include_plan_tool,
                            include_apply_patch_tool: config.include_apply_patch_tool,
                            include_web_search_request: config.tools_web_search_request,
                            use_streamable_shell_tool: config
                                .use_experimental_streamable_shell_tool,
                            include_view_image_tool: config.include_view_image_tool,
                            experimental_unified_exec_tool: config
                                .use_experimental_unified_exec_tool,
                        }),
                        user_instructions: turn_context.user_instructions.clone(),
                        base_instructions: turn_context.base_instructions.clone(),
                        approval_policy,
                        sandbox_policy,
                        shell_environment_policy: turn_context.shell_environment_policy.clone(),
                        cwd,
                        is_review_mode: false,
                        final_output_json_schema,
                    };

                    // if the environment context has changed, record it in the conversation history
                    let previous_env_context = EnvironmentContext::from(turn_context.as_ref());
                    let new_env_context = EnvironmentContext::from(&fresh_turn_context);
                    if !new_env_context.equals_except_shell(&previous_env_context) {
                        let env_response_item = ResponseItem::from(new_env_context);
                        sess.record_conversation_items(std::slice::from_ref(&env_response_item))
                            .await;
                        for msg in map_response_item_to_event_messages(
                            &env_response_item,
                            sess.show_raw_agent_reasoning(),
                        ) {
                            let event = Event {
                                id: sub.id.clone(),
                                msg,
                            };
                            sess.send_event(event).await;
                        }
                    }

                    // Install the new persistent context for subsequent tasks/turns.
                    turn_context = Arc::new(fresh_turn_context);

                    // no current task, spawn a new one with the per-turn context
                    sess.spawn_task(Arc::clone(&turn_context), sub.id, items, RegularTask)
                        .await;
                }
            }
            Op::ExecApproval { id, decision } => match decision {
                ReviewDecision::Abort => {
                    sess.interrupt_task().await;
                }
                other => sess.notify_approval(&id, other).await,
            },
            Op::PatchApproval { id, decision } => match decision {
                ReviewDecision::Abort => {
                    sess.interrupt_task().await;
                }
                other => sess.notify_approval(&id, other).await,
            },
            Op::AddToHistory { text } => {
                let id = sess.conversation_id;
                let config = config.clone();
                tokio::spawn(async move {
                    if let Err(e) = crate::message_history::append_entry(&text, &id, &config).await
                    {
                        warn!("failed to append to message history: {e}");
                    }
                });
            }

            Op::GetHistoryEntryRequest { offset, log_id } => {
                let config = config.clone();
                let sess_clone = sess.clone();
                let sub_id = sub.id.clone();

                tokio::spawn(async move {
                    // Run lookup in blocking thread because it does file IO + locking.
                    let entry_opt = tokio::task::spawn_blocking(move || {
                        crate::message_history::lookup(log_id, offset, &config)
                    })
                    .await
                    .unwrap_or(None);

                    let event = Event {
                        id: sub_id,
                        msg: EventMsg::GetHistoryEntryResponse(
                            crate::protocol::GetHistoryEntryResponseEvent {
                                offset,
                                log_id,
                                entry: entry_opt.map(|e| {
                                    codex_protocol::message_history::HistoryEntry {
                                        conversation_id: e.session_id,
                                        ts: e.ts,
                                        text: e.text,
                                    }
                                }),
                            },
                        ),
                    };

                    sess_clone.send_event(event).await;
                });
            }
            Op::ListMcpTools => {
                let sub_id = sub.id.clone();

                // This is a cheap lookup from the connection manager's cache.
                let tools = sess.services.mcp_connection_manager.list_all_tools();
                let event = Event {
                    id: sub_id,
                    msg: EventMsg::McpListToolsResponse(
                        crate::protocol::McpListToolsResponseEvent { tools },
                    ),
                };
                sess.send_event(event).await;
            }
            Op::ListCustomPrompts => {
                let sub_id = sub.id.clone();

                let custom_prompts: Vec<CustomPrompt> =
                    if let Some(dir) = crate::custom_prompts::default_prompts_dir() {
                        crate::custom_prompts::discover_prompts_in(&dir).await
                    } else {
                        Vec::new()
                    };

                let event = Event {
                    id: sub_id,
                    msg: EventMsg::ListCustomPromptsResponse(ListCustomPromptsResponseEvent {
                        custom_prompts,
                    }),
                };
                sess.send_event(event).await;
            }
            Op::Compact => {
                // Attempt to inject input into current task
                if let Err(items) = sess
                    .inject_input(vec![InputItem::Text {
                        text: compact::SUMMARIZATION_PROMPT.to_string(),
                    }])
                    .await
                {
                    sess.spawn_task(Arc::clone(&turn_context), sub.id, items, CompactTask)
                        .await;
                }
            }
            Op::Shutdown => {
                sess.abort_all_tasks(TurnAbortReason::Interrupted).await;
                info!("Shutting down Codex instance");

                // Gracefully flush and shutdown rollout recorder on session end so tests
                // that inspect the rollout file do not race with the background writer.
                let recorder_opt = {
                    let mut guard = sess.services.rollout.lock().await;
                    guard.take()
                };
                if let Some(rec) = recorder_opt
                    && let Err(e) = rec.shutdown().await
                {
                    warn!("failed to shutdown rollout recorder: {e}");
                    let event = Event {
                        id: sub.id.clone(),
                        msg: EventMsg::Error(ErrorEvent {
                            message: "Failed to shutdown rollout recorder".to_string(),
                        }),
                    };
                    sess.send_event(event).await;
                }

                let event = Event {
                    id: sub.id.clone(),
                    msg: EventMsg::ShutdownComplete,
                };
                sess.send_event(event).await;
                break;
            }
            Op::GetPath => {
                let sub_id = sub.id.clone();
                // Flush rollout writes before returning the path so readers observe a consistent file.
                let (path, rec_opt) = {
                    let guard = sess.services.rollout.lock().await;
                    match guard.as_ref() {
                        Some(rec) => (rec.get_rollout_path(), Some(rec.clone())),
                        None => {
                            error!("rollout recorder not found");
                            continue;
                        }
                    }
                };
                if let Some(rec) = rec_opt
                    && let Err(e) = rec.flush().await
                {
                    warn!("failed to flush rollout recorder before GetHistory: {e}");
                }
                let event = Event {
                    id: sub_id.clone(),
                    msg: EventMsg::ConversationPath(ConversationPathResponseEvent {
                        conversation_id: sess.conversation_id,
                        path,
                    }),
                };
                sess.send_event(event).await;
            }
            Op::Review { review_request } => {
                spawn_review_thread(
                    sess.clone(),
                    config.clone(),
                    turn_context.clone(),
                    sub.id,
                    review_request,
                )
                .await;
            }
            _ => {
                // Ignore unknown ops; enum is non_exhaustive to allow extensions.
            }
        }
    }
    debug!("Agent loop exited");
}

/// Spawn a review thread using the given prompt.
async fn spawn_review_thread(
    sess: Arc<Session>,
    config: Arc<Config>,
    parent_turn_context: Arc<TurnContext>,
    sub_id: String,
    review_request: ReviewRequest,
) {
    let model = config.review_model.clone();
    let review_model_family = find_family_for_model(&model)
        .unwrap_or_else(|| parent_turn_context.client.get_model_family());
    let tools_config = ToolsConfig::new(&ToolsConfigParams {
        model_family: &review_model_family,
        include_plan_tool: false,
        include_apply_patch_tool: config.include_apply_patch_tool,
        include_web_search_request: false,
        use_streamable_shell_tool: false,
        include_view_image_tool: false,
        experimental_unified_exec_tool: config.use_experimental_unified_exec_tool,
    });

    let base_instructions = REVIEW_PROMPT.to_string();
    let review_prompt = review_request.prompt.clone();
    let provider = parent_turn_context.client.get_provider();
    let auth_manager = parent_turn_context.client.get_auth_manager();
    let model_family = review_model_family.clone();

    // Build per‑turn client with the requested model/family.
    let mut per_turn_config = (*config).clone();
    per_turn_config.model = model.clone();
    per_turn_config.model_family = model_family.clone();
    per_turn_config.model_reasoning_effort = Some(ReasoningEffortConfig::Low);
    per_turn_config.model_reasoning_summary = ReasoningSummaryConfig::Detailed;
    if let Some(model_info) = get_model_info(&model_family) {
        per_turn_config.model_context_window = Some(model_info.context_window);
    }

    let otel_event_manager = parent_turn_context
        .client
        .get_otel_event_manager()
        .with_model(
            per_turn_config.model.as_str(),
            per_turn_config.model_family.slug.as_str(),
        );

    let per_turn_config = Arc::new(per_turn_config);
    let client = ModelClient::new(
        per_turn_config.clone(),
        auth_manager,
        otel_event_manager,
        provider,
        per_turn_config.model_reasoning_effort,
        per_turn_config.model_reasoning_summary,
        sess.conversation_id,
    );

    let review_turn_context = TurnContext {
        client,
        tools_config,
        user_instructions: None,
        base_instructions: Some(base_instructions.clone()),
        approval_policy: parent_turn_context.approval_policy,
        sandbox_policy: parent_turn_context.sandbox_policy.clone(),
        shell_environment_policy: parent_turn_context.shell_environment_policy.clone(),
        cwd: parent_turn_context.cwd.clone(),
        is_review_mode: true,
        final_output_json_schema: None,
    };

    // Seed the child task with the review prompt as the initial user message.
    let input: Vec<InputItem> = vec![InputItem::Text {
        text: format!("{base_instructions}\n\n---\n\nNow, here's your task: {review_prompt}"),
    }];
    let tc = Arc::new(review_turn_context);

    // Clone sub_id for the upcoming announcement before moving it into the task.
    let sub_id_for_event = sub_id.clone();
    sess.spawn_task(tc.clone(), sub_id, input, ReviewTask).await;

    // Announce entering review mode so UIs can switch modes.
    sess.send_event(Event {
        id: sub_id_for_event,
        msg: EventMsg::EnteredReviewMode(review_request),
    })
    .await;
}

/// Takes a user message as input and runs a loop where, at each turn, the model
/// replies with either:
///
/// - requested function calls
/// - an assistant message
///
/// While it is possible for the model to return multiple of these items in a
/// single turn, in practice, we generally one item per turn:
///
/// - If the model requests a function call, we execute it and send the output
///   back to the model in the next turn.
/// - If the model sends only an assistant message, we record it in the
///   conversation history and consider the task complete.
///
/// Review mode: when `turn_context.is_review_mode` is true, the turn runs in an
/// isolated in-memory thread without the parent session's prior history or
/// user_instructions. Emits ExitedReviewMode upon final review message.
pub(crate) async fn run_task(
    sess: Arc<Session>,
    turn_context: Arc<TurnContext>,
    sub_id: String,
    input: Vec<InputItem>,
) -> Option<String> {
    if input.is_empty() {
        return None;
    }
    let event = Event {
        id: sub_id.clone(),
        msg: EventMsg::TaskStarted(TaskStartedEvent {
            model_context_window: turn_context.client.get_model_context_window(),
        }),
    };
    sess.send_event(event).await;

    let initial_input_for_turn: ResponseInputItem = ResponseInputItem::from(input);
    // For review threads, keep an isolated in-memory history so the
    // model sees a fresh conversation without the parent session's history.
    // For normal turns, continue recording to the session history as before.
    let is_review_mode = turn_context.is_review_mode;
    let mut review_thread_history: Vec<ResponseItem> = Vec::new();
    if is_review_mode {
        // Seed review threads with environment context so the model knows the working directory.
        review_thread_history.extend(sess.build_initial_context(turn_context.as_ref()));
        review_thread_history.push(initial_input_for_turn.into());
    } else {
        sess.record_input_and_rollout_usermsg(&initial_input_for_turn)
            .await;
    }

    let mut last_agent_message: Option<String> = None;
    // Although from the perspective of codex.rs, TurnDiffTracker has the lifecycle of a Task which contains
    // many turns, from the perspective of the user, it is a single turn.
    let mut turn_diff_tracker = TurnDiffTracker::new();
    let mut auto_compact_recently_attempted = false;

    loop {
        // Note that pending_input would be something like a message the user
        // submitted through the UI while the model was running. Though the UI
        // may support this, the model might not.
        let pending_input = sess
            .get_pending_input()
            .await
            .into_iter()
            .map(ResponseItem::from)
            .collect::<Vec<ResponseItem>>();

        // Construct the input that we will send to the model.
        //
        // - For review threads, use the isolated in-memory history so the
        //   model sees a fresh conversation (no parent history/user_instructions).
        //
        // - For normal turns, use the session's full history. When using the
        //   chat completions API (or ZDR clients), the model needs the full
        //   conversation history on each turn. The rollout file, however, should
        //   only record the new items that originated in this turn so that it
        //   represents an append-only log without duplicates.
        let turn_input: Vec<ResponseItem> = if is_review_mode {
            if !pending_input.is_empty() {
                review_thread_history.extend(pending_input);
            }
            review_thread_history.clone()
        } else {
            sess.record_conversation_items(&pending_input).await;
            sess.turn_input_with_history(pending_input).await
        };

        let turn_input_messages: Vec<String> = turn_input
            .iter()
            .filter_map(|item| match item {
                ResponseItem::Message { content, .. } => Some(content),
                _ => None,
            })
            .flat_map(|content| {
                content.iter().filter_map(|item| match item {
                    ContentItem::OutputText { text } => Some(text.clone()),
                    _ => None,
                })
            })
            .collect();
        match run_turn(
            &sess,
            turn_context.as_ref(),
            &mut turn_diff_tracker,
            sub_id.clone(),
            turn_input,
        )
        .await
        {
            Ok(turn_output) => {
                let TurnRunResult {
                    processed_items,
                    total_token_usage,
                } = turn_output;
                let limit = turn_context
                    .client
                    .get_auto_compact_token_limit()
                    .unwrap_or(i64::MAX);
                let total_usage_tokens = total_token_usage
                    .as_ref()
                    .map(TokenUsage::tokens_in_context_window);
                let token_limit_reached = total_usage_tokens
                    .map(|tokens| (tokens as i64) >= limit)
                    .unwrap_or(false);
                let mut items_to_record_in_conversation_history = Vec::<ResponseItem>::new();
                let mut responses = Vec::<ResponseInputItem>::new();
                for processed_response_item in processed_items {
                    let ProcessedResponseItem { item, response } = processed_response_item;
                    match (&item, &response) {
                        (ResponseItem::Message { role, .. }, None) if role == "assistant" => {
                            // If the model returned a message, we need to record it.
                            items_to_record_in_conversation_history.push(item);
                        }
                        (
                            ResponseItem::LocalShellCall { .. },
                            Some(ResponseInputItem::FunctionCallOutput { call_id, output }),
                        ) => {
                            items_to_record_in_conversation_history.push(item);
                            items_to_record_in_conversation_history.push(
                                ResponseItem::FunctionCallOutput {
                                    call_id: call_id.clone(),
                                    output: output.clone(),
                                },
                            );
                        }
                        (
                            ResponseItem::FunctionCall { .. },
                            Some(ResponseInputItem::FunctionCallOutput { call_id, output }),
                        ) => {
                            items_to_record_in_conversation_history.push(item);
                            items_to_record_in_conversation_history.push(
                                ResponseItem::FunctionCallOutput {
                                    call_id: call_id.clone(),
                                    output: output.clone(),
                                },
                            );
                        }
                        (
                            ResponseItem::CustomToolCall { .. },
                            Some(ResponseInputItem::CustomToolCallOutput { call_id, output }),
                        ) => {
                            items_to_record_in_conversation_history.push(item);
                            items_to_record_in_conversation_history.push(
                                ResponseItem::CustomToolCallOutput {
                                    call_id: call_id.clone(),
                                    output: output.clone(),
                                },
                            );
                        }
                        (
                            ResponseItem::FunctionCall { .. },
                            Some(ResponseInputItem::McpToolCallOutput { call_id, result }),
                        ) => {
                            items_to_record_in_conversation_history.push(item);
                            let output = match result {
                                Ok(call_tool_result) => {
                                    convert_call_tool_result_to_function_call_output_payload(
                                        call_tool_result,
                                    )
                                }
                                Err(err) => FunctionCallOutputPayload {
                                    content: err.clone(),
                                    success: Some(false),
                                },
                            };
                            items_to_record_in_conversation_history.push(
                                ResponseItem::FunctionCallOutput {
                                    call_id: call_id.clone(),
                                    output,
                                },
                            );
                        }
                        (
                            ResponseItem::Reasoning {
                                id,
                                summary,
                                content,
                                encrypted_content,
                            },
                            None,
                        ) => {
                            items_to_record_in_conversation_history.push(ResponseItem::Reasoning {
                                id: id.clone(),
                                summary: summary.clone(),
                                content: content.clone(),
                                encrypted_content: encrypted_content.clone(),
                            });
                        }
                        _ => {
                            warn!("Unexpected response item: {item:?} with response: {response:?}");
                        }
                    };
                    if let Some(response) = response {
                        responses.push(response);
                    }
                }

                // Only attempt to take the lock if there is something to record.
                if !items_to_record_in_conversation_history.is_empty() {
                    if is_review_mode {
                        review_thread_history
                            .extend(items_to_record_in_conversation_history.clone());
                    } else {
                        sess.record_conversation_items(&items_to_record_in_conversation_history)
                            .await;
                    }
                }

                if token_limit_reached {
                    if auto_compact_recently_attempted {
                        let limit_str = limit.to_string();
                        let current_tokens = total_usage_tokens
                            .map(|tokens| tokens.to_string())
                            .unwrap_or_else(|| "unknown".to_string());
                        let event = Event {
                            id: sub_id.clone(),
                            msg: EventMsg::Error(ErrorEvent {
                                message: format!(
                                    "Conversation is still above the token limit after automatic summarization (limit {limit_str}, current {current_tokens}). Please start a new session or trim your input."
                                ),
                            }),
                        };
                        sess.send_event(event).await;
                        break;
                    }
                    auto_compact_recently_attempted = true;
                    compact::run_inline_auto_compact_task(sess.clone(), turn_context.clone()).await;
                    continue;
                }

                auto_compact_recently_attempted = false;

                if responses.is_empty() {
                    last_agent_message = get_last_assistant_message_from_turn(
                        &items_to_record_in_conversation_history,
                    );
                    sess.notifier()
                        .notify(&UserNotification::AgentTurnComplete {
                            turn_id: sub_id.clone(),
                            input_messages: turn_input_messages,
                            last_assistant_message: last_agent_message.clone(),
                        });
                    break;
                }
                continue;
            }
            Err(e) => {
                info!("Turn error: {e:#}");
                let event = Event {
                    id: sub_id.clone(),
                    msg: EventMsg::Error(ErrorEvent {
                        message: e.to_string(),
                    }),
                };
                sess.send_event(event).await;
                // let the user continue the conversation
                break;
            }
        }
    }

    // If this was a review thread and we have a final assistant message,
    // try to parse it as a ReviewOutput.
    //
    // If parsing fails, construct a minimal ReviewOutputEvent using the plain
    // text as the overall explanation. Else, just exit review mode with None.
    //
    // Emits an ExitedReviewMode event with the parsed review output.
    if turn_context.is_review_mode {
        exit_review_mode(
            sess.clone(),
            sub_id.clone(),
            last_agent_message.as_deref().map(parse_review_output_event),
        )
        .await;
    }

    last_agent_message
}

/// Parse the review output; when not valid JSON, build a structured
/// fallback that carries the plain text as the overall explanation.
///
/// Returns: a ReviewOutputEvent parsed from JSON or a fallback populated from text.
fn parse_review_output_event(text: &str) -> ReviewOutputEvent {
    // Try direct parse first
    if let Ok(ev) = serde_json::from_str::<ReviewOutputEvent>(text) {
        return ev;
    }
    // If wrapped in markdown fences or extra prose, attempt to extract the first JSON object
    if let (Some(start), Some(end)) = (text.find('{'), text.rfind('}'))
        && start < end
        && let Some(slice) = text.get(start..=end)
        && let Ok(ev) = serde_json::from_str::<ReviewOutputEvent>(slice)
    {
        return ev;
    }
    // Not JSON – return a structured ReviewOutputEvent that carries
    // the plain text as the overall explanation.
    ReviewOutputEvent {
        overall_explanation: text.to_string(),
        ..Default::default()
    }
}

async fn run_turn(
    sess: &Session,
    turn_context: &TurnContext,
    turn_diff_tracker: &mut TurnDiffTracker,
    sub_id: String,
    input: Vec<ResponseItem>,
) -> CodexResult<TurnRunResult> {
    let mcp_tools = sess.services.mcp_connection_manager.list_all_tools();
    let router = ToolRouter::from_config(&turn_context.tools_config, Some(mcp_tools));

    let prompt = Prompt {
        input,
        tools: router.specs().to_vec(),
        base_instructions_override: turn_context.base_instructions.clone(),
        output_schema: turn_context.final_output_json_schema.clone(),
    };

    let mut retries = 0;
    loop {
        match try_run_turn(
            &router,
            sess,
            turn_context,
            turn_diff_tracker,
            &sub_id,
            &prompt,
        )
        .await
        {
            Ok(output) => return Ok(output),
            Err(CodexErr::Interrupted) => return Err(CodexErr::Interrupted),
            Err(CodexErr::EnvVar(var)) => return Err(CodexErr::EnvVar(var)),
            Err(e @ CodexErr::Fatal(_)) => return Err(e),
            Err(CodexErr::UsageLimitReached(e)) => {
                let rate_limits = e.rate_limits.clone();
                if let Some(rate_limits) = rate_limits {
                    sess.update_rate_limits(&sub_id, rate_limits).await;
                }
                return Err(CodexErr::UsageLimitReached(e));
            }
            Err(CodexErr::UsageNotIncluded) => return Err(CodexErr::UsageNotIncluded),
            Err(e) => {
                // Use the configured provider-specific stream retry budget.
                let max_retries = turn_context.client.get_provider().stream_max_retries();
                if retries < max_retries {
                    retries += 1;
                    let delay = match e {
                        CodexErr::Stream(_, Some(delay)) => delay,
                        _ => backoff(retries),
                    };
                    warn!(
                        "stream disconnected - retrying turn ({retries}/{max_retries} in {delay:?})...",
                    );

                    // Surface retry information to any UI/front‑end so the
                    // user understands what is happening instead of staring
                    // at a seemingly frozen screen.
                    sess.notify_stream_error(
                        &sub_id,
                        format!(
                            "stream error: {e}; retrying {retries}/{max_retries} in {delay:?}…"
                        ),
                    )
                    .await;

                    tokio::time::sleep(delay).await;
                } else {
                    return Err(e);
                }
            }
        }
    }
}

/// When the model is prompted, it returns a stream of events. Some of these
/// events map to a `ResponseItem`. A `ResponseItem` may need to be
/// "handled" such that it produces a `ResponseInputItem` that needs to be
/// sent back to the model on the next turn.
#[derive(Debug)]
struct ProcessedResponseItem {
    item: ResponseItem,
    response: Option<ResponseInputItem>,
}

#[derive(Debug)]
struct TurnRunResult {
    processed_items: Vec<ProcessedResponseItem>,
    total_token_usage: Option<TokenUsage>,
}

async fn try_run_turn(
    router: &crate::tools::ToolRouter,
    sess: &Session,
    turn_context: &TurnContext,
    turn_diff_tracker: &mut TurnDiffTracker,
    sub_id: &str,
    prompt: &Prompt,
) -> CodexResult<TurnRunResult> {
    // call_ids that are part of this response.
    let completed_call_ids = prompt
        .input
        .iter()
        .filter_map(|ri| match ri {
            ResponseItem::FunctionCallOutput { call_id, .. } => Some(call_id),
            ResponseItem::LocalShellCall {
                call_id: Some(call_id),
                ..
            } => Some(call_id),
            ResponseItem::CustomToolCallOutput { call_id, .. } => Some(call_id),
            _ => None,
        })
        .collect::<Vec<_>>();

    // call_ids that were pending but are not part of this response.
    // This usually happens because the user interrupted the model before we responded to one of its tool calls
    // and then the user sent a follow-up message.
    let missing_calls = {
        prompt
            .input
            .iter()
            .filter_map(|ri| match ri {
                ResponseItem::FunctionCall { call_id, .. } => Some(call_id),
                ResponseItem::LocalShellCall {
                    call_id: Some(call_id),
                    ..
                } => Some(call_id),
                ResponseItem::CustomToolCall { call_id, .. } => Some(call_id),
                _ => None,
            })
            .filter_map(|call_id| {
                if completed_call_ids.contains(&call_id) {
                    None
                } else {
                    Some(call_id.clone())
                }
            })
            .map(|call_id| ResponseItem::CustomToolCallOutput {
                call_id,
                output: "aborted".to_string(),
            })
            .collect::<Vec<_>>()
    };
    let prompt: Cow<Prompt> = if missing_calls.is_empty() {
        Cow::Borrowed(prompt)
    } else {
        // Add the synthetic aborted missing calls to the beginning of the input to ensure all call ids have responses.
        let input = [missing_calls, prompt.input.clone()].concat();
        Cow::Owned(Prompt {
            input,
            ..prompt.clone()
        })
    };

    let rollout_item = RolloutItem::TurnContext(TurnContextItem {
        cwd: turn_context.cwd.clone(),
        approval_policy: turn_context.approval_policy,
        sandbox_policy: turn_context.sandbox_policy.clone(),
        model: turn_context.client.get_model(),
        effort: turn_context.client.get_reasoning_effort(),
        summary: turn_context.client.get_reasoning_summary(),
    });
    sess.persist_rollout_items(&[rollout_item]).await;
    let mut stream = turn_context.client.clone().stream(&prompt).await?;

    let mut output = Vec::new();

    loop {
        // Poll the next item from the model stream. We must inspect *both* Ok and Err
        // cases so that transient stream failures (e.g., dropped SSE connection before
        // `response.completed`) bubble up and trigger the caller's retry logic.
        let event = stream.next().await;
        let Some(event) = event else {
            // Channel closed without yielding a final Completed event or explicit error.
            // Treat as a disconnected stream so the caller can retry.
            return Err(CodexErr::Stream(
                "stream closed before response.completed".into(),
                None,
            ));
        };

        let event = match event {
            Ok(ev) => ev,
            Err(e) => {
                // Propagate the underlying stream error to the caller (run_turn), which
                // will apply the configured `stream_max_retries` policy.
                return Err(e);
            }
        };

        match event {
            ResponseEvent::Created => {}
            ResponseEvent::OutputItemDone(item) => {
                let response = handle_response_item(
                    router,
                    sess,
                    turn_context,
                    turn_diff_tracker,
                    sub_id,
                    item.clone(),
                )
                .await?;
                output.push(ProcessedResponseItem { item, response });
            }
            ResponseEvent::WebSearchCallBegin { call_id } => {
                let _ = sess
                    .tx_event
                    .send(Event {
                        id: sub_id.to_string(),
                        msg: EventMsg::WebSearchBegin(WebSearchBeginEvent { call_id }),
                    })
                    .await;
            }
            ResponseEvent::RateLimits(snapshot) => {
                // Update internal state with latest rate limits, but defer sending until
                // token usage is available to avoid duplicate TokenCount events.
                sess.update_rate_limits(sub_id, snapshot).await;
            }
            ResponseEvent::Completed {
                response_id: _,
                token_usage,
            } => {
                sess.update_token_usage_info(sub_id, turn_context, token_usage.as_ref())
                    .await;

                let unified_diff = turn_diff_tracker.get_unified_diff();
                if let Ok(Some(unified_diff)) = unified_diff {
                    let msg = EventMsg::TurnDiff(TurnDiffEvent { unified_diff });
                    let event = Event {
                        id: sub_id.to_string(),
                        msg,
                    };
                    sess.send_event(event).await;
                }

                let result = TurnRunResult {
                    processed_items: output,
                    total_token_usage: token_usage.clone(),
                };

                return Ok(result);
            }
            ResponseEvent::OutputTextDelta(delta) => {
                // In review child threads, suppress assistant text deltas; the
                // UI will show a selection popup from the final ReviewOutput.
                if !turn_context.is_review_mode {
                    let event = Event {
                        id: sub_id.to_string(),
                        msg: EventMsg::AgentMessageDelta(AgentMessageDeltaEvent { delta }),
                    };
                    sess.send_event(event).await;
                } else {
                    trace!("suppressing OutputTextDelta in review mode");
                }
            }
            ResponseEvent::ReasoningSummaryDelta(delta) => {
                let event = Event {
                    id: sub_id.to_string(),
                    msg: EventMsg::AgentReasoningDelta(AgentReasoningDeltaEvent { delta }),
                };
                sess.send_event(event).await;
            }
            ResponseEvent::ReasoningSummaryPartAdded => {
                let event = Event {
                    id: sub_id.to_string(),
                    msg: EventMsg::AgentReasoningSectionBreak(AgentReasoningSectionBreakEvent {}),
                };
                sess.send_event(event).await;
            }
            ResponseEvent::ReasoningContentDelta(delta) => {
                if sess.show_raw_agent_reasoning() {
                    let event = Event {
                        id: sub_id.to_string(),
                        msg: EventMsg::AgentReasoningRawContentDelta(
                            AgentReasoningRawContentDeltaEvent { delta },
                        ),
                    };
                    sess.send_event(event).await;
                }
            }
        }
    }
}

async fn handle_response_item(
    router: &crate::tools::ToolRouter,
    sess: &Session,
    turn_context: &TurnContext,
    turn_diff_tracker: &mut TurnDiffTracker,
    sub_id: &str,
    item: ResponseItem,
) -> CodexResult<Option<ResponseInputItem>> {
    debug!(?item, "Output item");

    match ToolRouter::build_tool_call(sess, item.clone()) {
        Ok(Some(call)) => {
            let payload_preview = call.payload.log_payload().into_owned();
            tracing::info!("ToolCall: {} {}", call.tool_name, payload_preview);
            match router
                .dispatch_tool_call(sess, turn_context, turn_diff_tracker, sub_id, call)
                .await
            {
                Ok(response) => Ok(Some(response)),
                Err(FunctionCallError::Fatal(message)) => Err(CodexErr::Fatal(message)),
                Err(other) => unreachable!("non-fatal tool error returned: {other:?}"),
            }
        }
        Ok(None) => {
            match &item {
                ResponseItem::Message { .. }
                | ResponseItem::Reasoning { .. }
                | ResponseItem::WebSearchCall { .. } => {
                    let msgs = match &item {
                        ResponseItem::Message { .. } if turn_context.is_review_mode => {
                            trace!("suppressing assistant Message in review mode");
                            Vec::new()
                        }
                        _ => map_response_item_to_event_messages(
                            &item,
                            sess.show_raw_agent_reasoning(),
                        ),
                    };
                    for msg in msgs {
                        let event = Event {
                            id: sub_id.to_string(),
                            msg,
                        };
                        sess.send_event(event).await;
                    }
                }
<<<<<<< HEAD
                ResponseItem::FunctionCallOutput { .. }
                | ResponseItem::CustomToolCallOutput { .. } => {
                    debug!("unexpected tool output from stream");
=======
                _ => map_response_item_to_event_messages(&item, sess.show_raw_agent_reasoning()),
            };
            for msg in msgs {
                let event = Event {
                    id: sub_id.to_string(),
                    msg,
                };
                sess.send_event(event).await;
            }
            None
        }
        ResponseItem::Other => None,
    };
    Ok(output)
}

async fn handle_unified_exec_tool_call(
    sess: &Session,
    session_id: Option<String>,
    arguments: Vec<String>,
    timeout_ms: Option<u64>,
) -> Result<String, FunctionCallError> {
    let parsed_session_id = if let Some(session_id) = session_id {
        match session_id.parse::<i32>() {
            Ok(parsed) => Some(parsed),
            Err(output) => {
                return Err(FunctionCallError::RespondToModel(format!(
                    "invalid session_id: {session_id} due to error {output:?}"
                )));
            }
        }
    } else {
        None
    };

    let request = crate::unified_exec::UnifiedExecRequest {
        session_id: parsed_session_id,
        input_chunks: &arguments,
        timeout_ms,
    };

    let value = sess
        .services
        .unified_exec_manager
        .handle_request(request)
        .await
        .map_err(|err| {
            FunctionCallError::RespondToModel(format!("unified exec failed: {err:?}"))
        })?;

    #[derive(Serialize)]
    struct SerializedUnifiedExecResult {
        session_id: Option<String>,
        output: String,
    }

    serde_json::to_string(&SerializedUnifiedExecResult {
        session_id: value.session_id.map(|id| id.to_string()),
        output: value.output,
    })
    .map_err(|err| {
        FunctionCallError::RespondToModel(format!(
            "failed to serialize unified exec output: {err:?}"
        ))
    })
}

async fn handle_function_call(
    sess: &Session,
    turn_context: &TurnContext,
    turn_diff_tracker: &mut TurnDiffTracker,
    sub_id: String,
    name: String,
    arguments: String,
    call_id: String,
) -> Result<String, FunctionCallError> {
    match name.as_str() {
        "container.exec" | "shell" => {
            let params = parse_container_exec_arguments(arguments, turn_context, &call_id)?;
            handle_container_exec_with_params(
                name.as_str(),
                params,
                sess,
                turn_context,
                turn_diff_tracker,
                sub_id,
                call_id,
            )
            .await
        }
        "unified_exec" => {
            #[derive(Deserialize)]
            struct UnifiedExecArgs {
                input: Vec<String>,
                #[serde(default)]
                session_id: Option<String>,
                #[serde(default)]
                timeout_ms: Option<u64>,
            }

            let args: UnifiedExecArgs = serde_json::from_str(&arguments).map_err(|err| {
                FunctionCallError::RespondToModel(format!(
                    "failed to parse function arguments: {err:?}"
                ))
            })?;

            handle_unified_exec_tool_call(sess, args.session_id, args.input, args.timeout_ms).await
        }
        "view_image" => {
            #[derive(serde::Deserialize)]
            struct SeeImageArgs {
                path: String,
            }
            let args: SeeImageArgs = serde_json::from_str(&arguments).map_err(|e| {
                FunctionCallError::RespondToModel(format!(
                    "failed to parse function arguments: {e:?}"
                ))
            })?;
            let abs = turn_context.resolve_path(Some(args.path));
            sess.inject_input(vec![InputItem::LocalImage { path: abs.clone() }])
                .await
                .map_err(|_| {
                    FunctionCallError::RespondToModel(
                        "unable to attach image (no active task)".to_string(),
                    )
                })?;
            sess.send_event(Event {
                id: sub_id.clone(),
                msg: EventMsg::ViewImageToolCall(ViewImageToolCallEvent {
                    call_id: call_id.clone(),
                    path: abs,
                }),
            })
            .await;

            Ok("attached local image path".to_string())
        }
        "apply_patch" => {
            let args: ApplyPatchToolArgs = serde_json::from_str(&arguments).map_err(|e| {
                FunctionCallError::RespondToModel(format!(
                    "failed to parse function arguments: {e:?}"
                ))
            })?;
            let exec_params = ExecParams {
                command: vec!["apply_patch".to_string(), args.input.clone()],
                cwd: turn_context.cwd.clone(),
                timeout_ms: None,
                env: HashMap::new(),
                with_escalated_permissions: None,
                justification: None,
            };
            handle_container_exec_with_params(
                name.as_str(),
                exec_params,
                sess,
                turn_context,
                turn_diff_tracker,
                sub_id,
                call_id,
            )
            .await
        }
        "update_plan" => handle_update_plan(sess, arguments, sub_id, call_id).await,
        EXEC_COMMAND_TOOL_NAME => {
            // TODO(mbolin): Sandbox check.
            let exec_params: ExecCommandParams = serde_json::from_str(&arguments).map_err(|e| {
                FunctionCallError::RespondToModel(format!(
                    "failed to parse function arguments: {e:?}"
                ))
            })?;
            let result = sess
                .services
                .session_manager
                .handle_exec_command_request(exec_params)
                .await;
            match result {
                Ok(output) => Ok(output.to_text_output()),
                Err(err) => Err(FunctionCallError::RespondToModel(err)),
            }
        }
        WRITE_STDIN_TOOL_NAME => {
            let write_stdin_params =
                serde_json::from_str::<WriteStdinParams>(&arguments).map_err(|e| {
                    FunctionCallError::RespondToModel(format!(
                        "failed to parse function arguments: {e:?}"
                    ))
                })?;

            let result = sess
                .services
                .session_manager
                .handle_write_stdin_request(write_stdin_params)
                .await
                .map_err(FunctionCallError::RespondToModel)?;

            Ok(result.to_text_output())
        }
        _ => Err(FunctionCallError::RespondToModel(format!(
            "unsupported call: {name}"
        ))),
    }
}

async fn handle_custom_tool_call(
    sess: &Session,
    turn_context: &TurnContext,
    turn_diff_tracker: &mut TurnDiffTracker,
    sub_id: String,
    name: String,
    input: String,
    call_id: String,
) -> Result<String, FunctionCallError> {
    info!("CustomToolCall: {name} {input}");
    match name.as_str() {
        "apply_patch" => {
            let exec_params = ExecParams {
                command: vec!["apply_patch".to_string(), input.clone()],
                cwd: turn_context.cwd.clone(),
                timeout_ms: None,
                env: HashMap::new(),
                with_escalated_permissions: None,
                justification: None,
            };

            handle_container_exec_with_params(
                name.as_str(),
                exec_params,
                sess,
                turn_context,
                turn_diff_tracker,
                sub_id,
                call_id,
            )
            .await
        }
        _ => {
            debug!("unexpected CustomToolCall from stream");
            Err(FunctionCallError::RespondToModel(format!(
                "unsupported custom tool call: {name}"
            )))
        }
    }
}

fn to_exec_params(params: ShellToolCallParams, turn_context: &TurnContext) -> ExecParams {
    ExecParams {
        command: params.command,
        cwd: turn_context.resolve_path(params.workdir.clone()),
        timeout_ms: params.timeout_ms,
        env: create_env(&turn_context.shell_environment_policy),
        with_escalated_permissions: params.with_escalated_permissions,
        justification: params.justification,
    }
}

fn parse_container_exec_arguments(
    arguments: String,
    turn_context: &TurnContext,
    _call_id: &str,
) -> Result<ExecParams, FunctionCallError> {
    serde_json::from_str::<ShellToolCallParams>(&arguments)
        .map(|p| to_exec_params(p, turn_context))
        .map_err(|e| {
            FunctionCallError::RespondToModel(format!("failed to parse function arguments: {e:?}"))
        })
}

async fn handle_container_exec_with_params(
    tool_name: &str,
    params: ExecParams,
    sess: &Session,
    turn_context: &TurnContext,
    turn_diff_tracker: &mut TurnDiffTracker,
    sub_id: String,
    call_id: String,
) -> Result<String, FunctionCallError> {
    let otel_event_manager = turn_context.client.get_otel_event_manager();

    if params.with_escalated_permissions.unwrap_or(false)
        && !matches!(turn_context.approval_policy, AskForApproval::OnRequest)
    {
        return Err(FunctionCallError::RespondToModel(format!(
            "approval policy is {policy:?}; reject command — you should not ask for escalated permissions if the approval policy is {policy:?}",
            policy = turn_context.approval_policy
        )));
    }

    // check if this was a patch, and apply it if so
    let apply_patch_exec = match maybe_parse_apply_patch_verified(&params.command, &params.cwd) {
        MaybeApplyPatchVerified::Body(changes) => {
            match apply_patch::apply_patch(sess, turn_context, &sub_id, &call_id, changes).await {
                InternalApplyPatchInvocation::Output(item) => return item,
                InternalApplyPatchInvocation::DelegateToExec(apply_patch_exec) => {
                    Some(apply_patch_exec)
>>>>>>> 2c5cf485
                }
                _ => {}
            }

            Ok(None)
        }
        Err(FunctionCallError::MissingLocalShellCallId) => {
            let msg = "LocalShellCall without call_id or id";
            turn_context
                .client
                .get_otel_event_manager()
                .log_tool_failed("local_shell", msg);
            error!(msg);

            Ok(Some(ResponseInputItem::FunctionCallOutput {
                call_id: String::new(),
                output: FunctionCallOutputPayload {
                    content: msg.to_string(),
                    success: None,
                },
            }))
        }
        Err(FunctionCallError::RespondToModel(msg)) => {
            Ok(Some(ResponseInputItem::FunctionCallOutput {
                call_id: String::new(),
                output: FunctionCallOutputPayload {
                    content: msg,
                    success: None,
                },
            }))
        }
        Err(FunctionCallError::Fatal(message)) => Err(CodexErr::Fatal(message)),
    }
}

pub(super) fn get_last_assistant_message_from_turn(responses: &[ResponseItem]) -> Option<String> {
    responses.iter().rev().find_map(|item| {
        if let ResponseItem::Message { role, content, .. } = item {
            if role == "assistant" {
                content.iter().rev().find_map(|ci| {
                    if let ContentItem::OutputText { text } = ci {
                        Some(text.clone())
                    } else {
                        None
                    }
                })
            } else {
                None
            }
        } else {
            None
        }
    })
}
fn convert_call_tool_result_to_function_call_output_payload(
    call_tool_result: &CallToolResult,
) -> FunctionCallOutputPayload {
    let CallToolResult {
        content,
        is_error,
        structured_content,
    } = call_tool_result;

    // In terms of what to send back to the model, we prefer structured_content,
    // if available, and fallback to content, otherwise.
    let mut is_success = is_error != &Some(true);
    let content = if let Some(structured_content) = structured_content
        && structured_content != &serde_json::Value::Null
        && let Ok(serialized_structured_content) = serde_json::to_string(&structured_content)
    {
        serialized_structured_content
    } else {
        match serde_json::to_string(&content) {
            Ok(serialized_content) => serialized_content,
            Err(err) => {
                // If we could not serialize either content or structured_content to
                // JSON, flag this as an error.
                is_success = false;
                err.to_string()
            }
        }
    };

    FunctionCallOutputPayload {
        content,
        success: Some(is_success),
    }
}

/// Emits an ExitedReviewMode Event with optional ReviewOutput,
/// and records a developer message with the review output.
pub(crate) async fn exit_review_mode(
    session: Arc<Session>,
    task_sub_id: String,
    review_output: Option<ReviewOutputEvent>,
) {
    let event = Event {
        id: task_sub_id,
        msg: EventMsg::ExitedReviewMode(ExitedReviewModeEvent {
            review_output: review_output.clone(),
        }),
    };
    session.send_event(event).await;

    let mut user_message = String::new();
    if let Some(out) = review_output {
        let mut findings_str = String::new();
        let text = out.overall_explanation.trim();
        if !text.is_empty() {
            findings_str.push_str(text);
        }
        if !out.findings.is_empty() {
            let block = format_review_findings_block(&out.findings, None);
            findings_str.push_str(&format!("\n{block}"));
        }
        user_message.push_str(&format!(
            r#"<user_action>
  <context>User initiated a review task. Here's the full review output from reviewer model. User may select one or more comments to resolve.</context>
  <action>review</action>
  <results>
  {findings_str}
  </results>
</user_action>
"#));
    } else {
        user_message.push_str(r#"<user_action>
  <context>User initiated a review task, but was interrupted. If user asks about this, tell them to re-initiate a review with `/review` and wait for it to complete.</context>
  <action>review</action>
  <results>
  None.
  </results>
</user_action>
"#);
    }

    session
        .record_conversation_items(&[ResponseItem::Message {
            id: None,
            role: "user".to_string(),
            content: vec![ContentItem::InputText { text: user_message }],
        }])
        .await;
}

use crate::executor::errors::ExecError;
use crate::executor::linkers::PreparedExec;
use crate::tools::context::ApplyPatchCommandContext;
use crate::tools::context::ExecCommandContext;
#[cfg(test)]
pub(crate) use tests::make_session_and_context;

#[cfg(test)]
mod tests {
    use super::*;
    use crate::config::ConfigOverrides;
    use crate::config::ConfigToml;

    use crate::protocol::CompactedItem;
    use crate::protocol::InitialHistory;
    use crate::protocol::ResumedHistory;
    use crate::state::TaskKind;
    use crate::tasks::SessionTask;
    use crate::tasks::SessionTaskContext;
    use crate::tools::MODEL_FORMAT_HEAD_LINES;
    use crate::tools::MODEL_FORMAT_MAX_BYTES;
    use crate::tools::MODEL_FORMAT_MAX_LINES;
    use crate::tools::MODEL_FORMAT_TAIL_LINES;
    use crate::tools::ToolRouter;
    use crate::tools::handle_container_exec_with_params;
    use crate::turn_diff_tracker::TurnDiffTracker;
    use codex_app_server_protocol::AuthMode;
    use codex_protocol::models::ContentItem;
    use codex_protocol::models::ResponseItem;

    use mcp_types::ContentBlock;
    use mcp_types::TextContent;
    use pretty_assertions::assert_eq;
    use serde::Deserialize;
    use serde_json::json;
    use std::path::PathBuf;
    use std::sync::Arc;
    use std::time::Duration as StdDuration;
    use tokio::time::Duration;
    use tokio::time::sleep;

    #[test]
    fn reconstruct_history_matches_live_compactions() {
        let (session, turn_context) = make_session_and_context();
        let (rollout_items, expected) = sample_rollout(&session, &turn_context);

        let reconstructed = session.reconstruct_history_from_rollout(&turn_context, &rollout_items);

        assert_eq!(expected, reconstructed);
    }

    #[test]
    fn record_initial_history_reconstructs_resumed_transcript() {
        let (session, turn_context) = make_session_and_context();
        let (rollout_items, expected) = sample_rollout(&session, &turn_context);

        tokio_test::block_on(session.record_initial_history(
            &turn_context,
            InitialHistory::Resumed(ResumedHistory {
                conversation_id: ConversationId::default(),
                history: rollout_items,
                rollout_path: PathBuf::from("/tmp/resume.jsonl"),
            }),
        ));

        let actual = tokio_test::block_on(async { session.state.lock().await.history_snapshot() });
        assert_eq!(expected, actual);
    }

    #[test]
    fn record_initial_history_reconstructs_forked_transcript() {
        let (session, turn_context) = make_session_and_context();
        let (rollout_items, expected) = sample_rollout(&session, &turn_context);

        tokio_test::block_on(
            session.record_initial_history(&turn_context, InitialHistory::Forked(rollout_items)),
        );

        let actual = tokio_test::block_on(async { session.state.lock().await.history_snapshot() });
        assert_eq!(expected, actual);
    }

    #[test]
    fn prefers_structured_content_when_present() {
        let ctr = CallToolResult {
            // Content present but should be ignored because structured_content is set.
            content: vec![text_block("ignored")],
            is_error: None,
            structured_content: Some(json!({
                "ok": true,
                "value": 42
            })),
        };

        let got = convert_call_tool_result_to_function_call_output_payload(&ctr);
        let expected = FunctionCallOutputPayload {
            content: serde_json::to_string(&json!({
                "ok": true,
                "value": 42
            }))
            .unwrap(),
            success: Some(true),
        };

        assert_eq!(expected, got);
    }

    #[test]
    fn model_truncation_head_tail_by_lines() {
        // Build 400 short lines so line-count limit, not byte budget, triggers truncation
        let lines: Vec<String> = (1..=400).map(|i| format!("line{i}")).collect();
        let full = lines.join("\n");

        let exec = ExecToolCallOutput {
            exit_code: 0,
            stdout: StreamOutput::new(String::new()),
            stderr: StreamOutput::new(String::new()),
            aggregated_output: StreamOutput::new(full),
            duration: StdDuration::from_secs(1),
            timed_out: false,
        };

        let out = format_exec_output_str(&exec);

        // Expect elision marker with correct counts
        let omitted = 400 - MODEL_FORMAT_MAX_LINES; // 144
        let marker = format!("\n[... omitted {omitted} of 400 lines ...]\n\n");
        assert!(out.contains(&marker), "missing marker: {out}");

        // Validate head and tail
        let parts: Vec<&str> = out.split(&marker).collect();
        assert_eq!(parts.len(), 2, "expected one marker split");
        let head = parts[0];
        let tail = parts[1];

        let expected_head: String = (1..=MODEL_FORMAT_HEAD_LINES)
            .map(|i| format!("line{i}"))
            .collect::<Vec<_>>()
            .join("\n");
        assert!(head.starts_with(&expected_head), "head mismatch");

        let expected_tail: String = ((400 - MODEL_FORMAT_TAIL_LINES + 1)..=400)
            .map(|i| format!("line{i}"))
            .collect::<Vec<_>>()
            .join("\n");
        assert!(tail.ends_with(&expected_tail), "tail mismatch");
    }

    #[test]
    fn model_truncation_respects_byte_budget() {
        // Construct a large output (about 100kB) so byte budget dominates
        let big_line = "x".repeat(100);
        let full = std::iter::repeat_n(big_line, 1000)
            .collect::<Vec<_>>()
            .join("\n");

        let exec = ExecToolCallOutput {
            exit_code: 0,
            stdout: StreamOutput::new(String::new()),
            stderr: StreamOutput::new(String::new()),
            aggregated_output: StreamOutput::new(full.clone()),
            duration: StdDuration::from_secs(1),
            timed_out: false,
        };

        let out = format_exec_output_str(&exec);
        assert!(out.len() <= MODEL_FORMAT_MAX_BYTES, "exceeds byte budget");
        assert!(out.contains("omitted"), "should contain elision marker");

        // Ensure head and tail are drawn from the original
        assert!(full.starts_with(out.chars().take(8).collect::<String>().as_str()));
        assert!(
            full.ends_with(
                out.chars()
                    .rev()
                    .take(8)
                    .collect::<String>()
                    .chars()
                    .rev()
                    .collect::<String>()
                    .as_str()
            )
        );
    }

    #[test]
    fn includes_timed_out_message() {
        let exec = ExecToolCallOutput {
            exit_code: 0,
            stdout: StreamOutput::new(String::new()),
            stderr: StreamOutput::new(String::new()),
            aggregated_output: StreamOutput::new("Command output".to_string()),
            duration: StdDuration::from_secs(1),
            timed_out: true,
        };

        let out = format_exec_output_str(&exec);

        assert_eq!(
            out,
            "command timed out after 1000 milliseconds\nCommand output"
        );
    }

    #[test]
    fn falls_back_to_content_when_structured_is_null() {
        let ctr = CallToolResult {
            content: vec![text_block("hello"), text_block("world")],
            is_error: None,
            structured_content: Some(serde_json::Value::Null),
        };

        let got = convert_call_tool_result_to_function_call_output_payload(&ctr);
        let expected = FunctionCallOutputPayload {
            content: serde_json::to_string(&vec![text_block("hello"), text_block("world")])
                .unwrap(),
            success: Some(true),
        };

        assert_eq!(expected, got);
    }

    #[test]
    fn success_flag_reflects_is_error_true() {
        let ctr = CallToolResult {
            content: vec![text_block("unused")],
            is_error: Some(true),
            structured_content: Some(json!({ "message": "bad" })),
        };

        let got = convert_call_tool_result_to_function_call_output_payload(&ctr);
        let expected = FunctionCallOutputPayload {
            content: serde_json::to_string(&json!({ "message": "bad" })).unwrap(),
            success: Some(false),
        };

        assert_eq!(expected, got);
    }

    #[test]
    fn success_flag_true_with_no_error_and_content_used() {
        let ctr = CallToolResult {
            content: vec![text_block("alpha")],
            is_error: Some(false),
            structured_content: None,
        };

        let got = convert_call_tool_result_to_function_call_output_payload(&ctr);
        let expected = FunctionCallOutputPayload {
            content: serde_json::to_string(&vec![text_block("alpha")]).unwrap(),
            success: Some(true),
        };

        assert_eq!(expected, got);
    }

    fn text_block(s: &str) -> ContentBlock {
        ContentBlock::TextContent(TextContent {
            annotations: None,
            text: s.to_string(),
            r#type: "text".to_string(),
        })
    }

    fn otel_event_manager(conversation_id: ConversationId, config: &Config) -> OtelEventManager {
        OtelEventManager::new(
            conversation_id,
            config.model.as_str(),
            config.model_family.slug.as_str(),
            None,
            Some(AuthMode::ChatGPT),
            false,
            "test".to_string(),
        )
    }

    pub(crate) fn make_session_and_context() -> (Session, TurnContext) {
        let (tx_event, _rx_event) = async_channel::unbounded();
        let codex_home = tempfile::tempdir().expect("create temp dir");
        let config = Config::load_from_base_config_with_overrides(
            ConfigToml::default(),
            ConfigOverrides::default(),
            codex_home.path().to_path_buf(),
        )
        .expect("load default test config");
        let config = Arc::new(config);
        let conversation_id = ConversationId::default();
        let otel_event_manager = otel_event_manager(conversation_id, config.as_ref());
        let client = ModelClient::new(
            config.clone(),
            None,
            otel_event_manager,
            config.model_provider.clone(),
            config.model_reasoning_effort,
            config.model_reasoning_summary,
            conversation_id,
        );
        let tools_config = ToolsConfig::new(&ToolsConfigParams {
            model_family: &config.model_family,
            include_plan_tool: config.include_plan_tool,
            include_apply_patch_tool: config.include_apply_patch_tool,
            include_web_search_request: config.tools_web_search_request,
            use_streamable_shell_tool: config.use_experimental_streamable_shell_tool,
            include_view_image_tool: config.include_view_image_tool,
            experimental_unified_exec_tool: config.use_experimental_unified_exec_tool,
        });
        let turn_context = TurnContext {
            client,
            cwd: config.cwd.clone(),
            base_instructions: config.base_instructions.clone(),
            user_instructions: config.user_instructions.clone(),
            approval_policy: config.approval_policy,
            sandbox_policy: config.sandbox_policy.clone(),
            shell_environment_policy: config.shell_environment_policy.clone(),
            tools_config,
            is_review_mode: false,
            final_output_json_schema: None,
        };
        let services = SessionServices {
            mcp_connection_manager: McpConnectionManager::default(),
            session_manager: ExecSessionManager::default(),
            unified_exec_manager: UnifiedExecSessionManager::default(),
            notifier: UserNotifier::default(),
            rollout: Mutex::new(None),
            user_shell: shell::Shell::Unknown,
            show_raw_agent_reasoning: config.show_raw_agent_reasoning,
            executor: Executor::new(ExecutorConfig::new(
                turn_context.sandbox_policy.clone(),
                turn_context.cwd.clone(),
                None,
            )),
        };
        let session = Session {
            conversation_id,
            tx_event,
            state: Mutex::new(SessionState::new()),
            active_turn: Mutex::new(None),
            services,
            next_internal_sub_id: AtomicU64::new(0),
        };
        (session, turn_context)
    }

    // Like make_session_and_context, but returns Arc<Session> and the event receiver
    // so tests can assert on emitted events.
    fn make_session_and_context_with_rx() -> (
        Arc<Session>,
        Arc<TurnContext>,
        async_channel::Receiver<Event>,
    ) {
        let (tx_event, rx_event) = async_channel::unbounded();
        let codex_home = tempfile::tempdir().expect("create temp dir");
        let config = Config::load_from_base_config_with_overrides(
            ConfigToml::default(),
            ConfigOverrides::default(),
            codex_home.path().to_path_buf(),
        )
        .expect("load default test config");
        let config = Arc::new(config);
        let conversation_id = ConversationId::default();
        let otel_event_manager = otel_event_manager(conversation_id, config.as_ref());
        let client = ModelClient::new(
            config.clone(),
            None,
            otel_event_manager,
            config.model_provider.clone(),
            config.model_reasoning_effort,
            config.model_reasoning_summary,
            conversation_id,
        );
        let tools_config = ToolsConfig::new(&ToolsConfigParams {
            model_family: &config.model_family,
            include_plan_tool: config.include_plan_tool,
            include_apply_patch_tool: config.include_apply_patch_tool,
            include_web_search_request: config.tools_web_search_request,
            use_streamable_shell_tool: config.use_experimental_streamable_shell_tool,
            include_view_image_tool: config.include_view_image_tool,
            experimental_unified_exec_tool: config.use_experimental_unified_exec_tool,
        });
        let turn_context = Arc::new(TurnContext {
            client,
            cwd: config.cwd.clone(),
            base_instructions: config.base_instructions.clone(),
            user_instructions: config.user_instructions.clone(),
            approval_policy: config.approval_policy,
            sandbox_policy: config.sandbox_policy.clone(),
            shell_environment_policy: config.shell_environment_policy.clone(),
            tools_config,
            is_review_mode: false,
            final_output_json_schema: None,
        });
        let services = SessionServices {
            mcp_connection_manager: McpConnectionManager::default(),
            session_manager: ExecSessionManager::default(),
            unified_exec_manager: UnifiedExecSessionManager::default(),
            notifier: UserNotifier::default(),
            rollout: Mutex::new(None),
            user_shell: shell::Shell::Unknown,
            show_raw_agent_reasoning: config.show_raw_agent_reasoning,
            executor: Executor::new(ExecutorConfig::new(
                config.sandbox_policy.clone(),
                config.cwd.clone(),
                None,
            )),
        };
        let session = Arc::new(Session {
            conversation_id,
            tx_event,
            state: Mutex::new(SessionState::new()),
            active_turn: Mutex::new(None),
            services,
            next_internal_sub_id: AtomicU64::new(0),
        });
        (session, turn_context, rx_event)
    }

    #[derive(Clone, Copy)]
    struct NeverEndingTask(TaskKind);

    #[async_trait::async_trait]
    impl SessionTask for NeverEndingTask {
        fn kind(&self) -> TaskKind {
            self.0
        }

        async fn run(
            self: Arc<Self>,
            _session: Arc<SessionTaskContext>,
            _ctx: Arc<TurnContext>,
            _sub_id: String,
            _input: Vec<InputItem>,
        ) -> Option<String> {
            loop {
                sleep(Duration::from_secs(60)).await;
            }
        }

        async fn abort(&self, session: Arc<SessionTaskContext>, sub_id: &str) {
            if let TaskKind::Review = self.0 {
                exit_review_mode(session.clone_session(), sub_id.to_string(), None).await;
            }
        }
    }

    #[tokio::test]
    async fn abort_regular_task_emits_turn_aborted_only() {
        let (sess, tc, rx) = make_session_and_context_with_rx();
        let sub_id = "sub-regular".to_string();
        let input = vec![InputItem::Text {
            text: "hello".to_string(),
        }];
        sess.spawn_task(
            Arc::clone(&tc),
            sub_id.clone(),
            input,
            NeverEndingTask(TaskKind::Regular),
        )
        .await;

        sess.abort_all_tasks(TurnAbortReason::Interrupted).await;

        let evt = rx.recv().await.expect("event");
        match evt.msg {
            EventMsg::TurnAborted(e) => assert_eq!(TurnAbortReason::Interrupted, e.reason),
            other => panic!("unexpected event: {other:?}"),
        }
        assert!(rx.try_recv().is_err());
    }

    #[tokio::test]
    async fn abort_review_task_emits_exited_then_aborted_and_records_history() {
        let (sess, tc, rx) = make_session_and_context_with_rx();
        let sub_id = "sub-review".to_string();
        let input = vec![InputItem::Text {
            text: "start review".to_string(),
        }];
        sess.spawn_task(
            Arc::clone(&tc),
            sub_id.clone(),
            input,
            NeverEndingTask(TaskKind::Review),
        )
        .await;

        sess.abort_all_tasks(TurnAbortReason::Interrupted).await;

        let first = rx.recv().await.expect("first event");
        match first.msg {
            EventMsg::ExitedReviewMode(ev) => assert!(ev.review_output.is_none()),
            other => panic!("unexpected first event: {other:?}"),
        }
        let second = rx.recv().await.expect("second event");
        match second.msg {
            EventMsg::TurnAborted(e) => assert_eq!(TurnAbortReason::Interrupted, e.reason),
            other => panic!("unexpected second event: {other:?}"),
        }

        let history = sess.history_snapshot().await;
        let found = history.iter().any(|item| match item {
            ResponseItem::Message { role, content, .. } if role == "user" => {
                content.iter().any(|ci| match ci {
                    ContentItem::InputText { text } => {
                        text.contains("<user_action>")
                            && text.contains("review")
                            && text.contains("interrupted")
                    }
                    _ => false,
                })
            }
            _ => false,
        });
        assert!(
            found,
            "synthetic review interruption not recorded in history"
        );
    }

    #[tokio::test]
    async fn fatal_tool_error_stops_turn_and_reports_error() {
        let (session, turn_context, _rx) = make_session_and_context_with_rx();
        let session_ref = session.as_ref();
        let turn_context_ref = turn_context.as_ref();
        let router = ToolRouter::from_config(
            &turn_context_ref.tools_config,
            Some(session_ref.services.mcp_connection_manager.list_all_tools()),
        );
        let mut tracker = TurnDiffTracker::new();
        let item = ResponseItem::CustomToolCall {
            id: None,
            status: None,
            call_id: "call-1".to_string(),
            name: "shell".to_string(),
            input: "{}".to_string(),
        };

        let err = handle_response_item(
            &router,
            session_ref,
            turn_context_ref,
            &mut tracker,
            "sub-id",
            item,
        )
        .await
        .expect_err("expected fatal error");

        match err {
            CodexErr::Fatal(message) => {
                assert_eq!(message, "tool shell invoked with incompatible payload");
            }
            other => panic!("expected CodexErr::Fatal, got {other:?}"),
        }
    }

    fn sample_rollout(
        session: &Session,
        turn_context: &TurnContext,
    ) -> (Vec<RolloutItem>, Vec<ResponseItem>) {
        let mut rollout_items = Vec::new();
        let mut live_history = ConversationHistory::new();

        let initial_context = session.build_initial_context(turn_context);
        for item in &initial_context {
            rollout_items.push(RolloutItem::ResponseItem(item.clone()));
        }
        live_history.record_items(initial_context.iter());

        let user1 = ResponseItem::Message {
            id: None,
            role: "user".to_string(),
            content: vec![ContentItem::InputText {
                text: "first user".to_string(),
            }],
        };
        live_history.record_items(std::iter::once(&user1));
        rollout_items.push(RolloutItem::ResponseItem(user1.clone()));

        let assistant1 = ResponseItem::Message {
            id: None,
            role: "assistant".to_string(),
            content: vec![ContentItem::OutputText {
                text: "assistant reply one".to_string(),
            }],
        };
        live_history.record_items(std::iter::once(&assistant1));
        rollout_items.push(RolloutItem::ResponseItem(assistant1.clone()));

        let summary1 = "summary one";
        let snapshot1 = live_history.contents();
        let user_messages1 = collect_user_messages(&snapshot1);
        let rebuilt1 = build_compacted_history(
            session.build_initial_context(turn_context),
            &user_messages1,
            summary1,
        );
        live_history.replace(rebuilt1);
        rollout_items.push(RolloutItem::Compacted(CompactedItem {
            message: summary1.to_string(),
        }));

        let user2 = ResponseItem::Message {
            id: None,
            role: "user".to_string(),
            content: vec![ContentItem::InputText {
                text: "second user".to_string(),
            }],
        };
        live_history.record_items(std::iter::once(&user2));
        rollout_items.push(RolloutItem::ResponseItem(user2.clone()));

        let assistant2 = ResponseItem::Message {
            id: None,
            role: "assistant".to_string(),
            content: vec![ContentItem::OutputText {
                text: "assistant reply two".to_string(),
            }],
        };
        live_history.record_items(std::iter::once(&assistant2));
        rollout_items.push(RolloutItem::ResponseItem(assistant2.clone()));

        let summary2 = "summary two";
        let snapshot2 = live_history.contents();
        let user_messages2 = collect_user_messages(&snapshot2);
        let rebuilt2 = build_compacted_history(
            session.build_initial_context(turn_context),
            &user_messages2,
            summary2,
        );
        live_history.replace(rebuilt2);
        rollout_items.push(RolloutItem::Compacted(CompactedItem {
            message: summary2.to_string(),
        }));

        let user3 = ResponseItem::Message {
            id: None,
            role: "user".to_string(),
            content: vec![ContentItem::InputText {
                text: "third user".to_string(),
            }],
        };
        live_history.record_items(std::iter::once(&user3));
        rollout_items.push(RolloutItem::ResponseItem(user3.clone()));

        let assistant3 = ResponseItem::Message {
            id: None,
            role: "assistant".to_string(),
            content: vec![ContentItem::OutputText {
                text: "assistant reply three".to_string(),
            }],
        };
        live_history.record_items(std::iter::once(&assistant3));
        rollout_items.push(RolloutItem::ResponseItem(assistant3.clone()));

        (rollout_items, live_history.contents())
    }

    #[tokio::test]
    async fn rejects_escalated_permissions_when_policy_not_on_request() {
        use crate::exec::ExecParams;
        use crate::protocol::AskForApproval;
        use crate::protocol::SandboxPolicy;
        use crate::turn_diff_tracker::TurnDiffTracker;
        use std::collections::HashMap;

        let (session, mut turn_context) = make_session_and_context();
        // Ensure policy is NOT OnRequest so the early rejection path triggers
        turn_context.approval_policy = AskForApproval::OnFailure;

        let params = ExecParams {
            command: if cfg!(windows) {
                vec![
                    "cmd.exe".to_string(),
                    "/C".to_string(),
                    "echo hi".to_string(),
                ]
            } else {
                vec![
                    "/bin/sh".to_string(),
                    "-c".to_string(),
                    "echo hi".to_string(),
                ]
            },
            cwd: turn_context.cwd.clone(),
            timeout_ms: Some(1000),
            env: HashMap::new(),
            with_escalated_permissions: Some(true),
            justification: Some("test".to_string()),
        };

        let params2 = ExecParams {
            with_escalated_permissions: Some(false),
            ..params.clone()
        };

        let mut turn_diff_tracker = TurnDiffTracker::new();

        let tool_name = "shell";
        let sub_id = "test-sub".to_string();
        let call_id = "test-call".to_string();

        let resp = handle_container_exec_with_params(
            tool_name,
            params,
            &session,
            &turn_context,
            &mut turn_diff_tracker,
            sub_id,
            call_id,
        )
        .await;

        let Err(FunctionCallError::RespondToModel(output)) = resp else {
            panic!("expected error result");
        };

        let expected = format!(
            "approval policy is {policy:?}; reject command — you should not ask for escalated permissions if the approval policy is {policy:?}",
            policy = turn_context.approval_policy
        );

        pretty_assertions::assert_eq!(output, expected);

        // Now retry the same command WITHOUT escalated permissions; should succeed.
        // Force DangerFullAccess to avoid platform sandbox dependencies in tests.
        turn_context.sandbox_policy = SandboxPolicy::DangerFullAccess;

        let resp2 = handle_container_exec_with_params(
            tool_name,
            params2,
            &session,
            &turn_context,
            &mut turn_diff_tracker,
            "test-sub".to_string(),
            "test-call-2".to_string(),
        )
        .await;

        let output = resp2.expect("expected Ok result");

        #[derive(Deserialize, PartialEq, Eq, Debug)]
        struct ResponseExecMetadata {
            exit_code: i32,
        }

        #[derive(Deserialize)]
        struct ResponseExecOutput {
            output: String,
            metadata: ResponseExecMetadata,
        }

        let exec_output: ResponseExecOutput =
            serde_json::from_str(&output).expect("valid exec output json");

        pretty_assertions::assert_eq!(exec_output.metadata, ResponseExecMetadata { exit_code: 0 });
        assert!(exec_output.output.contains("hi"));
    }
}<|MERGE_RESOLUTION|>--- conflicted
+++ resolved
@@ -2235,306 +2235,9 @@
                         sess.send_event(event).await;
                     }
                 }
-<<<<<<< HEAD
                 ResponseItem::FunctionCallOutput { .. }
                 | ResponseItem::CustomToolCallOutput { .. } => {
                     debug!("unexpected tool output from stream");
-=======
-                _ => map_response_item_to_event_messages(&item, sess.show_raw_agent_reasoning()),
-            };
-            for msg in msgs {
-                let event = Event {
-                    id: sub_id.to_string(),
-                    msg,
-                };
-                sess.send_event(event).await;
-            }
-            None
-        }
-        ResponseItem::Other => None,
-    };
-    Ok(output)
-}
-
-async fn handle_unified_exec_tool_call(
-    sess: &Session,
-    session_id: Option<String>,
-    arguments: Vec<String>,
-    timeout_ms: Option<u64>,
-) -> Result<String, FunctionCallError> {
-    let parsed_session_id = if let Some(session_id) = session_id {
-        match session_id.parse::<i32>() {
-            Ok(parsed) => Some(parsed),
-            Err(output) => {
-                return Err(FunctionCallError::RespondToModel(format!(
-                    "invalid session_id: {session_id} due to error {output:?}"
-                )));
-            }
-        }
-    } else {
-        None
-    };
-
-    let request = crate::unified_exec::UnifiedExecRequest {
-        session_id: parsed_session_id,
-        input_chunks: &arguments,
-        timeout_ms,
-    };
-
-    let value = sess
-        .services
-        .unified_exec_manager
-        .handle_request(request)
-        .await
-        .map_err(|err| {
-            FunctionCallError::RespondToModel(format!("unified exec failed: {err:?}"))
-        })?;
-
-    #[derive(Serialize)]
-    struct SerializedUnifiedExecResult {
-        session_id: Option<String>,
-        output: String,
-    }
-
-    serde_json::to_string(&SerializedUnifiedExecResult {
-        session_id: value.session_id.map(|id| id.to_string()),
-        output: value.output,
-    })
-    .map_err(|err| {
-        FunctionCallError::RespondToModel(format!(
-            "failed to serialize unified exec output: {err:?}"
-        ))
-    })
-}
-
-async fn handle_function_call(
-    sess: &Session,
-    turn_context: &TurnContext,
-    turn_diff_tracker: &mut TurnDiffTracker,
-    sub_id: String,
-    name: String,
-    arguments: String,
-    call_id: String,
-) -> Result<String, FunctionCallError> {
-    match name.as_str() {
-        "container.exec" | "shell" => {
-            let params = parse_container_exec_arguments(arguments, turn_context, &call_id)?;
-            handle_container_exec_with_params(
-                name.as_str(),
-                params,
-                sess,
-                turn_context,
-                turn_diff_tracker,
-                sub_id,
-                call_id,
-            )
-            .await
-        }
-        "unified_exec" => {
-            #[derive(Deserialize)]
-            struct UnifiedExecArgs {
-                input: Vec<String>,
-                #[serde(default)]
-                session_id: Option<String>,
-                #[serde(default)]
-                timeout_ms: Option<u64>,
-            }
-
-            let args: UnifiedExecArgs = serde_json::from_str(&arguments).map_err(|err| {
-                FunctionCallError::RespondToModel(format!(
-                    "failed to parse function arguments: {err:?}"
-                ))
-            })?;
-
-            handle_unified_exec_tool_call(sess, args.session_id, args.input, args.timeout_ms).await
-        }
-        "view_image" => {
-            #[derive(serde::Deserialize)]
-            struct SeeImageArgs {
-                path: String,
-            }
-            let args: SeeImageArgs = serde_json::from_str(&arguments).map_err(|e| {
-                FunctionCallError::RespondToModel(format!(
-                    "failed to parse function arguments: {e:?}"
-                ))
-            })?;
-            let abs = turn_context.resolve_path(Some(args.path));
-            sess.inject_input(vec![InputItem::LocalImage { path: abs.clone() }])
-                .await
-                .map_err(|_| {
-                    FunctionCallError::RespondToModel(
-                        "unable to attach image (no active task)".to_string(),
-                    )
-                })?;
-            sess.send_event(Event {
-                id: sub_id.clone(),
-                msg: EventMsg::ViewImageToolCall(ViewImageToolCallEvent {
-                    call_id: call_id.clone(),
-                    path: abs,
-                }),
-            })
-            .await;
-
-            Ok("attached local image path".to_string())
-        }
-        "apply_patch" => {
-            let args: ApplyPatchToolArgs = serde_json::from_str(&arguments).map_err(|e| {
-                FunctionCallError::RespondToModel(format!(
-                    "failed to parse function arguments: {e:?}"
-                ))
-            })?;
-            let exec_params = ExecParams {
-                command: vec!["apply_patch".to_string(), args.input.clone()],
-                cwd: turn_context.cwd.clone(),
-                timeout_ms: None,
-                env: HashMap::new(),
-                with_escalated_permissions: None,
-                justification: None,
-            };
-            handle_container_exec_with_params(
-                name.as_str(),
-                exec_params,
-                sess,
-                turn_context,
-                turn_diff_tracker,
-                sub_id,
-                call_id,
-            )
-            .await
-        }
-        "update_plan" => handle_update_plan(sess, arguments, sub_id, call_id).await,
-        EXEC_COMMAND_TOOL_NAME => {
-            // TODO(mbolin): Sandbox check.
-            let exec_params: ExecCommandParams = serde_json::from_str(&arguments).map_err(|e| {
-                FunctionCallError::RespondToModel(format!(
-                    "failed to parse function arguments: {e:?}"
-                ))
-            })?;
-            let result = sess
-                .services
-                .session_manager
-                .handle_exec_command_request(exec_params)
-                .await;
-            match result {
-                Ok(output) => Ok(output.to_text_output()),
-                Err(err) => Err(FunctionCallError::RespondToModel(err)),
-            }
-        }
-        WRITE_STDIN_TOOL_NAME => {
-            let write_stdin_params =
-                serde_json::from_str::<WriteStdinParams>(&arguments).map_err(|e| {
-                    FunctionCallError::RespondToModel(format!(
-                        "failed to parse function arguments: {e:?}"
-                    ))
-                })?;
-
-            let result = sess
-                .services
-                .session_manager
-                .handle_write_stdin_request(write_stdin_params)
-                .await
-                .map_err(FunctionCallError::RespondToModel)?;
-
-            Ok(result.to_text_output())
-        }
-        _ => Err(FunctionCallError::RespondToModel(format!(
-            "unsupported call: {name}"
-        ))),
-    }
-}
-
-async fn handle_custom_tool_call(
-    sess: &Session,
-    turn_context: &TurnContext,
-    turn_diff_tracker: &mut TurnDiffTracker,
-    sub_id: String,
-    name: String,
-    input: String,
-    call_id: String,
-) -> Result<String, FunctionCallError> {
-    info!("CustomToolCall: {name} {input}");
-    match name.as_str() {
-        "apply_patch" => {
-            let exec_params = ExecParams {
-                command: vec!["apply_patch".to_string(), input.clone()],
-                cwd: turn_context.cwd.clone(),
-                timeout_ms: None,
-                env: HashMap::new(),
-                with_escalated_permissions: None,
-                justification: None,
-            };
-
-            handle_container_exec_with_params(
-                name.as_str(),
-                exec_params,
-                sess,
-                turn_context,
-                turn_diff_tracker,
-                sub_id,
-                call_id,
-            )
-            .await
-        }
-        _ => {
-            debug!("unexpected CustomToolCall from stream");
-            Err(FunctionCallError::RespondToModel(format!(
-                "unsupported custom tool call: {name}"
-            )))
-        }
-    }
-}
-
-fn to_exec_params(params: ShellToolCallParams, turn_context: &TurnContext) -> ExecParams {
-    ExecParams {
-        command: params.command,
-        cwd: turn_context.resolve_path(params.workdir.clone()),
-        timeout_ms: params.timeout_ms,
-        env: create_env(&turn_context.shell_environment_policy),
-        with_escalated_permissions: params.with_escalated_permissions,
-        justification: params.justification,
-    }
-}
-
-fn parse_container_exec_arguments(
-    arguments: String,
-    turn_context: &TurnContext,
-    _call_id: &str,
-) -> Result<ExecParams, FunctionCallError> {
-    serde_json::from_str::<ShellToolCallParams>(&arguments)
-        .map(|p| to_exec_params(p, turn_context))
-        .map_err(|e| {
-            FunctionCallError::RespondToModel(format!("failed to parse function arguments: {e:?}"))
-        })
-}
-
-async fn handle_container_exec_with_params(
-    tool_name: &str,
-    params: ExecParams,
-    sess: &Session,
-    turn_context: &TurnContext,
-    turn_diff_tracker: &mut TurnDiffTracker,
-    sub_id: String,
-    call_id: String,
-) -> Result<String, FunctionCallError> {
-    let otel_event_manager = turn_context.client.get_otel_event_manager();
-
-    if params.with_escalated_permissions.unwrap_or(false)
-        && !matches!(turn_context.approval_policy, AskForApproval::OnRequest)
-    {
-        return Err(FunctionCallError::RespondToModel(format!(
-            "approval policy is {policy:?}; reject command — you should not ask for escalated permissions if the approval policy is {policy:?}",
-            policy = turn_context.approval_policy
-        )));
-    }
-
-    // check if this was a patch, and apply it if so
-    let apply_patch_exec = match maybe_parse_apply_patch_verified(&params.command, &params.cwd) {
-        MaybeApplyPatchVerified::Body(changes) => {
-            match apply_patch::apply_patch(sess, turn_context, &sub_id, &call_id, changes).await {
-                InternalApplyPatchInvocation::Output(item) => return item,
-                InternalApplyPatchInvocation::DelegateToExec(apply_patch_exec) => {
-                    Some(apply_patch_exec)
->>>>>>> 2c5cf485
                 }
                 _ => {}
             }
