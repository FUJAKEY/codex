use std::borrow::Cow;
use std::collections::HashMap;
use std::collections::HashSet;
use std::path::PathBuf;
use std::sync::Arc;
use std::sync::Mutex;
use std::sync::MutexGuard;
use std::sync::atomic::AtomicU64;
use std::time::Duration;

use crate::AuthManager;
use crate::event_mapping::map_response_item_to_event_messages;
use crate::rollout::recorder::RolloutItem;
use async_channel::Receiver;
use async_channel::Sender;
use codex_apply_patch::ApplyPatchAction;
use codex_apply_patch::MaybeApplyPatchVerified;
use codex_apply_patch::maybe_parse_apply_patch_verified;
use codex_protocol::mcp_protocol::ConversationId;
use codex_protocol::protocol::ConversationHistoryResponseEvent;
use codex_protocol::protocol::TaskStartedEvent;
use codex_protocol::protocol::TurnAbortReason;
use codex_protocol::protocol::TurnAbortedEvent;
use futures::prelude::*;
use mcp_types::CallToolResult;
use serde::Serialize;
use serde_json;
use tokio::sync::oneshot;
use tokio::task::AbortHandle;
use tracing::debug;
use tracing::error;
use tracing::info;
use tracing::trace;
use tracing::warn;

/// Review thread system prompt. Edit `core/src/review_prompt.md` to customize.
const REVIEW_PROMPT: &str = include_str!("review_prompt.md");

use crate::ModelProviderInfo;
use crate::apply_patch;
use crate::apply_patch::ApplyPatchExec;
use crate::apply_patch::CODEX_APPLY_PATCH_ARG1;
use crate::apply_patch::InternalApplyPatchInvocation;
use crate::apply_patch::convert_apply_patch_to_protocol;
use crate::client::ModelClient;
use crate::client_common::Prompt;
use crate::client_common::ResponseEvent;
use crate::config::Config;
use crate::config_types::ShellEnvironmentPolicy;
use crate::conversation_history::ConversationHistory;
use crate::conversation_manager::InitialHistory;
use crate::environment_context::EnvironmentContext;
use crate::error::CodexErr;
use crate::error::Result as CodexResult;
use crate::error::SandboxErr;
use crate::error::get_error_message_ui;
use crate::exec::ExecParams;
use crate::exec::ExecToolCallOutput;
use crate::exec::SandboxType;
use crate::exec::StdoutStream;
use crate::exec::StreamOutput;
use crate::exec::process_exec_tool_call;
use crate::exec_command::EXEC_COMMAND_TOOL_NAME;
use crate::exec_command::ExecCommandParams;
use crate::exec_command::ExecSessionManager;
use crate::exec_command::WRITE_STDIN_TOOL_NAME;
use crate::exec_command::WriteStdinParams;
use crate::exec_env::create_env;
use crate::mcp_connection_manager::McpConnectionManager;
use crate::mcp_tool_call::handle_mcp_tool_call;
use crate::model_family::find_family_for_model;
use crate::openai_model_info::get_model_info;
use crate::openai_tools::ApplyPatchToolArgs;
use crate::openai_tools::ToolsConfig;
use crate::openai_tools::ToolsConfigParams;
use crate::openai_tools::get_openai_tools;
use crate::parse_command::parse_command;
use crate::plan_tool::handle_update_plan;
use crate::project_doc::get_user_instructions;
use crate::protocol::AgentMessageDeltaEvent;
use crate::protocol::AgentMessageEvent;
use crate::protocol::AgentReasoningDeltaEvent;
use crate::protocol::AgentReasoningRawContentDeltaEvent;
use crate::protocol::AgentReasoningSectionBreakEvent;
use crate::protocol::ApplyPatchApprovalRequestEvent;
use crate::protocol::AskForApproval;
use crate::protocol::BackgroundEventEvent;
use crate::protocol::ErrorEvent;
use crate::protocol::Event;
use crate::protocol::EventMsg;
use crate::protocol::ExecApprovalRequestEvent;
use crate::protocol::ExecCommandBeginEvent;
use crate::protocol::ExecCommandEndEvent;
use crate::protocol::FileChange;
use crate::protocol::InputItem;
use crate::protocol::ListCustomPromptsResponseEvent;
use crate::protocol::Op;
use crate::protocol::PatchApplyBeginEvent;
use crate::protocol::PatchApplyEndEvent;
use crate::protocol::ReviewDecision;
use crate::protocol::ReviewOutputEvent;
use crate::protocol::SandboxPolicy;
use crate::protocol::SessionConfiguredEvent;
use crate::protocol::StreamErrorEvent;
use crate::protocol::Submission;
use crate::protocol::TaskCompleteEvent;
use crate::protocol::TokenUsageInfo;
use crate::protocol::TurnDiffEvent;
use crate::protocol::WebSearchBeginEvent;
use crate::rollout::RolloutRecorder;
use crate::rollout::RolloutRecorderParams;
use crate::safety::SafetyCheck;
use crate::safety::assess_command_safety;
use crate::safety::assess_safety_for_untrusted_command;
use crate::shell;
use crate::turn_diff_tracker::TurnDiffTracker;
use crate::user_instructions::UserInstructions;
use crate::user_notification::UserNotification;
use crate::util::backoff;
use codex_protocol::config_types::ReasoningEffort as ReasoningEffortConfig;
use codex_protocol::config_types::ReasoningSummary as ReasoningSummaryConfig;
use codex_protocol::custom_prompts::CustomPrompt;
use codex_protocol::models::ContentItem;
use codex_protocol::models::FunctionCallOutputPayload;
use codex_protocol::models::LocalShellAction;
use codex_protocol::models::ResponseInputItem;
use codex_protocol::models::ResponseItem;
use codex_protocol::models::ShellToolCallParams;

// A convenience extension trait for acquiring mutex locks where poisoning is
// unrecoverable and should abort the program. This avoids scattered `.unwrap()`
// calls on `lock()` while still surfacing a clear panic message when a lock is
// poisoned.
trait MutexExt<T> {
    fn lock_unchecked(&self) -> MutexGuard<'_, T>;
}

impl<T> MutexExt<T> for Mutex<T> {
    fn lock_unchecked(&self) -> MutexGuard<'_, T> {
        #[expect(clippy::expect_used)]
        self.lock().expect("poisoned lock")
    }
}

/// The high-level interface to the Codex system.
/// It operates as a queue pair where you send submissions and receive events.
pub struct Codex {
    next_id: AtomicU64,
    tx_sub: Sender<Submission>,
    rx_event: Receiver<Event>,
}

/// Wrapper returned by [`Codex::spawn`] containing the spawned [`Codex`],
/// the submission id for the initial `ConfigureSession` request and the
/// unique session id.
pub struct CodexSpawnOk {
    pub codex: Codex,
    pub conversation_id: ConversationId,
}

pub(crate) const INITIAL_SUBMIT_ID: &str = "";
pub(crate) const SUBMISSION_CHANNEL_CAPACITY: usize = 64;

// Model-formatting limits: clients get full streams; oonly content sent to the model is truncated.
pub(crate) const MODEL_FORMAT_MAX_BYTES: usize = 10 * 1024; // 10 KiB
pub(crate) const MODEL_FORMAT_MAX_LINES: usize = 256; // lines
pub(crate) const MODEL_FORMAT_HEAD_LINES: usize = MODEL_FORMAT_MAX_LINES / 2;
pub(crate) const MODEL_FORMAT_TAIL_LINES: usize = MODEL_FORMAT_MAX_LINES - MODEL_FORMAT_HEAD_LINES; // 128
pub(crate) const MODEL_FORMAT_HEAD_BYTES: usize = MODEL_FORMAT_MAX_BYTES / 2;

impl Codex {
    /// Spawn a new [`Codex`] and initialize the session.
    pub async fn spawn(
        config: Config,
        auth_manager: Arc<AuthManager>,
        conversation_history: InitialHistory,
    ) -> CodexResult<CodexSpawnOk> {
        let (tx_sub, rx_sub) = async_channel::bounded(SUBMISSION_CHANNEL_CAPACITY);
        let (tx_event, rx_event) = async_channel::unbounded();

        let user_instructions = get_user_instructions(&config).await;

        let config = Arc::new(config);

        let configure_session = ConfigureSession {
            provider: config.model_provider.clone(),
            model: config.model.clone(),
            model_reasoning_effort: config.model_reasoning_effort,
            model_reasoning_summary: config.model_reasoning_summary,
            user_instructions,
            base_instructions: config.base_instructions.clone(),
            approval_policy: config.approval_policy,
            sandbox_policy: config.sandbox_policy.clone(),
            notify: config.notify.clone(),
            cwd: config.cwd.clone(),
        };

        // Generate a unique ID for the lifetime of this Codex session.
        let (session, turn_context) = Session::new(
            configure_session,
            config.clone(),
            auth_manager.clone(),
            tx_event.clone(),
            conversation_history.clone(),
        )
        .await
        .map_err(|e| {
            error!("Failed to create session: {e:#}");
            CodexErr::InternalAgentDied
        })?;
        let conversation_id = session.conversation_id;

        // This task will run until Op::Shutdown is received.
        tokio::spawn(submission_loop(
            session.clone(),
            turn_context,
            config,
            rx_sub,
        ));
        let codex = Codex {
            next_id: AtomicU64::new(0),
            tx_sub,
            rx_event,
        };

        Ok(CodexSpawnOk {
            codex,
            conversation_id,
        })
    }

    /// Submit the `op` wrapped in a `Submission` with a unique ID.
    pub async fn submit(&self, op: Op) -> CodexResult<String> {
        let id = self
            .next_id
            .fetch_add(1, std::sync::atomic::Ordering::SeqCst)
            .to_string();
        let sub = Submission { id: id.clone(), op };
        self.submit_with_id(sub).await?;
        Ok(id)
    }

    /// Use sparingly: prefer `submit()` so Codex is responsible for generating
    /// unique IDs for each submission.
    pub async fn submit_with_id(&self, sub: Submission) -> CodexResult<()> {
        self.tx_sub
            .send(sub)
            .await
            .map_err(|_| CodexErr::InternalAgentDied)?;
        Ok(())
    }

    pub async fn next_event(&self) -> CodexResult<Event> {
        let event = self
            .rx_event
            .recv()
            .await
            .map_err(|_| CodexErr::InternalAgentDied)?;
        Ok(event)
    }
}

/// Mutable state of the agent
#[derive(Default)]
struct State {
    approved_commands: HashSet<Vec<String>>,
    current_task: Option<AgentTask>,
    pending_approvals: HashMap<String, oneshot::Sender<ReviewDecision>>,
    pending_input: Vec<ResponseInputItem>,
    history: ConversationHistory,
<<<<<<< HEAD
    is_review_mode: bool,
=======
    token_info: Option<TokenUsageInfo>,
>>>>>>> 43809a45
}

/// Context for an initialized model agent
///
/// A session has at most 1 running task at a time, and can be interrupted by user input.
pub(crate) struct Session {
    conversation_id: ConversationId,
    tx_event: Sender<Event>,

    /// Manager for external MCP servers/tools.
    mcp_connection_manager: McpConnectionManager,
    session_manager: ExecSessionManager,

    /// External notifier command (will be passed as args to exec()). When
    /// `None` this feature is disabled.
    notify: Option<Vec<String>>,

    /// Optional rollout recorder for persisting the conversation transcript so
    /// sessions can be replayed or inspected later.
    rollout: Mutex<Option<RolloutRecorder>>,
    state: Mutex<State>,
    codex_linux_sandbox_exe: Option<PathBuf>,
    user_shell: shell::Shell,
    show_raw_agent_reasoning: bool,
}

/// The context needed for a single turn of the conversation.
#[derive(Debug)]
pub(crate) struct TurnContext {
    pub(crate) client: ModelClient,
    /// The session's current working directory. All relative paths provided by
    /// the model as well as sandbox policies are resolved against this path
    /// instead of `std::env::current_dir()`.
    pub(crate) cwd: PathBuf,
    pub(crate) base_instructions: Option<String>,
    pub(crate) user_instructions: Option<String>,
    pub(crate) approval_policy: AskForApproval,
    pub(crate) sandbox_policy: SandboxPolicy,
    pub(crate) shell_environment_policy: ShellEnvironmentPolicy,
    pub(crate) tools_config: ToolsConfig,
    pub(crate) is_review_mode: bool,
}

impl TurnContext {
    fn resolve_path(&self, path: Option<String>) -> PathBuf {
        path.as_ref()
            .map(PathBuf::from)
            .map_or_else(|| self.cwd.clone(), |p| self.cwd.join(p))
    }
}

/// Configure the model session.
struct ConfigureSession {
    /// Provider identifier ("openai", "openrouter", ...).
    provider: ModelProviderInfo,

    /// If not specified, server will use its default model.
    model: String,

    model_reasoning_effort: ReasoningEffortConfig,
    model_reasoning_summary: ReasoningSummaryConfig,

    /// Model instructions that are appended to the base instructions.
    user_instructions: Option<String>,

    /// Base instructions override.
    base_instructions: Option<String>,

    /// When to escalate for approval for execution
    approval_policy: AskForApproval,
    /// How to sandbox commands executed in the system
    sandbox_policy: SandboxPolicy,

    /// Optional external notifier command tokens. Present only when the
    /// client wants the agent to spawn a program after each completed
    /// turn.
    notify: Option<Vec<String>>,

    /// Working directory that should be treated as the *root* of the
    /// session. All relative paths supplied by the model as well as the
    /// execution sandbox are resolved against this directory **instead**
    /// of the process-wide current working directory. CLI front-ends are
    /// expected to expand this to an absolute path before sending the
    /// `ConfigureSession` operation so that the business-logic layer can
    /// operate deterministically.
    cwd: PathBuf,
}

impl Session {
    async fn new(
        configure_session: ConfigureSession,
        config: Arc<Config>,
        auth_manager: Arc<AuthManager>,
        tx_event: Sender<Event>,
        initial_history: InitialHistory,
    ) -> anyhow::Result<(Arc<Self>, TurnContext)> {
        let ConfigureSession {
            provider,
            model,
            model_reasoning_effort,
            model_reasoning_summary,
            user_instructions,
            base_instructions,
            approval_policy,
            sandbox_policy,
            notify,
            cwd,
        } = configure_session;
        debug!("Configuring session: model={model}; provider={provider:?}");
        if !cwd.is_absolute() {
            return Err(anyhow::anyhow!("cwd is not absolute: {cwd:?}"));
        }

        let (conversation_id, rollout_params) = match &initial_history {
            InitialHistory::New | InitialHistory::Forked(_) => {
                let conversation_id = ConversationId::default();
                (
                    conversation_id,
                    RolloutRecorderParams::new(conversation_id, user_instructions.clone()),
                )
            }
            InitialHistory::Resumed(resumed_history) => (
                resumed_history.conversation_id,
                RolloutRecorderParams::resume(resumed_history.rollout_path.clone()),
            ),
        };

        // Error messages to dispatch after SessionConfigured is sent.
        let mut post_session_configured_error_events = Vec::<Event>::new();

        // Kick off independent async setup tasks in parallel to reduce startup latency.
        //
        // - initialize RolloutRecorder with new or resumed session info
        // - spin up MCP connection manager
        // - perform default shell discovery
        // - load history metadata
        let rollout_fut = RolloutRecorder::new(&config, rollout_params);

        let mcp_fut = McpConnectionManager::new(config.mcp_servers.clone());
        let default_shell_fut = shell::default_user_shell(conversation_id.0, &config.codex_home);
        let history_meta_fut = crate::message_history::history_metadata(&config);

        // Join all independent futures.
        let (rollout_recorder, mcp_res, default_shell, (history_log_id, history_entry_count)) =
            tokio::join!(rollout_fut, mcp_fut, default_shell_fut, history_meta_fut);

        let rollout_recorder = rollout_recorder.map_err(|e| {
            error!("failed to initialize rollout recorder: {e:#}");
            anyhow::anyhow!("failed to initialize rollout recorder: {e:#}")
        })?;
        let rollout_path = rollout_recorder.rollout_path.clone();
        // Create the mutable state for the Session.
        let state = State {
            history: ConversationHistory::new(),
            ..Default::default()
        };

        // Handle MCP manager result and record any startup failures.
        let (mcp_connection_manager, failed_clients) = match mcp_res {
            Ok((mgr, failures)) => (mgr, failures),
            Err(e) => {
                let message = format!("Failed to create MCP connection manager: {e:#}");
                error!("{message}");
                post_session_configured_error_events.push(Event {
                    id: INITIAL_SUBMIT_ID.to_owned(),
                    msg: EventMsg::Error(ErrorEvent { message }),
                });
                (McpConnectionManager::default(), Default::default())
            }
        };

        // Surface individual client start-up failures to the user.
        if !failed_clients.is_empty() {
            for (server_name, err) in failed_clients {
                let message = format!("MCP client for `{server_name}` failed to start: {err:#}");
                error!("{message}");
                post_session_configured_error_events.push(Event {
                    id: INITIAL_SUBMIT_ID.to_owned(),
                    msg: EventMsg::Error(ErrorEvent { message }),
                });
            }
        }

        // Now that the conversation id is final (may have been updated by resume),
        // construct the model client.
        let client = ModelClient::new(
            config.clone(),
            Some(auth_manager.clone()),
            provider.clone(),
            model_reasoning_effort,
            model_reasoning_summary,
            conversation_id,
        );
        let turn_context = TurnContext {
            client,
            tools_config: ToolsConfig::new(&ToolsConfigParams {
                model_family: &config.model_family,
                approval_policy,
                sandbox_policy: sandbox_policy.clone(),
                include_plan_tool: config.include_plan_tool,
                include_apply_patch_tool: config.include_apply_patch_tool,
                include_web_search_request: config.tools_web_search_request,
                use_streamable_shell_tool: config.use_experimental_streamable_shell_tool,
                include_view_image_tool: config.include_view_image_tool,
            }),
            user_instructions,
            base_instructions,
            approval_policy,
            sandbox_policy,
            shell_environment_policy: config.shell_environment_policy.clone(),
            cwd,
            is_review_mode: false,
        };

        let sess = Arc::new(Session {
            conversation_id,
            tx_event: tx_event.clone(),
            mcp_connection_manager,
            session_manager: ExecSessionManager::default(),
            notify,
            state: Mutex::new(state),
            rollout: Mutex::new(Some(rollout_recorder)),
            codex_linux_sandbox_exe: config.codex_linux_sandbox_exe.clone(),
            user_shell: default_shell,
            show_raw_agent_reasoning: config.show_raw_agent_reasoning,
        });

        // Dispatch the SessionConfiguredEvent first and then report any errors.
        // If resuming, include converted initial messages in the payload so UIs can render them immediately.
        let initial_messages = initial_history.get_event_msgs();
        sess.record_initial_history(&turn_context, initial_history)
            .await;

        let events = std::iter::once(Event {
            id: INITIAL_SUBMIT_ID.to_owned(),
            msg: EventMsg::SessionConfigured(SessionConfiguredEvent {
                session_id: conversation_id,
                model,
                history_log_id,
                history_entry_count,
                initial_messages,
                rollout_path,
            }),
        })
        .chain(post_session_configured_error_events.into_iter());
        for event in events {
            sess.send_event(event).await;
        }

        Ok((sess, turn_context))
    }

    pub fn set_task(&self, task: AgentTask) {
        let mut state = self.state.lock_unchecked();
        if let Some(current_task) = state.current_task.take() {
            current_task.abort(TurnAbortReason::Replaced);
        }
        state.current_task = Some(task);
    }

    pub fn remove_task(&self, sub_id: &str) {
        let mut state = self.state.lock_unchecked();
        if let Some(task) = &state.current_task
            && task.sub_id == sub_id
        {
            state.current_task.take();
        }
    }

    async fn record_initial_history(
        &self,
        turn_context: &TurnContext,
        conversation_history: InitialHistory,
    ) {
        match conversation_history {
            InitialHistory::New => {
                // Build and record initial items (user instructions + environment context)
                let items = self.build_initial_context(turn_context);
                self.record_conversation_items(&items).await;
            }
            InitialHistory::Resumed(_) | InitialHistory::Forked(_) => {
                let rollout_items = conversation_history.get_rollout_items();
                let persist = matches!(conversation_history, InitialHistory::Forked(_));

                // Always add response items to conversation history
                let response_items = conversation_history.get_response_items();
                if !response_items.is_empty() {
                    self.record_into_history(&response_items);
                }

                // If persisting, persist all rollout items as-is (recorder filters)
                if persist && !rollout_items.is_empty() {
                    self.persist_rollout_items(&rollout_items).await;
                }
            }
        }
    }

    /// Persist the event to rollout and send it to clients.
    pub(crate) async fn send_event(&self, event: Event) {
        // Persist the event into rollout (recorder filters as needed)
        let rollout_items = vec![RolloutItem::EventMsg(event.msg.clone())];
        self.persist_rollout_items(&rollout_items).await;
        if let Err(e) = self.tx_event.send(event).await {
            error!("failed to send tool call event: {e}");
        }
    }

    pub async fn request_command_approval(
        &self,
        sub_id: String,
        call_id: String,
        command: Vec<String>,
        cwd: PathBuf,
        reason: Option<String>,
    ) -> oneshot::Receiver<ReviewDecision> {
        // Add the tx_approve callback to the map before sending the request.
        let (tx_approve, rx_approve) = oneshot::channel();
        let event_id = sub_id.clone();
        let prev_entry = {
            let mut state = self.state.lock_unchecked();
            state.pending_approvals.insert(sub_id, tx_approve)
        };
        if prev_entry.is_some() {
            warn!("Overwriting existing pending approval for sub_id: {event_id}");
        }

        let event = Event {
            id: event_id,
            msg: EventMsg::ExecApprovalRequest(ExecApprovalRequestEvent {
                call_id,
                command,
                cwd,
                reason,
            }),
        };
        self.send_event(event).await;
        rx_approve
    }

    pub async fn request_patch_approval(
        &self,
        sub_id: String,
        call_id: String,
        action: &ApplyPatchAction,
        reason: Option<String>,
        grant_root: Option<PathBuf>,
    ) -> oneshot::Receiver<ReviewDecision> {
        // Add the tx_approve callback to the map before sending the request.
        let (tx_approve, rx_approve) = oneshot::channel();
        let event_id = sub_id.clone();
        let prev_entry = {
            let mut state = self.state.lock_unchecked();
            state.pending_approvals.insert(sub_id, tx_approve)
        };
        if prev_entry.is_some() {
            warn!("Overwriting existing pending approval for sub_id: {event_id}");
        }

        let event = Event {
            id: event_id,
            msg: EventMsg::ApplyPatchApprovalRequest(ApplyPatchApprovalRequestEvent {
                call_id,
                changes: convert_apply_patch_to_protocol(action),
                reason,
                grant_root,
            }),
        };
        self.send_event(event).await;
        rx_approve
    }

    pub fn notify_approval(&self, sub_id: &str, decision: ReviewDecision) {
        let entry = {
            let mut state = self.state.lock_unchecked();
            state.pending_approvals.remove(sub_id)
        };
        match entry {
            Some(tx_approve) => {
                tx_approve.send(decision).ok();
            }
            None => {
                warn!("No pending approval found for sub_id: {sub_id}");
            }
        }
    }

    pub fn add_approved_command(&self, cmd: Vec<String>) {
        let mut state = self.state.lock_unchecked();
        state.approved_commands.insert(cmd);
    }

    /// Records input items: always append to conversation history and
    /// persist these response items to rollout.
    async fn record_conversation_items(&self, items: &[ResponseItem]) {
        self.record_into_history(items);
        self.persist_rollout_response_items(items).await;
    }

    /// Append ResponseItems to the in-memory conversation history only.
    fn record_into_history(&self, items: &[ResponseItem]) {
        self.state
            .lock_unchecked()
            .history
            .record_items(items.iter());
    }

    async fn persist_rollout_response_items(&self, items: &[ResponseItem]) {
        let rollout_items: Vec<RolloutItem> = items
            .iter()
            .cloned()
            .map(RolloutItem::ResponseItem)
            .collect();
        self.persist_rollout_items(&rollout_items).await;
    }

    fn build_initial_context(&self, turn_context: &TurnContext) -> Vec<ResponseItem> {
        let mut items = Vec::<ResponseItem>::with_capacity(2);
        if let Some(user_instructions) = turn_context.user_instructions.as_deref() {
            items.push(UserInstructions::new(user_instructions.to_string()).into());
        }
        items.push(ResponseItem::from(EnvironmentContext::new(
            Some(turn_context.cwd.clone()),
            Some(turn_context.approval_policy),
            Some(turn_context.sandbox_policy.clone()),
            Some(self.user_shell.clone()),
        )));
        items
    }

    async fn persist_rollout_items(&self, items: &[RolloutItem]) {
        let recorder = {
            let guard = self.rollout.lock_unchecked();
            guard.as_ref().cloned()
        };
        if let Some(rec) = recorder
            && let Err(e) = rec.record_items(items).await
        {
            error!("failed to record rollout items: {e:#}");
        }
    }

    /// Record a user input item to conversation history and also persist a
    /// corresponding UserMessage EventMsg to rollout.
    async fn record_input_and_rollout_usermsg(&self, response_input: &ResponseInputItem) {
        let response_item: ResponseItem = response_input.clone().into();
        // Add to conversation history and persist response item to rollout
        self.record_conversation_items(std::slice::from_ref(&response_item))
            .await;

        // Derive user message events and persist only UserMessage to rollout
        let msgs =
            map_response_item_to_event_messages(&response_item, self.show_raw_agent_reasoning);
        let user_msgs: Vec<RolloutItem> = msgs
            .into_iter()
            .filter_map(|m| match m {
                EventMsg::UserMessage(ev) => Some(RolloutItem::EventMsg(EventMsg::UserMessage(ev))),
                _ => None,
            })
            .collect();
        if !user_msgs.is_empty() {
            self.persist_rollout_items(&user_msgs).await;
        }
    }

    async fn on_exec_command_begin(
        &self,
        turn_diff_tracker: &mut TurnDiffTracker,
        exec_command_context: ExecCommandContext,
    ) {
        let ExecCommandContext {
            sub_id,
            call_id,
            command_for_display,
            cwd,
            apply_patch,
        } = exec_command_context;
        let msg = match apply_patch {
            Some(ApplyPatchCommandContext {
                user_explicitly_approved_this_action,
                changes,
            }) => {
                turn_diff_tracker.on_patch_begin(&changes);

                EventMsg::PatchApplyBegin(PatchApplyBeginEvent {
                    call_id,
                    auto_approved: !user_explicitly_approved_this_action,
                    changes,
                })
            }
            None => EventMsg::ExecCommandBegin(ExecCommandBeginEvent {
                call_id,
                command: command_for_display.clone(),
                cwd,
                parsed_cmd: parse_command(&command_for_display)
                    .into_iter()
                    .map(Into::into)
                    .collect(),
            }),
        };
        let event = Event {
            id: sub_id.to_string(),
            msg,
        };
        self.send_event(event).await;
    }

    async fn on_exec_command_end(
        &self,
        turn_diff_tracker: &mut TurnDiffTracker,
        sub_id: &str,
        call_id: &str,
        output: &ExecToolCallOutput,
        is_apply_patch: bool,
    ) {
        let ExecToolCallOutput {
            stdout,
            stderr,
            aggregated_output,
            duration,
            exit_code,
        } = output;
        // Send full stdout/stderr to clients; do not truncate.
        let stdout = stdout.text.clone();
        let stderr = stderr.text.clone();
        let formatted_output = format_exec_output_str(output);
        let aggregated_output: String = aggregated_output.text.clone();

        let msg = if is_apply_patch {
            EventMsg::PatchApplyEnd(PatchApplyEndEvent {
                call_id: call_id.to_string(),
                stdout,
                stderr,
                success: *exit_code == 0,
            })
        } else {
            EventMsg::ExecCommandEnd(ExecCommandEndEvent {
                call_id: call_id.to_string(),
                stdout,
                stderr,
                aggregated_output,
                exit_code: *exit_code,
                duration: *duration,
                formatted_output,
            })
        };

        let event = Event {
            id: sub_id.to_string(),
            msg,
        };
        self.send_event(event).await;

        // If this is an apply_patch, after we emit the end patch, emit a second event
        // with the full turn diff if there is one.
        if is_apply_patch {
            let unified_diff = turn_diff_tracker.get_unified_diff();
            if let Ok(Some(unified_diff)) = unified_diff {
                let msg = EventMsg::TurnDiff(TurnDiffEvent { unified_diff });
                let event = Event {
                    id: sub_id.into(),
                    msg,
                };
                self.send_event(event).await;
            }
        }
    }
    /// Runs the exec tool call and emits events for the begin and end of the
    /// command even on error.
    ///
    /// Returns the output of the exec tool call.
    async fn run_exec_with_events<'a>(
        &self,
        turn_diff_tracker: &mut TurnDiffTracker,
        begin_ctx: ExecCommandContext,
        exec_args: ExecInvokeArgs<'a>,
    ) -> crate::error::Result<ExecToolCallOutput> {
        let is_apply_patch = begin_ctx.apply_patch.is_some();
        let sub_id = begin_ctx.sub_id.clone();
        let call_id = begin_ctx.call_id.clone();

        self.on_exec_command_begin(turn_diff_tracker, begin_ctx.clone())
            .await;

        let result = process_exec_tool_call(
            exec_args.params,
            exec_args.sandbox_type,
            exec_args.sandbox_policy,
            exec_args.codex_linux_sandbox_exe,
            exec_args.stdout_stream,
        )
        .await;

        let output_stderr;
        let borrowed: &ExecToolCallOutput = match &result {
            Ok(output) => output,
            Err(e) => {
                output_stderr = ExecToolCallOutput {
                    exit_code: -1,
                    stdout: StreamOutput::new(String::new()),
                    stderr: StreamOutput::new(get_error_message_ui(e)),
                    aggregated_output: StreamOutput::new(get_error_message_ui(e)),
                    duration: Duration::default(),
                };
                &output_stderr
            }
        };
        self.on_exec_command_end(
            turn_diff_tracker,
            &sub_id,
            &call_id,
            borrowed,
            is_apply_patch,
        )
        .await;

        result
    }

    /// Helper that emits a BackgroundEvent with the given message. This keeps
    /// the call‑sites terse so adding more diagnostics does not clutter the
    /// core agent logic.
    async fn notify_background_event(&self, sub_id: &str, message: impl Into<String>) {
        let event = Event {
            id: sub_id.to_string(),
            msg: EventMsg::BackgroundEvent(BackgroundEventEvent {
                message: message.into(),
            }),
        };
        self.send_event(event).await;
    }

    async fn notify_stream_error(&self, sub_id: &str, message: impl Into<String>) {
        let event = Event {
            id: sub_id.to_string(),
            msg: EventMsg::StreamError(StreamErrorEvent {
                message: message.into(),
            }),
        };
        self.send_event(event).await;
    }

    /// Build the full turn input by concatenating the current conversation
    /// history with additional items for this turn.
    pub fn turn_input_with_history(&self, extra: Vec<ResponseItem>) -> Vec<ResponseItem> {
        [self.state.lock_unchecked().history.contents(), extra].concat()
    }

    /// Returns the input if there was no task running to inject into
    pub fn inject_input(&self, input: Vec<InputItem>) -> Result<(), Vec<InputItem>> {
        let mut state = self.state.lock_unchecked();
        if state.current_task.is_some() {
            state.pending_input.push(input.into());
            Ok(())
        } else {
            Err(input)
        }
    }

    pub fn get_pending_input(&self) -> Vec<ResponseInputItem> {
        let mut state = self.state.lock_unchecked();
        if state.pending_input.is_empty() {
            Vec::with_capacity(0)
        } else {
            let mut ret = Vec::new();
            std::mem::swap(&mut ret, &mut state.pending_input);
            ret
        }
    }

    pub async fn call_tool(
        &self,
        server: &str,
        tool: &str,
        arguments: Option<serde_json::Value>,
        timeout: Option<Duration>,
    ) -> anyhow::Result<CallToolResult> {
        self.mcp_connection_manager
            .call_tool(server, tool, arguments, timeout)
            .await
    }

    fn interrupt_task(&self) {
        info!("interrupt received: abort current task, if any");
        let mut state = self.state.lock_unchecked();
        state.pending_approvals.clear();
        state.pending_input.clear();
        if let Some(task) = state.current_task.take() {
            if state.is_review_mode {
                state.is_review_mode = false;
                let _ = self.tx_event.try_send(Event {
                    id: task.sub_id.clone(),
                    msg: EventMsg::ExitedReviewMode(None),
                });
            }
            task.abort(TurnAbortReason::Interrupted);
        }
    }

    /// Spawn the configured notifier (if any) with the given JSON payload as
    /// the last argument. Failures are logged but otherwise ignored so that
    /// notification issues do not interfere with the main workflow.
    fn maybe_notify(&self, notification: UserNotification) {
        let Some(notify_command) = &self.notify else {
            return;
        };

        if notify_command.is_empty() {
            return;
        }

        let Ok(json) = serde_json::to_string(&notification) else {
            error!("failed to serialise notification payload");
            return;
        };

        let mut command = std::process::Command::new(&notify_command[0]);
        if notify_command.len() > 1 {
            command.args(&notify_command[1..]);
        }
        command.arg(json);

        // Fire-and-forget – we do not wait for completion.
        if let Err(e) = command.spawn() {
            warn!("failed to spawn notifier '{}': {e}", notify_command[0]);
        }
    }
}

impl Drop for Session {
    fn drop(&mut self) {
        self.interrupt_task();
    }
}

#[derive(Clone, Debug)]
pub(crate) struct ExecCommandContext {
    pub(crate) sub_id: String,
    pub(crate) call_id: String,
    pub(crate) command_for_display: Vec<String>,
    pub(crate) cwd: PathBuf,
    pub(crate) apply_patch: Option<ApplyPatchCommandContext>,
}

#[derive(Clone, Debug)]
pub(crate) struct ApplyPatchCommandContext {
    pub(crate) user_explicitly_approved_this_action: bool,
    pub(crate) changes: HashMap<PathBuf, FileChange>,
}

/// A series of Turns in response to user input.
pub(crate) struct AgentTask {
    sess: Arc<Session>,
    sub_id: String,
    handle: AbortHandle,
}

impl AgentTask {
    fn spawn(
        sess: Arc<Session>,
        turn_context: Arc<TurnContext>,
        sub_id: String,
        input: Vec<InputItem>,
    ) -> Self {
        let handle = {
            let sess = sess.clone();
            let sub_id = sub_id.clone();
            let tc = Arc::clone(&turn_context);
            tokio::spawn(async move { run_task(sess, tc.as_ref(), sub_id, input).await })
                .abort_handle()
        };
        Self {
            sess,
            sub_id,
            handle,
        }
    }

    fn compact(
        sess: Arc<Session>,
        turn_context: Arc<TurnContext>,
        sub_id: String,
        input: Vec<InputItem>,
        compact_instructions: String,
    ) -> Self {
        let handle = {
            let sess = sess.clone();
            let sub_id = sub_id.clone();
            let tc = Arc::clone(&turn_context);
            tokio::spawn(async move {
                run_compact_task(sess, tc.as_ref(), sub_id, input, compact_instructions).await
            })
            .abort_handle()
        };
        Self {
            sess,
            sub_id,
            handle,
        }
    }

    fn abort(self, reason: TurnAbortReason) {
        // TOCTOU?
        if !self.handle.is_finished() {
            self.handle.abort();
            let event = Event {
                id: self.sub_id,
                msg: EventMsg::TurnAborted(TurnAbortedEvent { reason }),
            };
            let sess = self.sess.clone();
            tokio::spawn(async move {
                sess.send_event(event).await;
            });
        }
    }
}

async fn submission_loop(
    sess: Arc<Session>,
    turn_context: TurnContext,
    config: Arc<Config>,
    rx_sub: Receiver<Submission>,
) {
    // Wrap once to avoid cloning TurnContext for each task.
    let mut turn_context = Arc::new(turn_context);
    // To break out of this loop, send Op::Shutdown.
    while let Ok(sub) = rx_sub.recv().await {
        debug!(?sub, "Submission");
        match sub.op {
            Op::Interrupt => {
                sess.interrupt_task();
            }
            Op::OverrideTurnContext {
                cwd,
                approval_policy,
                sandbox_policy,
                model,
                effort,
                summary,
            } => {
                // Recalculate the persistent turn context with provided overrides.
                let prev = Arc::clone(&turn_context);
                let provider = prev.client.get_provider();

                // Effective model + family
                let (effective_model, effective_family) = if let Some(m) = model {
                    let fam =
                        find_family_for_model(&m).unwrap_or_else(|| config.model_family.clone());
                    (m, fam)
                } else {
                    (prev.client.get_model(), prev.client.get_model_family())
                };

                // Effective reasoning settings
                let effective_effort = effort.unwrap_or(prev.client.get_reasoning_effort());
                let effective_summary = summary.unwrap_or(prev.client.get_reasoning_summary());

                let auth_manager = prev.client.get_auth_manager();

                // Build updated config for the client
                let mut updated_config = (*config).clone();
                updated_config.model = effective_model.clone();
                updated_config.model_family = effective_family.clone();
                if let Some(model_info) = get_model_info(&effective_family) {
                    updated_config.model_context_window = Some(model_info.context_window);
                }

                let client = ModelClient::new(
                    Arc::new(updated_config),
                    auth_manager,
                    provider,
                    effective_effort,
                    effective_summary,
                    sess.conversation_id,
                );

                let new_approval_policy = approval_policy.unwrap_or(prev.approval_policy);
                let new_sandbox_policy = sandbox_policy
                    .clone()
                    .unwrap_or(prev.sandbox_policy.clone());
                let new_cwd = cwd.clone().unwrap_or_else(|| prev.cwd.clone());

                let tools_config = ToolsConfig::new(&ToolsConfigParams {
                    model_family: &effective_family,
                    approval_policy: new_approval_policy,
                    sandbox_policy: new_sandbox_policy.clone(),
                    include_plan_tool: config.include_plan_tool,
                    include_apply_patch_tool: config.include_apply_patch_tool,
                    include_web_search_request: config.tools_web_search_request,
                    use_streamable_shell_tool: config.use_experimental_streamable_shell_tool,
                    include_view_image_tool: config.include_view_image_tool,
                });

                let new_turn_context = TurnContext {
                    client,
                    tools_config,
                    user_instructions: prev.user_instructions.clone(),
                    base_instructions: prev.base_instructions.clone(),
                    approval_policy: new_approval_policy,
                    sandbox_policy: new_sandbox_policy.clone(),
                    shell_environment_policy: prev.shell_environment_policy.clone(),
                    cwd: new_cwd.clone(),
                    is_review_mode: false,
                };

                // Install the new persistent context for subsequent tasks/turns.
                turn_context = Arc::new(new_turn_context);
                if cwd.is_some() || approval_policy.is_some() || sandbox_policy.is_some() {
                    sess.record_conversation_items(&[ResponseItem::from(EnvironmentContext::new(
                        cwd,
                        approval_policy,
                        sandbox_policy,
                        // Shell is not configurable from turn to turn
                        None,
                    ))])
                    .await;
                }
            }
            Op::UserInput { items } => {
                // attempt to inject input into current task
                if let Err(items) = sess.inject_input(items) {
                    // no current task, spawn a new one
                    let task =
                        AgentTask::spawn(sess.clone(), Arc::clone(&turn_context), sub.id, items);
                    sess.set_task(task);
                }
            }
            Op::UserTurn {
                items,
                cwd,
                approval_policy,
                sandbox_policy,
                model,
                effort,
                summary,
            } => {
                // attempt to inject input into current task
                if let Err(items) = sess.inject_input(items) {
                    // Derive a fresh TurnContext for this turn using the provided overrides.
                    let provider = turn_context.client.get_provider();
                    let auth_manager = turn_context.client.get_auth_manager();

                    // Derive a model family for the requested model; fall back to the session's.
                    let model_family = find_family_for_model(&model)
                        .unwrap_or_else(|| config.model_family.clone());

                    // Create a per‑turn Config clone with the requested model/family.
                    let mut per_turn_config = (*config).clone();
                    per_turn_config.model = model.clone();
                    per_turn_config.model_family = model_family.clone();
                    if let Some(model_info) = get_model_info(&model_family) {
                        per_turn_config.model_context_window = Some(model_info.context_window);
                    }

                    // Build a new client with per‑turn reasoning settings.
                    // Reuse the same provider and session id; auth defaults to env/API key.
                    let client = ModelClient::new(
                        Arc::new(per_turn_config),
                        auth_manager,
                        provider,
                        effort,
                        summary,
                        sess.conversation_id,
                    );

                    let fresh_turn_context = TurnContext {
                        client,
                        tools_config: ToolsConfig::new(&ToolsConfigParams {
                            model_family: &model_family,
                            approval_policy,
                            sandbox_policy: sandbox_policy.clone(),
                            include_plan_tool: config.include_plan_tool,
                            include_apply_patch_tool: config.include_apply_patch_tool,
                            include_web_search_request: config.tools_web_search_request,
                            use_streamable_shell_tool: config
                                .use_experimental_streamable_shell_tool,
                            include_view_image_tool: config.include_view_image_tool,
                        }),
                        user_instructions: turn_context.user_instructions.clone(),
                        base_instructions: turn_context.base_instructions.clone(),
                        approval_policy,
                        sandbox_policy,
                        shell_environment_policy: turn_context.shell_environment_policy.clone(),
                        cwd,
                        is_review_mode: false,
                    };
                    // TODO: record the new environment context in the conversation history
                    // no current task, spawn a new one with the per‑turn context
                    let task =
                        AgentTask::spawn(sess.clone(), Arc::new(fresh_turn_context), sub.id, items);
                    sess.set_task(task);
                }
            }
            Op::ExecApproval { id, decision } => match decision {
                ReviewDecision::Abort => {
                    sess.interrupt_task();
                }
                other => sess.notify_approval(&id, other),
            },
            Op::PatchApproval { id, decision } => match decision {
                ReviewDecision::Abort => {
                    sess.interrupt_task();
                }
                other => sess.notify_approval(&id, other),
            },
            Op::AddToHistory { text } => {
                let id = sess.conversation_id;
                let config = config.clone();
                tokio::spawn(async move {
                    if let Err(e) = crate::message_history::append_entry(&text, &id, &config).await
                    {
                        warn!("failed to append to message history: {e}");
                    }
                });
            }

            Op::GetHistoryEntryRequest { offset, log_id } => {
                let config = config.clone();
                let sess_clone = sess.clone();
                let sub_id = sub.id.clone();

                tokio::spawn(async move {
                    // Run lookup in blocking thread because it does file IO + locking.
                    let entry_opt = tokio::task::spawn_blocking(move || {
                        crate::message_history::lookup(log_id, offset, &config)
                    })
                    .await
                    .unwrap_or(None);

                    let event = Event {
                        id: sub_id,
                        msg: EventMsg::GetHistoryEntryResponse(
                            crate::protocol::GetHistoryEntryResponseEvent {
                                offset,
                                log_id,
                                entry: entry_opt.map(|e| {
                                    codex_protocol::message_history::HistoryEntry {
                                        conversation_id: e.session_id,
                                        ts: e.ts,
                                        text: e.text,
                                    }
                                }),
                            },
                        ),
                    };

                    sess_clone.send_event(event).await;
                });
            }
            Op::ListMcpTools => {
                let sub_id = sub.id.clone();

                // This is a cheap lookup from the connection manager's cache.
                let tools = sess.mcp_connection_manager.list_all_tools();
                let event = Event {
                    id: sub_id,
                    msg: EventMsg::McpListToolsResponse(
                        crate::protocol::McpListToolsResponseEvent { tools },
                    ),
                };
                sess.send_event(event).await;
            }
            Op::ListCustomPrompts => {
                let sub_id = sub.id.clone();

                let custom_prompts: Vec<CustomPrompt> =
                    if let Some(dir) = crate::custom_prompts::default_prompts_dir() {
                        crate::custom_prompts::discover_prompts_in(&dir).await
                    } else {
                        Vec::new()
                    };

                let event = Event {
                    id: sub_id,
                    msg: EventMsg::ListCustomPromptsResponse(ListCustomPromptsResponseEvent {
                        custom_prompts,
                    }),
                };
                sess.send_event(event).await;
            }
            Op::Compact => {
                // Create a summarization request as user input
                const SUMMARIZATION_PROMPT: &str = include_str!("prompt_for_compact_command.md");

                // Attempt to inject input into current task
                if let Err(items) = sess.inject_input(vec![InputItem::Text {
                    text: "Start Summarization".to_string(),
                }]) {
                    let task = AgentTask::compact(
                        sess.clone(),
                        Arc::clone(&turn_context),
                        sub.id,
                        items,
                        SUMMARIZATION_PROMPT.to_string(),
                    );
                    sess.set_task(task);
                }
            }
            Op::Shutdown => {
                info!("Shutting down Codex instance");

                // Gracefully flush and shutdown rollout recorder on session end so tests
                // that inspect the rollout file do not race with the background writer.
                let recorder_opt = sess.rollout.lock_unchecked().take();
                if let Some(rec) = recorder_opt
                    && let Err(e) = rec.shutdown().await
                {
                    warn!("failed to shutdown rollout recorder: {e}");
                    let event = Event {
                        id: sub.id.clone(),
                        msg: EventMsg::Error(ErrorEvent {
                            message: "Failed to shutdown rollout recorder".to_string(),
                        }),
                    };
                    sess.send_event(event).await;
                }

                let event = Event {
                    id: sub.id.clone(),
                    msg: EventMsg::ShutdownComplete,
                };
                sess.send_event(event).await;
                break;
            }
            Op::GetHistory => {
                let sub_id = sub.id.clone();

                let event = Event {
                    id: sub_id.clone(),
                    msg: EventMsg::ConversationHistory(ConversationHistoryResponseEvent {
                        conversation_id: sess.conversation_id,
                        entries: sess.state.lock_unchecked().history.contents(),
                    }),
                };
                sess.send_event(event).await;
            }
            Op::Review { prompt } => {
                spawn_review_thread(
                    sess.clone(),
                    config.clone(),
                    Arc::clone(&turn_context),
                    sub.id,
                    prompt,
                )
                .await;
            }
            _ => {
                // Ignore unknown ops; enum is non_exhaustive to allow extensions.
            }
        }
    }
    debug!("Agent loop exited");
}

/// Spawn a review thread using the given prompt.
async fn spawn_review_thread(
    sess: Arc<Session>,
    config: Arc<Config>,
    parent_turn_context: Arc<TurnContext>,
    sub_id: String,
    prompt: String,
) {
    let model = config.review_model.clone();
    let review_model_family = find_family_for_model(&model)
        .unwrap_or_else(|| parent_turn_context.client.get_model_family());
    let tools_config = ToolsConfig::new(&ToolsConfigParams {
        model_family: &review_model_family,
        approval_policy: parent_turn_context.approval_policy,
        sandbox_policy: parent_turn_context.sandbox_policy.clone(),
        include_plan_tool: false,
        include_apply_patch_tool: config.include_apply_patch_tool,
        include_web_search_request: false,
        use_streamable_shell_tool: false,
        include_view_image_tool: false,
    });
    let base_instructions = Some(REVIEW_PROMPT.to_string());

    let provider = parent_turn_context.client.get_provider();
    let auth_manager = parent_turn_context.client.get_auth_manager();
    let model_family = review_model_family.clone();

    // Build per‑turn client with the requested model/family.
    let mut per_turn_config = (*config).clone();
    per_turn_config.model = model.clone();
    per_turn_config.model_family = model_family.clone();
    if let Some(model_info) = get_model_info(&model_family) {
        per_turn_config.model_context_window = Some(model_info.context_window);
    }

    let client = ModelClient::new(
        Arc::new(per_turn_config),
        auth_manager,
        provider,
        parent_turn_context.client.get_reasoning_effort(),
        parent_turn_context.client.get_reasoning_summary(),
        sess.session_id,
    );

    let review_turn_context = TurnContext {
        client,
        tools_config,
        user_instructions: None,
        base_instructions,
        approval_policy: parent_turn_context.approval_policy,
        sandbox_policy: parent_turn_context.sandbox_policy.clone(),
        shell_environment_policy: parent_turn_context.shell_environment_policy.clone(),
        cwd: parent_turn_context.cwd.clone(),
        is_review_mode: true,
    };

    // Seed the child task with the review prompt as the initial user message.
    let input: Vec<InputItem> = vec![InputItem::Text {
        text: prompt.clone(),
    }];
    let tc = Arc::new(review_turn_context);

    // Clone sub_id for the upcoming announcement before moving it into the task.
    let sub_id_for_event = sub_id.clone();
    let task = AgentTask::spawn(sess.clone(), tc.clone(), sub_id, input);
    sess.set_task(task);

    {
        // Mark session as being in review mode before notifying UIs.
        let mut st = sess.state.lock_unchecked();
        st.is_review_mode = true;
    }

    // Announce entering review mode so UIs can switch modes.
    trace!("emitting EnteredReviewMode");
    let _ = sess
        .tx_event
        .send(Event {
            id: sub_id_for_event,
            msg: EventMsg::EnteredReviewMode,
        })
        .await;
}

/// Takes a user message as input and runs a loop where, at each turn, the model
/// replies with either:
///
/// - requested function calls
/// - an assistant message
///
/// While it is possible for the model to return multiple of these items in a
/// single turn, in practice, we generally one item per turn:
///
/// - If the model requests a function call, we execute it and send the output
///   back to the model in the next turn.
/// - If the model sends only an assistant message, we record it in the
///   conversation history and consider the task complete.
async fn run_task(
    sess: Arc<Session>,
    turn_context: &TurnContext,
    sub_id: String,
    input: Vec<InputItem>,
) {
    if input.is_empty() {
        return;
    }
    let event = Event {
        id: sub_id.clone(),
        msg: EventMsg::TaskStarted(TaskStartedEvent {
            model_context_window: turn_context.client.get_model_context_window(),
        }),
    };
    sess.send_event(event).await;

    let initial_input_for_turn: ResponseInputItem = ResponseInputItem::from(input);
<<<<<<< HEAD
    // For review threads, keep an isolated in-memory history so the
    // model sees a fresh conversation without the parent session's history.
    // For normal turns, continue recording to the session history as before.
    let is_review_mode = turn_context.is_review_mode;
    let mut review_thread_history: Vec<ResponseItem> = Vec::new();
    if is_review_mode {
        review_thread_history.push(initial_input_for_turn.clone().into());
    } else {
        sess.record_conversation_items(&[initial_input_for_turn.clone().into()])
            .await;
    }
=======
    sess.record_input_and_rollout_usermsg(&initial_input_for_turn)
        .await;
>>>>>>> 43809a45

    let mut last_agent_message: Option<String> = None;
    // Although from the perspective of codex.rs, TurnDiffTracker has the lifecycle of a Task which contains
    // many turns, from the perspective of the user, it is a single turn.
    let mut turn_diff_tracker = TurnDiffTracker::new();

    loop {
        // Note that pending_input would be something like a message the user
        // submitted through the UI while the model was running. Though the UI
        // may support this, the model might not.
        let pending_input = sess
            .get_pending_input()
            .into_iter()
            .map(ResponseItem::from)
            .collect::<Vec<ResponseItem>>();
        if is_review_mode {
            if !pending_input.is_empty() {
                review_thread_history.extend(pending_input.clone());
            }
        } else {
            sess.record_conversation_items(&pending_input).await;
        }

        // Construct the input that we will send to the model.
        //
        // - For review threads, use the isolated in-memory history so the
        //   model sees a fresh conversation (no parent history/user_instructions).
        //
        // - For normal turns, use the session's full history. When using the
        // chat completions API (or ZDR clients), the model needs the full
        // conversation history on each turn. The rollout file, however, should
        // only record the new items that originated in this turn so that it
        // represents an append-only log without duplicates.
        let turn_input: Vec<ResponseItem> = if is_review_mode {
            review_thread_history.clone()
        } else {
            sess.turn_input_with_history(pending_input)
        };

        let turn_input_messages: Vec<String> = turn_input
            .iter()
            .filter_map(|item| match item {
                ResponseItem::Message { content, .. } => Some(content),
                _ => None,
            })
            .flat_map(|content| {
                content.iter().filter_map(|item| match item {
                    ContentItem::OutputText { text } => Some(text.clone()),
                    _ => None,
                })
            })
            .collect();
        match run_turn(
            &sess,
            turn_context,
            &mut turn_diff_tracker,
            sub_id.clone(),
            turn_input,
        )
        .await
        {
            Ok(turn_output) => {
                let mut items_to_record_in_conversation_history = Vec::<ResponseItem>::new();
                let mut responses = Vec::<ResponseInputItem>::new();
                for processed_response_item in turn_output {
                    let ProcessedResponseItem { item, response } = processed_response_item;
                    match (&item, &response) {
                        (ResponseItem::Message { role, .. }, None) if role == "assistant" => {
                            // If the model returned a message, we need to record it.
                            items_to_record_in_conversation_history.push(item);
                        }
                        (
                            ResponseItem::LocalShellCall { .. },
                            Some(ResponseInputItem::FunctionCallOutput { call_id, output }),
                        ) => {
                            items_to_record_in_conversation_history.push(item);
                            items_to_record_in_conversation_history.push(
                                ResponseItem::FunctionCallOutput {
                                    call_id: call_id.clone(),
                                    output: output.clone(),
                                },
                            );
                        }
                        (
                            ResponseItem::FunctionCall { .. },
                            Some(ResponseInputItem::FunctionCallOutput { call_id, output }),
                        ) => {
                            items_to_record_in_conversation_history.push(item);
                            items_to_record_in_conversation_history.push(
                                ResponseItem::FunctionCallOutput {
                                    call_id: call_id.clone(),
                                    output: output.clone(),
                                },
                            );
                        }
                        (
                            ResponseItem::CustomToolCall { .. },
                            Some(ResponseInputItem::CustomToolCallOutput { call_id, output }),
                        ) => {
                            items_to_record_in_conversation_history.push(item);
                            items_to_record_in_conversation_history.push(
                                ResponseItem::CustomToolCallOutput {
                                    call_id: call_id.clone(),
                                    output: output.clone(),
                                },
                            );
                        }
                        (
                            ResponseItem::FunctionCall { .. },
                            Some(ResponseInputItem::McpToolCallOutput { call_id, result }),
                        ) => {
                            items_to_record_in_conversation_history.push(item);
                            let output = match result {
                                Ok(call_tool_result) => {
                                    convert_call_tool_result_to_function_call_output_payload(
                                        call_tool_result,
                                    )
                                }
                                Err(err) => FunctionCallOutputPayload {
                                    content: err.clone(),
                                    success: Some(false),
                                },
                            };
                            items_to_record_in_conversation_history.push(
                                ResponseItem::FunctionCallOutput {
                                    call_id: call_id.clone(),
                                    output,
                                },
                            );
                        }
                        (
                            ResponseItem::Reasoning {
                                id,
                                summary,
                                content,
                                encrypted_content,
                            },
                            None,
                        ) => {
                            items_to_record_in_conversation_history.push(ResponseItem::Reasoning {
                                id: id.clone(),
                                summary: summary.clone(),
                                content: content.clone(),
                                encrypted_content: encrypted_content.clone(),
                            });
                        }
                        _ => {
                            warn!("Unexpected response item: {item:?} with response: {response:?}");
                        }
                    };
                    if let Some(response) = response {
                        responses.push(response);
                    }
                }

                // Only attempt to take the lock if there is something to record.
                if !items_to_record_in_conversation_history.is_empty() {
                    if is_review_mode {
                        review_thread_history
                            .extend(items_to_record_in_conversation_history.clone());
                    } else {
                        sess.record_conversation_items(&items_to_record_in_conversation_history)
                            .await;
                    }
                }

                if responses.is_empty() {
                    debug!("Turn completed");
                    last_agent_message = get_last_assistant_message_from_turn(
                        &items_to_record_in_conversation_history,
                    );
                    sess.maybe_notify(UserNotification::AgentTurnComplete {
                        turn_id: sub_id.clone(),
                        input_messages: turn_input_messages,
                        last_assistant_message: last_agent_message.clone(),
                    });
                    break;
                }
            }
            Err(e) => {
                info!("Turn error: {e:#}");
                let event = Event {
                    id: sub_id.clone(),
                    msg: EventMsg::Error(ErrorEvent {
                        message: e.to_string(),
                    }),
                };
                sess.send_event(event).await;
                // let the user continue the conversation
                break;
            }
        }
    }

    // If this was a review thread and we have a final assistant message,
    // try to parse it as a ReviewOutput.
    //
    // If parsing fails, construct a minimal ReviewOutputEvent using the plain
    // text as the overall explanation.
    if turn_context.is_review_mode
        && let Some(text) = last_agent_message.clone()
    {
        // Emit ExitedReviewMode(Some) to signal completion with a result.
        {
            let mut st = sess.state.lock_unchecked();
            st.is_review_mode = false;
        }

        let review = parse_review_output_event(&text);
        trace!("emitting ExitedReviewMode(Some(..))");
        let _ = sess
            .tx_event
            .send(Event {
                id: sub_id.clone(),
                msg: EventMsg::ExitedReviewMode(Some(review)),
            })
            .await;
    }

    sess.remove_task(&sub_id);
    // If this was a review thread, and we haven't already emitted an exit event
    // (i.e., still in review mode), send a fallback ExitedReviewMode(None).
    if turn_context.is_review_mode {
        let should_emit_fallback = {
            let mut st = sess.state.lock_unchecked();
            if st.is_review_mode {
                st.is_review_mode = false;
                true
            } else {
                false
            }
        };
        if should_emit_fallback {
            trace!("emitting ExitedReviewMode(None)");
            let _ = sess
                .tx_event
                .send(Event {
                    id: sub_id.clone(),
                    msg: EventMsg::ExitedReviewMode(None),
                })
                .await;
        }
    }
    let event = Event {
        id: sub_id,
        msg: EventMsg::TaskComplete(TaskCompleteEvent { last_agent_message }),
    };
    sess.send_event(event).await;
}

/// Parse the review output; when not valid JSON, build a structured
/// fallback that carries the plain text as the overall explanation.
///
/// Returns: a ReviewOutputEvent parsed from JSON or a fallback populated from text.
fn parse_review_output_event(text: &str) -> ReviewOutputEvent {
    // Try direct parse first
    if let Ok(ev) = serde_json::from_str::<ReviewOutputEvent>(text) {
        return ev;
    }
    // If wrapped in markdown fences or extra prose, attempt to extract the first JSON object
    if let (Some(start), Some(end)) = (text.find('{'), text.rfind('}'))
        && start < end
    {
        let slice = &text[start..=end];
        if let Ok(ev) = serde_json::from_str::<ReviewOutputEvent>(slice) {
            return ev;
        }
    }
    // Not JSON – return a structured ReviewOutputEvent that carries
    // the plain text as the overall explanation.
    ReviewOutputEvent {
        findings: Vec::new(),
        overall_correctness: String::new(),
        overall_explanation: text.to_string(),
        overall_confidence_score: 1.0,
    }
}

async fn run_turn(
    sess: &Session,
    turn_context: &TurnContext,
    turn_diff_tracker: &mut TurnDiffTracker,
    sub_id: String,
    input: Vec<ResponseItem>,
) -> CodexResult<Vec<ProcessedResponseItem>> {
    let tools = get_openai_tools(
        &turn_context.tools_config,
        Some(sess.mcp_connection_manager.list_all_tools()),
    );

    let prompt = Prompt {
        input,
        tools,
        base_instructions_override: turn_context.base_instructions.clone(),
    };

    let mut retries = 0;
    loop {
        match try_run_turn(sess, turn_context, turn_diff_tracker, &sub_id, &prompt).await {
            Ok(output) => return Ok(output),
            Err(CodexErr::Interrupted) => return Err(CodexErr::Interrupted),
            Err(CodexErr::EnvVar(var)) => return Err(CodexErr::EnvVar(var)),
            Err(e @ (CodexErr::UsageLimitReached(_) | CodexErr::UsageNotIncluded)) => {
                return Err(e);
            }
            Err(e) => {
                // Use the configured provider-specific stream retry budget.
                let max_retries = turn_context.client.get_provider().stream_max_retries();
                if retries < max_retries {
                    retries += 1;
                    let delay = match e {
                        CodexErr::Stream(_, Some(delay)) => delay,
                        _ => backoff(retries),
                    };
                    warn!(
                        "stream disconnected - retrying turn ({retries}/{max_retries} in {delay:?})...",
                    );

                    // Surface retry information to any UI/front‑end so the
                    // user understands what is happening instead of staring
                    // at a seemingly frozen screen.
                    sess.notify_stream_error(
                        &sub_id,
                        format!(
                            "stream error: {e}; retrying {retries}/{max_retries} in {delay:?}…"
                        ),
                    )
                    .await;

                    tokio::time::sleep(delay).await;
                } else {
                    return Err(e);
                }
            }
        }
    }
}

/// When the model is prompted, it returns a stream of events. Some of these
/// events map to a `ResponseItem`. A `ResponseItem` may need to be
/// "handled" such that it produces a `ResponseInputItem` that needs to be
/// sent back to the model on the next turn.
#[derive(Debug)]
struct ProcessedResponseItem {
    item: ResponseItem,
    response: Option<ResponseInputItem>,
}

async fn try_run_turn(
    sess: &Session,
    turn_context: &TurnContext,
    turn_diff_tracker: &mut TurnDiffTracker,
    sub_id: &str,
    prompt: &Prompt,
) -> CodexResult<Vec<ProcessedResponseItem>> {
    // call_ids that are part of this response.
    let completed_call_ids = prompt
        .input
        .iter()
        .filter_map(|ri| match ri {
            ResponseItem::FunctionCallOutput { call_id, .. } => Some(call_id),
            ResponseItem::LocalShellCall {
                call_id: Some(call_id),
                ..
            } => Some(call_id),
            ResponseItem::CustomToolCallOutput { call_id, .. } => Some(call_id),
            _ => None,
        })
        .collect::<Vec<_>>();

    // call_ids that were pending but are not part of this response.
    // This usually happens because the user interrupted the model before we responded to one of its tool calls
    // and then the user sent a follow-up message.
    let missing_calls = {
        prompt
            .input
            .iter()
            .filter_map(|ri| match ri {
                ResponseItem::FunctionCall { call_id, .. } => Some(call_id),
                ResponseItem::LocalShellCall {
                    call_id: Some(call_id),
                    ..
                } => Some(call_id),
                ResponseItem::CustomToolCall { call_id, .. } => Some(call_id),
                _ => None,
            })
            .filter_map(|call_id| {
                if completed_call_ids.contains(&call_id) {
                    None
                } else {
                    Some(call_id.clone())
                }
            })
            .map(|call_id| ResponseItem::CustomToolCallOutput {
                call_id: call_id.clone(),
                output: "aborted".to_string(),
            })
            .collect::<Vec<_>>()
    };
    let prompt: Cow<Prompt> = if missing_calls.is_empty() {
        Cow::Borrowed(prompt)
    } else {
        // Add the synthetic aborted missing calls to the beginning of the input to ensure all call ids have responses.
        let input = [missing_calls, prompt.input.clone()].concat();
        Cow::Owned(Prompt {
            input,
            ..prompt.clone()
        })
    };

    let mut stream = turn_context.client.clone().stream(&prompt).await?;

    let mut output = Vec::new();

    loop {
        // Poll the next item from the model stream. We must inspect *both* Ok and Err
        // cases so that transient stream failures (e.g., dropped SSE connection before
        // `response.completed`) bubble up and trigger the caller's retry logic.
        let event = stream.next().await;
        let Some(event) = event else {
            // Channel closed without yielding a final Completed event or explicit error.
            // Treat as a disconnected stream so the caller can retry.
            return Err(CodexErr::Stream(
                "stream closed before response.completed".into(),
                None,
            ));
        };

        let event = match event {
            Ok(ev) => ev,
            Err(e) => {
                // Propagate the underlying stream error to the caller (run_turn), which
                // will apply the configured `stream_max_retries` policy.
                return Err(e);
            }
        };

        match event {
            ResponseEvent::Created => {}
            ResponseEvent::OutputItemDone(item) => {
                let response = handle_response_item(
                    sess,
                    turn_context,
                    turn_diff_tracker,
                    sub_id,
                    item.clone(),
                )
                .await?;
                output.push(ProcessedResponseItem { item, response });
            }
            ResponseEvent::WebSearchCallBegin { call_id } => {
                let _ = sess
                    .tx_event
                    .send(Event {
                        id: sub_id.to_string(),
                        msg: EventMsg::WebSearchBegin(WebSearchBeginEvent { call_id }),
                    })
                    .await;
            }
            ResponseEvent::Completed {
                response_id: _,
                token_usage,
            } => {
                let info = {
                    let mut st = sess.state.lock_unchecked();
                    let info = TokenUsageInfo::new_or_append(
                        &st.token_info,
                        &token_usage,
                        turn_context.client.get_model_context_window(),
                    );
                    st.token_info = info.clone();
                    info
                };
                let _ = sess
                    .send_event(Event {
                        id: sub_id.to_string(),
                        msg: EventMsg::TokenCount(crate::protocol::TokenCountEvent { info }),
                    })
                    .await;

                let unified_diff = turn_diff_tracker.get_unified_diff();
                if let Ok(Some(unified_diff)) = unified_diff {
                    let msg = EventMsg::TurnDiff(TurnDiffEvent { unified_diff });
                    let event = Event {
                        id: sub_id.to_string(),
                        msg,
                    };
                    sess.send_event(event).await;
                }

                return Ok(output);
            }
            ResponseEvent::OutputTextDelta(delta) => {
<<<<<<< HEAD
                // In review child threads, suppress assistant text deltas; the
                // UI will show a selection popup from the final ReviewOutput.
                if !turn_context.is_review_mode {
                    let event = Event {
                        id: sub_id.to_string(),
                        msg: EventMsg::AgentMessageDelta(AgentMessageDeltaEvent { delta }),
                    };
                    sess.tx_event.send(event).await.ok();
                } else {
                    trace!("suppressing OutputTextDelta in review mode");
                }
=======
                let event = Event {
                    id: sub_id.to_string(),
                    msg: EventMsg::AgentMessageDelta(AgentMessageDeltaEvent { delta }),
                };
                sess.send_event(event).await;
>>>>>>> 43809a45
            }
            ResponseEvent::ReasoningSummaryDelta(delta) => {
                let event = Event {
                    id: sub_id.to_string(),
                    msg: EventMsg::AgentReasoningDelta(AgentReasoningDeltaEvent { delta }),
                };
                sess.send_event(event).await;
            }
            ResponseEvent::ReasoningSummaryPartAdded => {
                let event = Event {
                    id: sub_id.to_string(),
                    msg: EventMsg::AgentReasoningSectionBreak(AgentReasoningSectionBreakEvent {}),
                };
                sess.send_event(event).await;
            }
            ResponseEvent::ReasoningContentDelta(delta) => {
                if sess.show_raw_agent_reasoning {
                    let event = Event {
                        id: sub_id.to_string(),
                        msg: EventMsg::AgentReasoningRawContentDelta(
                            AgentReasoningRawContentDeltaEvent { delta },
                        ),
                    };
                    sess.send_event(event).await;
                }
            }
        }
    }
}

async fn run_compact_task(
    sess: Arc<Session>,
    turn_context: &TurnContext,
    sub_id: String,
    input: Vec<InputItem>,
    compact_instructions: String,
) {
    let model_context_window = turn_context.client.get_model_context_window();
    let start_event = Event {
        id: sub_id.clone(),
        msg: EventMsg::TaskStarted(TaskStartedEvent {
            model_context_window,
        }),
    };
    sess.send_event(start_event).await;

    let initial_input_for_turn: ResponseInputItem = ResponseInputItem::from(input);
    let turn_input: Vec<ResponseItem> =
        sess.turn_input_with_history(vec![initial_input_for_turn.clone().into()]);

    let prompt = Prompt {
        input: turn_input,
        tools: Vec::new(),
        base_instructions_override: Some(compact_instructions.clone()),
    };

    let max_retries = turn_context.client.get_provider().stream_max_retries();
    let mut retries = 0;

    loop {
        let attempt_result = drain_to_completed(&sess, turn_context, &sub_id, &prompt).await;

        match attempt_result {
            Ok(()) => break,
            Err(CodexErr::Interrupted) => return,
            Err(e) => {
                if retries < max_retries {
                    retries += 1;
                    let delay = backoff(retries);
                    sess.notify_stream_error(
                        &sub_id,
                        format!(
                            "stream error: {e}; retrying {retries}/{max_retries} in {delay:?}…"
                        ),
                    )
                    .await;
                    tokio::time::sleep(delay).await;
                    continue;
                } else {
                    let event = Event {
                        id: sub_id.clone(),
                        msg: EventMsg::Error(ErrorEvent {
                            message: e.to_string(),
                        }),
                    };
                    sess.send_event(event).await;
                    return;
                }
            }
        }
    }

    sess.remove_task(&sub_id);

    {
        let mut state = sess.state.lock_unchecked();
        state.history.keep_last_messages(1);
    }

    let event = Event {
        id: sub_id.clone(),
        msg: EventMsg::AgentMessage(AgentMessageEvent {
            message: "Compact task completed".to_string(),
        }),
    };
    sess.send_event(event).await;
    let event = Event {
        id: sub_id.clone(),
        msg: EventMsg::TaskComplete(TaskCompleteEvent {
            last_agent_message: None,
        }),
    };
    sess.send_event(event).await;
}

async fn handle_response_item(
    sess: &Session,
    turn_context: &TurnContext,
    turn_diff_tracker: &mut TurnDiffTracker,
    sub_id: &str,
    item: ResponseItem,
) -> CodexResult<Option<ResponseInputItem>> {
    debug!(?item, "Output item");
    let output = match item {
        ResponseItem::FunctionCall {
            name,
            arguments,
            call_id,
            ..
        } => {
            info!("FunctionCall: {name}({arguments})");
            Some(
                handle_function_call(
                    sess,
                    turn_context,
                    turn_diff_tracker,
                    sub_id.to_string(),
                    name,
                    arguments,
                    call_id,
                )
                .await,
            )
        }
        ResponseItem::LocalShellCall {
            id,
            call_id,
            status: _,
            action,
        } => {
            let LocalShellAction::Exec(action) = action;
            tracing::info!("LocalShellCall: {action:?}");
            let params = ShellToolCallParams {
                command: action.command,
                workdir: action.working_directory,
                timeout_ms: action.timeout_ms,
                with_escalated_permissions: None,
                justification: None,
            };
            let effective_call_id = match (call_id, id) {
                (Some(call_id), _) => call_id,
                (None, Some(id)) => id,
                (None, None) => {
                    error!("LocalShellCall without call_id or id");
                    return Ok(Some(ResponseInputItem::FunctionCallOutput {
                        call_id: "".to_string(),
                        output: FunctionCallOutputPayload {
                            content: "LocalShellCall without call_id or id".to_string(),
                            success: None,
                        },
                    }));
                }
            };

            let exec_params = to_exec_params(params, turn_context);
            Some(
                handle_container_exec_with_params(
                    exec_params,
                    sess,
                    turn_context,
                    turn_diff_tracker,
                    sub_id.to_string(),
                    effective_call_id,
                )
                .await,
            )
        }
        ResponseItem::CustomToolCall {
            id: _,
            call_id,
            name,
            input,
            status: _,
        } => Some(
            handle_custom_tool_call(
                sess,
                turn_context,
                turn_diff_tracker,
                sub_id.to_string(),
                name,
                input,
                call_id,
            )
            .await,
        ),
        ResponseItem::FunctionCallOutput { .. } => {
            debug!("unexpected FunctionCallOutput from stream");
            None
        }
        ResponseItem::CustomToolCallOutput { .. } => {
            debug!("unexpected CustomToolCallOutput from stream");
            None
        }
        ResponseItem::Message { .. }
        | ResponseItem::Reasoning { .. }
        | ResponseItem::WebSearchCall { .. } => {
            // In review child threads, suppress assistant message events but
            // keep reasoning/web search.
            let msgs = match &item {
                ResponseItem::Message { .. } if turn_context.is_review_mode => {
                    trace!("suppressing assistant Message in review mode");
                    Vec::new()
                }
                _ => map_response_item_to_event_messages(&item, sess.show_raw_agent_reasoning),
            };
            for msg in msgs {
                let event = Event {
                    id: sub_id.to_string(),
                    msg,
                };
                sess.send_event(event).await;
            }
            None
        }
        ResponseItem::Other => None,
    };
    Ok(output)
}

async fn handle_function_call(
    sess: &Session,
    turn_context: &TurnContext,
    turn_diff_tracker: &mut TurnDiffTracker,
    sub_id: String,
    name: String,
    arguments: String,
    call_id: String,
) -> ResponseInputItem {
    match name.as_str() {
        "container.exec" | "shell" => {
            let params = match parse_container_exec_arguments(arguments, turn_context, &call_id) {
                Ok(params) => params,
                Err(output) => {
                    return *output;
                }
            };
            handle_container_exec_with_params(
                params,
                sess,
                turn_context,
                turn_diff_tracker,
                sub_id,
                call_id,
            )
            .await
        }
        "view_image" => {
            #[derive(serde::Deserialize)]
            struct SeeImageArgs {
                path: String,
            }
            let args = match serde_json::from_str::<SeeImageArgs>(&arguments) {
                Ok(a) => a,
                Err(e) => {
                    return ResponseInputItem::FunctionCallOutput {
                        call_id,
                        output: FunctionCallOutputPayload {
                            content: format!("failed to parse function arguments: {e}"),
                            success: Some(false),
                        },
                    };
                }
            };
            let abs = turn_context.resolve_path(Some(args.path));
            let output = match sess.inject_input(vec![InputItem::LocalImage { path: abs }]) {
                Ok(()) => FunctionCallOutputPayload {
                    content: "attached local image path".to_string(),
                    success: Some(true),
                },
                Err(_) => FunctionCallOutputPayload {
                    content: "unable to attach image (no active task)".to_string(),
                    success: Some(false),
                },
            };
            ResponseInputItem::FunctionCallOutput { call_id, output }
        }
        "apply_patch" => {
            let args = match serde_json::from_str::<ApplyPatchToolArgs>(&arguments) {
                Ok(a) => a,
                Err(e) => {
                    return ResponseInputItem::FunctionCallOutput {
                        call_id,
                        output: FunctionCallOutputPayload {
                            content: format!("failed to parse function arguments: {e}"),
                            success: None,
                        },
                    };
                }
            };
            let exec_params = ExecParams {
                command: vec!["apply_patch".to_string(), args.input.clone()],
                cwd: turn_context.cwd.clone(),
                timeout_ms: None,
                env: HashMap::new(),
                with_escalated_permissions: None,
                justification: None,
            };
            handle_container_exec_with_params(
                exec_params,
                sess,
                turn_context,
                turn_diff_tracker,
                sub_id,
                call_id,
            )
            .await
        }
        "update_plan" => handle_update_plan(sess, arguments, sub_id, call_id).await,
        EXEC_COMMAND_TOOL_NAME => {
            // TODO(mbolin): Sandbox check.
            let exec_params = match serde_json::from_str::<ExecCommandParams>(&arguments) {
                Ok(params) => params,
                Err(e) => {
                    return ResponseInputItem::FunctionCallOutput {
                        call_id,
                        output: FunctionCallOutputPayload {
                            content: format!("failed to parse function arguments: {e}"),
                            success: Some(false),
                        },
                    };
                }
            };
            let result = sess
                .session_manager
                .handle_exec_command_request(exec_params)
                .await;
            let function_call_output = crate::exec_command::result_into_payload(result);
            ResponseInputItem::FunctionCallOutput {
                call_id,
                output: function_call_output,
            }
        }
        WRITE_STDIN_TOOL_NAME => {
            let write_stdin_params = match serde_json::from_str::<WriteStdinParams>(&arguments) {
                Ok(params) => params,
                Err(e) => {
                    return ResponseInputItem::FunctionCallOutput {
                        call_id,
                        output: FunctionCallOutputPayload {
                            content: format!("failed to parse function arguments: {e}"),
                            success: Some(false),
                        },
                    };
                }
            };
            let result = sess
                .session_manager
                .handle_write_stdin_request(write_stdin_params)
                .await;
            let function_call_output: FunctionCallOutputPayload =
                crate::exec_command::result_into_payload(result);
            ResponseInputItem::FunctionCallOutput {
                call_id,
                output: function_call_output,
            }
        }
        _ => {
            match sess.mcp_connection_manager.parse_tool_name(&name) {
                Some((server, tool_name)) => {
                    // TODO(mbolin): Determine appropriate timeout for tool call.
                    let timeout = None;
                    handle_mcp_tool_call(
                        sess, &sub_id, call_id, server, tool_name, arguments, timeout,
                    )
                    .await
                }
                None => {
                    // Unknown function: reply with structured failure so the model can adapt.
                    ResponseInputItem::FunctionCallOutput {
                        call_id,
                        output: FunctionCallOutputPayload {
                            content: format!("unsupported call: {name}"),
                            success: None,
                        },
                    }
                }
            }
        }
    }
}

async fn handle_custom_tool_call(
    sess: &Session,
    turn_context: &TurnContext,
    turn_diff_tracker: &mut TurnDiffTracker,
    sub_id: String,
    name: String,
    input: String,
    call_id: String,
) -> ResponseInputItem {
    info!("CustomToolCall: {name} {input}");
    match name.as_str() {
        "apply_patch" => {
            let exec_params = ExecParams {
                command: vec!["apply_patch".to_string(), input.clone()],
                cwd: turn_context.cwd.clone(),
                timeout_ms: None,
                env: HashMap::new(),
                with_escalated_permissions: None,
                justification: None,
            };
            let resp = handle_container_exec_with_params(
                exec_params,
                sess,
                turn_context,
                turn_diff_tracker,
                sub_id,
                call_id,
            )
            .await;

            // Convert function-call style output into a custom tool call output
            match resp {
                ResponseInputItem::FunctionCallOutput { call_id, output } => {
                    ResponseInputItem::CustomToolCallOutput {
                        call_id,
                        output: output.content,
                    }
                }
                // Pass through if already a custom tool output or other variant
                other => other,
            }
        }
        _ => {
            debug!("unexpected CustomToolCall from stream");
            ResponseInputItem::CustomToolCallOutput {
                call_id,
                output: format!("unsupported custom tool call: {name}"),
            }
        }
    }
}

fn to_exec_params(params: ShellToolCallParams, turn_context: &TurnContext) -> ExecParams {
    ExecParams {
        command: params.command,
        cwd: turn_context.resolve_path(params.workdir.clone()),
        timeout_ms: params.timeout_ms,
        env: create_env(&turn_context.shell_environment_policy),
        with_escalated_permissions: params.with_escalated_permissions,
        justification: params.justification,
    }
}

fn parse_container_exec_arguments(
    arguments: String,
    turn_context: &TurnContext,
    call_id: &str,
) -> Result<ExecParams, Box<ResponseInputItem>> {
    // parse command
    match serde_json::from_str::<ShellToolCallParams>(&arguments) {
        Ok(shell_tool_call_params) => Ok(to_exec_params(shell_tool_call_params, turn_context)),
        Err(e) => {
            // allow model to re-sample
            let output = ResponseInputItem::FunctionCallOutput {
                call_id: call_id.to_string(),
                output: FunctionCallOutputPayload {
                    content: format!("failed to parse function arguments: {e}"),
                    success: None,
                },
            };
            Err(Box::new(output))
        }
    }
}

pub struct ExecInvokeArgs<'a> {
    pub params: ExecParams,
    pub sandbox_type: SandboxType,
    pub sandbox_policy: &'a SandboxPolicy,
    pub codex_linux_sandbox_exe: &'a Option<PathBuf>,
    pub stdout_stream: Option<StdoutStream>,
}

fn should_translate_shell_command(
    shell: &crate::shell::Shell,
    shell_policy: &ShellEnvironmentPolicy,
) -> bool {
    matches!(shell, crate::shell::Shell::PowerShell(_))
        || shell_policy.use_profile
        || matches!(
            shell,
            crate::shell::Shell::Posix(shell) if shell.shell_snapshot.is_some()
        )
}

fn maybe_translate_shell_command(
    params: ExecParams,
    sess: &Session,
    turn_context: &TurnContext,
) -> ExecParams {
    let should_translate =
        should_translate_shell_command(&sess.user_shell, &turn_context.shell_environment_policy);

    if should_translate
        && let Some(command) = sess
            .user_shell
            .format_default_shell_invocation(params.command.clone())
    {
        return ExecParams { command, ..params };
    }
    params
}

async fn handle_container_exec_with_params(
    params: ExecParams,
    sess: &Session,
    turn_context: &TurnContext,
    turn_diff_tracker: &mut TurnDiffTracker,
    sub_id: String,
    call_id: String,
) -> ResponseInputItem {
    // check if this was a patch, and apply it if so
    let apply_patch_exec = match maybe_parse_apply_patch_verified(&params.command, &params.cwd) {
        MaybeApplyPatchVerified::Body(changes) => {
            match apply_patch::apply_patch(sess, turn_context, &sub_id, &call_id, changes).await {
                InternalApplyPatchInvocation::Output(item) => return item,
                InternalApplyPatchInvocation::DelegateToExec(apply_patch_exec) => {
                    Some(apply_patch_exec)
                }
            }
        }
        MaybeApplyPatchVerified::CorrectnessError(parse_error) => {
            // It looks like an invocation of `apply_patch`, but we
            // could not resolve it into a patch that would apply
            // cleanly. Return to model for resample.
            return ResponseInputItem::FunctionCallOutput {
                call_id,
                output: FunctionCallOutputPayload {
                    content: format!("error: {parse_error:#}"),
                    success: None,
                },
            };
        }
        MaybeApplyPatchVerified::ShellParseError(error) => {
            trace!("Failed to parse shell command, {error:?}");
            None
        }
        MaybeApplyPatchVerified::NotApplyPatch => None,
    };

    let (params, safety, command_for_display) = match &apply_patch_exec {
        Some(ApplyPatchExec {
            action: ApplyPatchAction { patch, cwd, .. },
            user_explicitly_approved_this_action,
        }) => {
            let path_to_codex = std::env::current_exe()
                .ok()
                .map(|p| p.to_string_lossy().to_string());
            let Some(path_to_codex) = path_to_codex else {
                return ResponseInputItem::FunctionCallOutput {
                    call_id,
                    output: FunctionCallOutputPayload {
                        content: "failed to determine path to codex executable".to_string(),
                        success: None,
                    },
                };
            };

            let params = ExecParams {
                command: vec![
                    path_to_codex,
                    CODEX_APPLY_PATCH_ARG1.to_string(),
                    patch.clone(),
                ],
                cwd: cwd.clone(),
                timeout_ms: params.timeout_ms,
                env: HashMap::new(),
                with_escalated_permissions: params.with_escalated_permissions,
                justification: params.justification.clone(),
            };
            let safety = if *user_explicitly_approved_this_action {
                SafetyCheck::AutoApprove {
                    sandbox_type: SandboxType::None,
                }
            } else {
                assess_safety_for_untrusted_command(
                    turn_context.approval_policy,
                    &turn_context.sandbox_policy,
                    params.with_escalated_permissions.unwrap_or(false),
                )
            };
            (
                params,
                safety,
                vec!["apply_patch".to_string(), patch.clone()],
            )
        }
        None => {
            let safety = {
                let state = sess.state.lock_unchecked();
                assess_command_safety(
                    &params.command,
                    turn_context.approval_policy,
                    &turn_context.sandbox_policy,
                    &state.approved_commands,
                    params.with_escalated_permissions.unwrap_or(false),
                )
            };
            let command_for_display = params.command.clone();
            (params, safety, command_for_display)
        }
    };

    let sandbox_type = match safety {
        SafetyCheck::AutoApprove { sandbox_type } => sandbox_type,
        SafetyCheck::AskUser => {
            let rx_approve = sess
                .request_command_approval(
                    sub_id.clone(),
                    call_id.clone(),
                    params.command.clone(),
                    params.cwd.clone(),
                    params.justification.clone(),
                )
                .await;
            match rx_approve.await.unwrap_or_default() {
                ReviewDecision::Approved => (),
                ReviewDecision::ApprovedForSession => {
                    sess.add_approved_command(params.command.clone());
                }
                ReviewDecision::Denied | ReviewDecision::Abort => {
                    return ResponseInputItem::FunctionCallOutput {
                        call_id,
                        output: FunctionCallOutputPayload {
                            content: "exec command rejected by user".to_string(),
                            success: None,
                        },
                    };
                }
            }
            // No sandboxing is applied because the user has given
            // explicit approval. Often, we end up in this case because
            // the command cannot be run in a sandbox, such as
            // installing a new dependency that requires network access.
            SandboxType::None
        }
        SafetyCheck::Reject { reason } => {
            return ResponseInputItem::FunctionCallOutput {
                call_id,
                output: FunctionCallOutputPayload {
                    content: format!("exec command rejected: {reason}"),
                    success: None,
                },
            };
        }
    };

    let exec_command_context = ExecCommandContext {
        sub_id: sub_id.clone(),
        call_id: call_id.clone(),
        command_for_display: command_for_display.clone(),
        cwd: params.cwd.clone(),
        apply_patch: apply_patch_exec.map(
            |ApplyPatchExec {
                 action,
                 user_explicitly_approved_this_action,
             }| ApplyPatchCommandContext {
                user_explicitly_approved_this_action,
                changes: convert_apply_patch_to_protocol(&action),
            },
        ),
    };

    let params = maybe_translate_shell_command(params, sess, turn_context);
    let output_result = sess
        .run_exec_with_events(
            turn_diff_tracker,
            exec_command_context.clone(),
            ExecInvokeArgs {
                params: params.clone(),
                sandbox_type,
                sandbox_policy: &turn_context.sandbox_policy,
                codex_linux_sandbox_exe: &sess.codex_linux_sandbox_exe,
                stdout_stream: if exec_command_context.apply_patch.is_some() {
                    None
                } else {
                    Some(StdoutStream {
                        sub_id: sub_id.clone(),
                        call_id: call_id.clone(),
                        tx_event: sess.tx_event.clone(),
                    })
                },
            },
        )
        .await;

    match output_result {
        Ok(output) => {
            let ExecToolCallOutput { exit_code, .. } = &output;

            let is_success = *exit_code == 0;
            let content = format_exec_output(&output);
            ResponseInputItem::FunctionCallOutput {
                call_id: call_id.clone(),
                output: FunctionCallOutputPayload {
                    content,
                    success: Some(is_success),
                },
            }
        }
        Err(CodexErr::Sandbox(error)) => {
            handle_sandbox_error(
                turn_diff_tracker,
                params,
                exec_command_context,
                error,
                sandbox_type,
                sess,
                turn_context,
            )
            .await
        }
        Err(e) => ResponseInputItem::FunctionCallOutput {
            call_id: call_id.clone(),
            output: FunctionCallOutputPayload {
                content: format!("execution error: {e}"),
                success: None,
            },
        },
    }
}

async fn handle_sandbox_error(
    turn_diff_tracker: &mut TurnDiffTracker,
    params: ExecParams,
    exec_command_context: ExecCommandContext,
    error: SandboxErr,
    sandbox_type: SandboxType,
    sess: &Session,
    turn_context: &TurnContext,
) -> ResponseInputItem {
    let call_id = exec_command_context.call_id.clone();
    let sub_id = exec_command_context.sub_id.clone();
    let cwd = exec_command_context.cwd.clone();

    // Early out if either the user never wants to be asked for approval, or
    // we're letting the model manage escalation requests. Otherwise, continue
    match turn_context.approval_policy {
        AskForApproval::Never | AskForApproval::OnRequest => {
            return ResponseInputItem::FunctionCallOutput {
                call_id,
                output: FunctionCallOutputPayload {
                    content: format!(
                        "failed in sandbox {sandbox_type:?} with execution error: {error}"
                    ),
                    success: Some(false),
                },
            };
        }
        AskForApproval::UnlessTrusted | AskForApproval::OnFailure => (),
    }

    // similarly, if the command timed out, we can simply return this failure to the model
    if matches!(error, SandboxErr::Timeout) {
        return ResponseInputItem::FunctionCallOutput {
            call_id,
            output: FunctionCallOutputPayload {
                content: format!(
                    "command timed out after {} milliseconds",
                    params.timeout_duration().as_millis()
                ),
                success: Some(false),
            },
        };
    }

    // Note that when `error` is `SandboxErr::Denied`, it could be a false
    // positive. That is, it may have exited with a non-zero exit code, not
    // because the sandbox denied it, but because that is its expected behavior,
    // i.e., a grep command that did not match anything. Ideally we would
    // include additional metadata on the command to indicate whether non-zero
    // exit codes merit a retry.

    // For now, we categorically ask the user to retry without sandbox and
    // emit the raw error as a background event.
    sess.notify_background_event(&sub_id, format!("Execution failed: {error}"))
        .await;

    let rx_approve = sess
        .request_command_approval(
            sub_id.clone(),
            call_id.clone(),
            params.command.clone(),
            cwd.clone(),
            Some("command failed; retry without sandbox?".to_string()),
        )
        .await;

    match rx_approve.await.unwrap_or_default() {
        ReviewDecision::Approved | ReviewDecision::ApprovedForSession => {
            // Persist this command as pre‑approved for the
            // remainder of the session so future
            // executions skip the sandbox directly.
            // TODO(ragona): Isn't this a bug? It always saves the command in an | fork?
            sess.add_approved_command(params.command.clone());
            // Inform UI we are retrying without sandbox.
            sess.notify_background_event(&sub_id, "retrying command without sandbox")
                .await;

            // This is an escalated retry; the policy will not be
            // examined and the sandbox has been set to `None`.
            let retry_output_result = sess
                .run_exec_with_events(
                    turn_diff_tracker,
                    exec_command_context.clone(),
                    ExecInvokeArgs {
                        params,
                        sandbox_type: SandboxType::None,
                        sandbox_policy: &turn_context.sandbox_policy,
                        codex_linux_sandbox_exe: &sess.codex_linux_sandbox_exe,
                        stdout_stream: if exec_command_context.apply_patch.is_some() {
                            None
                        } else {
                            Some(StdoutStream {
                                sub_id: sub_id.clone(),
                                call_id: call_id.clone(),
                                tx_event: sess.tx_event.clone(),
                            })
                        },
                    },
                )
                .await;

            match retry_output_result {
                Ok(retry_output) => {
                    let ExecToolCallOutput { exit_code, .. } = &retry_output;

                    let is_success = *exit_code == 0;
                    let content = format_exec_output(&retry_output);

                    ResponseInputItem::FunctionCallOutput {
                        call_id: call_id.clone(),
                        output: FunctionCallOutputPayload {
                            content,
                            success: Some(is_success),
                        },
                    }
                }
                Err(e) => ResponseInputItem::FunctionCallOutput {
                    call_id: call_id.clone(),
                    output: FunctionCallOutputPayload {
                        content: format!("retry failed: {e}"),
                        success: None,
                    },
                },
            }
        }
        ReviewDecision::Denied | ReviewDecision::Abort => {
            // Fall through to original failure handling.
            ResponseInputItem::FunctionCallOutput {
                call_id,
                output: FunctionCallOutputPayload {
                    content: "exec command rejected by user".to_string(),
                    success: None,
                },
            }
        }
    }
}

fn format_exec_output_str(exec_output: &ExecToolCallOutput) -> String {
    let ExecToolCallOutput {
        aggregated_output, ..
    } = exec_output;

    // Head+tail truncation for the model: show the beginning and end with an elision.
    // Clients still receive full streams; only this formatted summary is capped.

    let s = aggregated_output.text.as_str();
    let total_lines = s.lines().count();
    if s.len() <= MODEL_FORMAT_MAX_BYTES && total_lines <= MODEL_FORMAT_MAX_LINES {
        return s.to_string();
    }

    let lines: Vec<&str> = s.lines().collect();
    let head_take = MODEL_FORMAT_HEAD_LINES.min(lines.len());
    let tail_take = MODEL_FORMAT_TAIL_LINES.min(lines.len().saturating_sub(head_take));
    let omitted = lines.len().saturating_sub(head_take + tail_take);

    // Join head and tail blocks (lines() strips newlines; reinsert them)
    let head_block = lines
        .iter()
        .take(head_take)
        .cloned()
        .collect::<Vec<_>>()
        .join("\n");
    let tail_block = if tail_take > 0 {
        lines[lines.len() - tail_take..].join("\n")
    } else {
        String::new()
    };
    let marker = format!("\n[... omitted {omitted} of {total_lines} lines ...]\n\n");

    // Byte budgets for head/tail around the marker
    let mut head_budget = MODEL_FORMAT_HEAD_BYTES.min(MODEL_FORMAT_MAX_BYTES);
    let tail_budget = MODEL_FORMAT_MAX_BYTES.saturating_sub(head_budget + marker.len());
    if tail_budget == 0 && marker.len() >= MODEL_FORMAT_MAX_BYTES {
        // Degenerate case: marker alone exceeds budget; return a clipped marker
        return take_bytes_at_char_boundary(&marker, MODEL_FORMAT_MAX_BYTES).to_string();
    }
    if tail_budget == 0 {
        // Make room for the marker by shrinking head
        head_budget = MODEL_FORMAT_MAX_BYTES.saturating_sub(marker.len());
    }

    // Enforce line-count cap by trimming head/tail lines
    let head_lines_text = head_block;
    let tail_lines_text = tail_block;
    // Build final string respecting byte budgets
    let head_part = take_bytes_at_char_boundary(&head_lines_text, head_budget);
    let mut result = String::with_capacity(MODEL_FORMAT_MAX_BYTES.min(s.len()));
    result.push_str(head_part);
    result.push_str(&marker);

    let remaining = MODEL_FORMAT_MAX_BYTES.saturating_sub(result.len());
    let tail_budget_final = remaining;
    let tail_part = take_last_bytes_at_char_boundary(&tail_lines_text, tail_budget_final);
    result.push_str(tail_part);

    result
}

// Truncate a &str to a byte budget at a char boundary (prefix)
#[inline]
fn take_bytes_at_char_boundary(s: &str, maxb: usize) -> &str {
    if s.len() <= maxb {
        return s;
    }
    let mut last_ok = 0;
    for (i, ch) in s.char_indices() {
        let nb = i + ch.len_utf8();
        if nb > maxb {
            break;
        }
        last_ok = nb;
    }
    &s[..last_ok]
}

// Take a suffix of a &str within a byte budget at a char boundary
#[inline]
fn take_last_bytes_at_char_boundary(s: &str, maxb: usize) -> &str {
    if s.len() <= maxb {
        return s;
    }
    let mut start = s.len();
    let mut used = 0usize;
    for (i, ch) in s.char_indices().rev() {
        let nb = ch.len_utf8();
        if used + nb > maxb {
            break;
        }
        start = i;
        used += nb;
        if start == 0 {
            break;
        }
    }
    &s[start..]
}

/// Exec output is a pre-serialized JSON payload
fn format_exec_output(exec_output: &ExecToolCallOutput) -> String {
    let ExecToolCallOutput {
        exit_code,
        duration,
        ..
    } = exec_output;

    #[derive(Serialize)]
    struct ExecMetadata {
        exit_code: i32,
        duration_seconds: f32,
    }

    #[derive(Serialize)]
    struct ExecOutput<'a> {
        output: &'a str,
        metadata: ExecMetadata,
    }

    // round to 1 decimal place
    let duration_seconds = ((duration.as_secs_f32()) * 10.0).round() / 10.0;

    let formatted_output = format_exec_output_str(exec_output);

    let payload = ExecOutput {
        output: &formatted_output,
        metadata: ExecMetadata {
            exit_code: *exit_code,
            duration_seconds,
        },
    };

    #[expect(clippy::expect_used)]
    serde_json::to_string(&payload).expect("serialize ExecOutput")
}

fn get_last_assistant_message_from_turn(responses: &[ResponseItem]) -> Option<String> {
    responses.iter().rev().find_map(|item| {
        if let ResponseItem::Message { role, content, .. } = item {
            if role == "assistant" {
                content.iter().rev().find_map(|ci| {
                    if let ContentItem::OutputText { text } = ci {
                        Some(text.clone())
                    } else {
                        None
                    }
                })
            } else {
                None
            }
        } else {
            None
        }
    })
}

async fn drain_to_completed(
    sess: &Session,
    turn_context: &TurnContext,
    sub_id: &str,
    prompt: &Prompt,
) -> CodexResult<()> {
    let mut stream = turn_context.client.clone().stream(prompt).await?;
    loop {
        let maybe_event = stream.next().await;
        let Some(event) = maybe_event else {
            return Err(CodexErr::Stream(
                "stream closed before response.completed".into(),
                None,
            ));
        };
        match event {
            Ok(ResponseEvent::OutputItemDone(item)) => {
                // Record only to in-memory conversation history; avoid state snapshot.
                let mut state = sess.state.lock_unchecked();
                state.history.record_items(std::slice::from_ref(&item));
            }
            Ok(ResponseEvent::Completed {
                response_id: _,
                token_usage,
            }) => {
                let info = {
                    let mut st = sess.state.lock_unchecked();
                    let info = TokenUsageInfo::new_or_append(
                        &st.token_info,
                        &token_usage,
                        turn_context.client.get_model_context_window(),
                    );
                    st.token_info = info.clone();
                    info
                };

                sess.tx_event
                    .send(Event {
                        id: sub_id.to_string(),
                        msg: EventMsg::TokenCount(crate::protocol::TokenCountEvent { info }),
                    })
                    .await
                    .ok();

                return Ok(());
            }
            Ok(_) => continue,
            Err(e) => return Err(e),
        }
    }
}

fn convert_call_tool_result_to_function_call_output_payload(
    call_tool_result: &CallToolResult,
) -> FunctionCallOutputPayload {
    let CallToolResult {
        content,
        is_error,
        structured_content,
    } = call_tool_result;

    // In terms of what to send back to the model, we prefer structured_content,
    // if available, and fallback to content, otherwise.
    let mut is_success = is_error != &Some(true);
    let content = if let Some(structured_content) = structured_content
        && structured_content != &serde_json::Value::Null
        && let Ok(serialized_structured_content) = serde_json::to_string(&structured_content)
    {
        serialized_structured_content
    } else {
        match serde_json::to_string(&content) {
            Ok(serialized_content) => serialized_content,
            Err(err) => {
                // If we could not serialize either content or structured_content to
                // JSON, flag this as an error.
                is_success = false;
                err.to_string()
            }
        }
    };

    FunctionCallOutputPayload {
        content,
        success: Some(is_success),
    }
}

#[cfg(test)]
mod tests {
    use super::*;
    use crate::config_types::ShellEnvironmentPolicyInherit;
    use mcp_types::ContentBlock;
    use mcp_types::TextContent;
    use pretty_assertions::assert_eq;
    use serde_json::json;
    use shell::ShellSnapshot;
    use std::collections::HashMap;
    use std::path::PathBuf;
    use std::sync::Arc;
    use std::time::Duration as StdDuration;

    fn text_block(s: &str) -> ContentBlock {
        ContentBlock::TextContent(TextContent {
            annotations: None,
            text: s.to_string(),
            r#type: "text".to_string(),
        })
    }

    fn shell_policy_with_profile(use_profile: bool) -> ShellEnvironmentPolicy {
        ShellEnvironmentPolicy {
            inherit: ShellEnvironmentPolicyInherit::All,
            ignore_default_excludes: false,
            exclude: Vec::new(),
            r#set: HashMap::new(),
            include_only: Vec::new(),
            use_profile,
        }
    }

    fn zsh_shell(shell_snapshot: Option<Arc<ShellSnapshot>>) -> shell::Shell {
        shell::Shell::Posix(shell::PosixShell {
            shell_path: "/bin/zsh".to_string(),
            rc_path: "/Users/example/.zshrc".to_string(),
            shell_snapshot,
        })
    }

    #[test]
    fn translates_commands_when_shell_policy_requests_profile() {
        let policy = shell_policy_with_profile(true);
        let shell = zsh_shell(None);
        assert!(should_translate_shell_command(&shell, &policy));
    }

    #[test]
    fn translates_commands_for_zsh_with_snapshot() {
        let policy = shell_policy_with_profile(false);
        let shell = zsh_shell(Some(Arc::new(ShellSnapshot::new(PathBuf::from(
            "/tmp/snapshot",
        )))));
        assert!(should_translate_shell_command(&shell, &policy));
    }

    #[test]
    fn bypasses_translation_for_zsh_without_snapshot_or_profile() {
        let policy = shell_policy_with_profile(false);
        let shell = zsh_shell(None);
        assert!(!should_translate_shell_command(&shell, &policy));
    }

    #[test]
    fn prefers_structured_content_when_present() {
        let ctr = CallToolResult {
            // Content present but should be ignored because structured_content is set.
            content: vec![text_block("ignored")],
            is_error: None,
            structured_content: Some(json!({
                "ok": true,
                "value": 42
            })),
        };

        let got = convert_call_tool_result_to_function_call_output_payload(&ctr);
        let expected = FunctionCallOutputPayload {
            content: serde_json::to_string(&json!({
                "ok": true,
                "value": 42
            }))
            .unwrap(),
            success: Some(true),
        };

        assert_eq!(expected, got);
    }

    #[test]
    fn model_truncation_head_tail_by_lines() {
        // Build 400 short lines so line-count limit, not byte budget, triggers truncation
        let lines: Vec<String> = (1..=400).map(|i| format!("line{i}")).collect();
        let full = lines.join("\n");

        let exec = ExecToolCallOutput {
            exit_code: 0,
            stdout: StreamOutput::new(String::new()),
            stderr: StreamOutput::new(String::new()),
            aggregated_output: StreamOutput::new(full.clone()),
            duration: StdDuration::from_secs(1),
        };

        let out = format_exec_output_str(&exec);

        // Expect elision marker with correct counts
        let omitted = 400 - MODEL_FORMAT_MAX_LINES; // 144
        let marker = format!("\n[... omitted {omitted} of 400 lines ...]\n\n");
        assert!(out.contains(&marker), "missing marker: {out}");

        // Validate head and tail
        let parts: Vec<&str> = out.split(&marker).collect();
        assert_eq!(parts.len(), 2, "expected one marker split");
        let head = parts[0];
        let tail = parts[1];

        let expected_head: String = (1..=MODEL_FORMAT_HEAD_LINES)
            .map(|i| format!("line{i}"))
            .collect::<Vec<_>>()
            .join("\n");
        assert!(head.starts_with(&expected_head), "head mismatch");

        let expected_tail: String = ((400 - MODEL_FORMAT_TAIL_LINES + 1)..=400)
            .map(|i| format!("line{i}"))
            .collect::<Vec<_>>()
            .join("\n");
        assert!(tail.ends_with(&expected_tail), "tail mismatch");
    }

    #[test]
    fn model_truncation_respects_byte_budget() {
        // Construct a large output (about 100kB) so byte budget dominates
        let big_line = "x".repeat(100);
        let full = std::iter::repeat_n(big_line.clone(), 1000)
            .collect::<Vec<_>>()
            .join("\n");

        let exec = ExecToolCallOutput {
            exit_code: 0,
            stdout: StreamOutput::new(String::new()),
            stderr: StreamOutput::new(String::new()),
            aggregated_output: StreamOutput::new(full.clone()),
            duration: StdDuration::from_secs(1),
        };

        let out = format_exec_output_str(&exec);
        assert!(out.len() <= MODEL_FORMAT_MAX_BYTES, "exceeds byte budget");
        assert!(out.contains("omitted"), "should contain elision marker");

        // Ensure head and tail are drawn from the original
        assert!(full.starts_with(out.chars().take(8).collect::<String>().as_str()));
        assert!(
            full.ends_with(
                out.chars()
                    .rev()
                    .take(8)
                    .collect::<String>()
                    .chars()
                    .rev()
                    .collect::<String>()
                    .as_str()
            )
        );
    }

    #[test]
    fn falls_back_to_content_when_structured_is_null() {
        let ctr = CallToolResult {
            content: vec![text_block("hello"), text_block("world")],
            is_error: None,
            structured_content: Some(serde_json::Value::Null),
        };

        let got = convert_call_tool_result_to_function_call_output_payload(&ctr);
        let expected = FunctionCallOutputPayload {
            content: serde_json::to_string(&vec![text_block("hello"), text_block("world")])
                .unwrap(),
            success: Some(true),
        };

        assert_eq!(expected, got);
    }

    #[test]
    fn success_flag_reflects_is_error_true() {
        let ctr = CallToolResult {
            content: vec![text_block("unused")],
            is_error: Some(true),
            structured_content: Some(json!({ "message": "bad" })),
        };

        let got = convert_call_tool_result_to_function_call_output_payload(&ctr);
        let expected = FunctionCallOutputPayload {
            content: serde_json::to_string(&json!({ "message": "bad" })).unwrap(),
            success: Some(false),
        };

        assert_eq!(expected, got);
    }

    #[test]
    fn success_flag_true_with_no_error_and_content_used() {
        let ctr = CallToolResult {
            content: vec![text_block("alpha")],
            is_error: Some(false),
            structured_content: None,
        };

        let got = convert_call_tool_result_to_function_call_output_payload(&ctr);
        let expected = FunctionCallOutputPayload {
            content: serde_json::to_string(&vec![text_block("alpha")]).unwrap(),
            success: Some(true),
        };

        assert_eq!(expected, got);
    }
}<|MERGE_RESOLUTION|>--- conflicted
+++ resolved
@@ -268,11 +268,8 @@
     pending_approvals: HashMap<String, oneshot::Sender<ReviewDecision>>,
     pending_input: Vec<ResponseInputItem>,
     history: ConversationHistory,
-<<<<<<< HEAD
+    token_info: Option<TokenUsageInfo>,
     is_review_mode: bool,
-=======
-    token_info: Option<TokenUsageInfo>,
->>>>>>> 43809a45
 }
 
 /// Context for an initialized model agent
@@ -1542,7 +1539,6 @@
     sess.send_event(event).await;
 
     let initial_input_for_turn: ResponseInputItem = ResponseInputItem::from(input);
-<<<<<<< HEAD
     // For review threads, keep an isolated in-memory history so the
     // model sees a fresh conversation without the parent session's history.
     // For normal turns, continue recording to the session history as before.
@@ -1551,13 +1547,9 @@
     if is_review_mode {
         review_thread_history.push(initial_input_for_turn.clone().into());
     } else {
-        sess.record_conversation_items(&[initial_input_for_turn.clone().into()])
-            .await;
-    }
-=======
-    sess.record_input_and_rollout_usermsg(&initial_input_for_turn)
+        sess.record_input_and_rollout_usermsg(&initial_input_for_turn)
         .await;
->>>>>>> 43809a45
+    }
 
     let mut last_agent_message: Option<String> = None;
     // Although from the perspective of codex.rs, TurnDiffTracker has the lifecycle of a Task which contains
@@ -2051,7 +2043,6 @@
                 return Ok(output);
             }
             ResponseEvent::OutputTextDelta(delta) => {
-<<<<<<< HEAD
                 // In review child threads, suppress assistant text deltas; the
                 // UI will show a selection popup from the final ReviewOutput.
                 if !turn_context.is_review_mode {
@@ -2059,17 +2050,10 @@
                         id: sub_id.to_string(),
                         msg: EventMsg::AgentMessageDelta(AgentMessageDeltaEvent { delta }),
                     };
-                    sess.tx_event.send(event).await.ok();
+                    sess.send_event(event).await.ok();
                 } else {
                     trace!("suppressing OutputTextDelta in review mode");
                 }
-=======
-                let event = Event {
-                    id: sub_id.to_string(),
-                    msg: EventMsg::AgentMessageDelta(AgentMessageDeltaEvent { delta }),
-                };
-                sess.send_event(event).await;
->>>>>>> 43809a45
             }
             ResponseEvent::ReasoningSummaryDelta(delta) => {
                 let event = Event {
