--- conflicted
+++ resolved
@@ -32,7 +32,6 @@
 use serde_json;
 use serde_json::Value;
 use tokio::sync::Mutex;
-use tokio::sync::Notify;
 use tokio::sync::oneshot;
 use tracing::debug;
 use tracing::error;
@@ -943,42 +942,6 @@
         self.on_exec_command_begin(turn_diff_tracker, context.clone())
             .await;
 
-<<<<<<< HEAD
-        let result = process_exec_tool_call(
-            exec_args.params,
-            exec_args.sandbox_type,
-            exec_args.sandbox_policy,
-            exec_args.sandbox_cwd,
-            exec_args.codex_linux_sandbox_exe,
-            exec_args.stdout_stream,
-            exec_args.cancel_notifier,
-        )
-        .await;
-
-        {
-            let mut active = self.active_turn.lock().await;
-            if let Some(at) = active.as_mut() {
-                at.exec_cancel = None;
-            }
-        }
-
-        let output_stderr;
-        let borrowed: &ExecToolCallOutput = match &result {
-            Ok(output) => output,
-            Err(CodexErr::Sandbox(SandboxErr::Timeout { output })) => output,
-            Err(e) => {
-                output_stderr = ExecToolCallOutput {
-                    exit_code: -1,
-                    stdout: StreamOutput::new(String::new()),
-                    stderr: StreamOutput::new(get_error_message_ui(e)),
-                    aggregated_output: StreamOutput::new(get_error_message_ui(e)),
-                    duration: Duration::default(),
-                    timed_out: false,
-                };
-                &output_stderr
-            }
-        };
-=======
         let result = self
             .services
             .executor
@@ -988,7 +951,6 @@
         let normalized = normalize_exec_result(&result);
         let borrowed = normalized.event_output();
 
->>>>>>> 400a5a90
         self.on_exec_command_end(
             turn_diff_tracker,
             &sub_id,
@@ -2657,37 +2619,6 @@
         })
 }
 
-<<<<<<< HEAD
-pub struct ExecInvokeArgs<'a> {
-    pub params: ExecParams,
-    pub sandbox_type: SandboxType,
-    pub cancel_notifier: Option<std::sync::Arc<Notify>>,
-    pub sandbox_policy: &'a SandboxPolicy,
-    pub sandbox_cwd: &'a Path,
-    pub codex_linux_sandbox_exe: &'a Option<PathBuf>,
-    pub stdout_stream: Option<StdoutStream>,
-}
-
-fn maybe_translate_shell_command(
-    params: ExecParams,
-    sess: &Session,
-    turn_context: &TurnContext,
-) -> ExecParams {
-    let should_translate = matches!(sess.user_shell(), crate::shell::Shell::PowerShell(_))
-        || turn_context.shell_environment_policy.use_profile;
-
-    if should_translate
-        && let Some(command) = sess
-            .user_shell()
-            .format_default_shell_invocation(params.command.clone())
-    {
-        return ExecParams { command, ..params };
-    }
-    params
-}
-
-=======
->>>>>>> 400a5a90
 async fn handle_container_exec_with_params(
     tool_name: &str,
     params: ExecParams,
@@ -2783,38 +2714,8 @@
     let output_result = sess
         .run_exec_with_events(
             turn_diff_tracker,
-<<<<<<< HEAD
-            exec_command_context.clone(),
-            ExecInvokeArgs {
-                params: params.clone(),
-                sandbox_type,
-                cancel_notifier: {
-                    let n = std::sync::Arc::new(Notify::new());
-                    {
-                        let mut a = sess.active_turn.lock().await;
-                        if let Some(at) = a.as_mut() {
-                            at.exec_cancel = Some(n.clone());
-                        }
-                    }
-                    Some(n)
-                },
-                sandbox_policy: &turn_context.sandbox_policy,
-                sandbox_cwd: &turn_context.cwd,
-                codex_linux_sandbox_exe: &sess.services.codex_linux_sandbox_exe,
-                stdout_stream: if exec_command_context.apply_patch.is_some() {
-                    None
-                } else {
-                    Some(StdoutStream {
-                        sub_id: sub_id.clone(),
-                        call_id: call_id.clone(),
-                        tx_event: sess.tx_event.clone(),
-                    })
-                },
-            },
-=======
             prepared_exec,
             turn_context.approval_policy,
->>>>>>> 400a5a90
         )
         .await;
 
@@ -2838,138 +2739,6 @@
     }
 }
 
-<<<<<<< HEAD
-#[allow(clippy::too_many_arguments)]
-async fn handle_sandbox_error(
-    tool_name: &str,
-    turn_diff_tracker: &mut TurnDiffTracker,
-    params: ExecParams,
-    exec_command_context: ExecCommandContext,
-    error: SandboxErr,
-    sandbox_type: SandboxType,
-    sess: &Session,
-    turn_context: &TurnContext,
-    otel_event_manager: &OtelEventManager,
-) -> Result<String, FunctionCallError> {
-    let call_id = exec_command_context.call_id.clone();
-    let sub_id = exec_command_context.sub_id.clone();
-    let cwd = exec_command_context.cwd.clone();
-
-    if let SandboxErr::Timeout { output } = &error {
-        let content = format_exec_output(output);
-        return Err(FunctionCallError::RespondToModel(content));
-    }
-
-    // Early out if either the user never wants to be asked for approval, or
-    // we're letting the model manage escalation requests. Otherwise, continue
-    match turn_context.approval_policy {
-        AskForApproval::Never | AskForApproval::OnRequest => {
-            return Err(FunctionCallError::RespondToModel(format!(
-                "failed in sandbox {sandbox_type:?} with execution error: {error:?}"
-            )));
-        }
-        AskForApproval::UnlessTrusted | AskForApproval::OnFailure => (),
-    }
-
-    // Note that when `error` is `SandboxErr::Denied`, it could be a false
-    // positive. That is, it may have exited with a non-zero exit code, not
-    // because the sandbox denied it, but because that is its expected behavior,
-    // i.e., a grep command that did not match anything. Ideally we would
-    // include additional metadata on the command to indicate whether non-zero
-    // exit codes merit a retry.
-
-    // For now, we categorically ask the user to retry without sandbox and
-    // emit the raw error as a background event.
-    sess.notify_background_event(&sub_id, format!("Execution failed: {error}"))
-        .await;
-
-    let decision = sess
-        .request_command_approval(
-            sub_id.clone(),
-            call_id.clone(),
-            params.command.clone(),
-            cwd.clone(),
-            Some("command failed; retry without sandbox?".to_string()),
-        )
-        .await;
-
-    match decision {
-        ReviewDecision::Approved | ReviewDecision::ApprovedForSession => {
-            // Persist this command as pre‑approved for the
-            // remainder of the session so future
-            // executions skip the sandbox directly.
-            // TODO(ragona): Isn't this a bug? It always saves the command in an | fork?
-            sess.add_approved_command(params.command.clone()).await;
-            // Inform UI we are retrying without sandbox.
-            sess.notify_background_event(&sub_id, "retrying command without sandbox")
-                .await;
-
-            otel_event_manager.tool_decision(
-                tool_name,
-                call_id.as_str(),
-                decision,
-                ToolDecisionSource::User,
-            );
-
-            // This is an escalated retry; the policy will not be
-            // examined and the sandbox has been set to `None`.
-            let retry_output_result = sess
-                .run_exec_with_events(
-                    turn_diff_tracker,
-                    exec_command_context.clone(),
-                    ExecInvokeArgs {
-                        params,
-                        sandbox_type: SandboxType::None,
-                        cancel_notifier: None,
-                        sandbox_policy: &turn_context.sandbox_policy,
-                        sandbox_cwd: &turn_context.cwd,
-                        codex_linux_sandbox_exe: &sess.services.codex_linux_sandbox_exe,
-                        stdout_stream: if exec_command_context.apply_patch.is_some() {
-                            None
-                        } else {
-                            Some(StdoutStream {
-                                sub_id: sub_id.clone(),
-                                call_id: call_id.clone(),
-                                tx_event: sess.tx_event.clone(),
-                            })
-                        },
-                    },
-                )
-                .await;
-
-            match retry_output_result {
-                Ok(retry_output) => {
-                    let ExecToolCallOutput { exit_code, .. } = &retry_output;
-                    let content = format_exec_output(&retry_output);
-                    if *exit_code == 0 {
-                        Ok(content)
-                    } else {
-                        Err(FunctionCallError::RespondToModel(content))
-                    }
-                }
-                Err(e) => Err(FunctionCallError::RespondToModel(format!(
-                    "retry failed: {e}"
-                ))),
-            }
-        }
-        decision @ (ReviewDecision::Denied | ReviewDecision::Abort) => {
-            otel_event_manager.tool_decision(
-                tool_name,
-                call_id.as_str(),
-                decision,
-                ToolDecisionSource::User,
-            );
-
-            // Fall through to original failure handling.
-            Err(FunctionCallError::RespondToModel(
-                "exec command rejected by user".to_string(),
-            ))
-        }
-    }
-}
-
-=======
->>>>>>> 400a5a90
 fn format_exec_output_str(exec_output: &ExecToolCallOutput) -> String {
     let ExecToolCallOutput {
         aggregated_output, ..
