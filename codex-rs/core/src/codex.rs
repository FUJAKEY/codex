// Poisoned mutex should fail the program
#![allow(clippy::unwrap_used)]

use std::borrow::Cow;
use std::collections::HashMap;
use std::collections::HashSet;
use std::path::Path;
use std::path::PathBuf;
use std::sync::Arc;
use std::sync::Mutex;
use std::sync::atomic::AtomicU64;
use std::time::Duration;

use anyhow::Context;
use async_channel::Receiver;
use async_channel::Sender;
use codex_apply_patch::AffectedPaths;
use codex_apply_patch::ApplyPatchAction;
use codex_apply_patch::ApplyPatchFileChange;
use codex_apply_patch::MaybeApplyPatchVerified;
use codex_apply_patch::maybe_parse_apply_patch_verified;
use codex_apply_patch::print_summary;
use futures::prelude::*;
use mcp_types::CallToolResult;
use serde::Serialize;
use serde_json;
use tokio::sync::Notify;
use tokio::sync::oneshot;
use tokio::task::AbortHandle;
use tracing::debug;
use tracing::error;
use tracing::info;
use tracing::trace;
use tracing::warn;
use uuid::Uuid;

use crate::client::ModelClient;
use crate::client_common::Prompt;
use crate::client_common::ResponseEvent;
use crate::config::Config;
use crate::config_types::ShellEnvironmentPolicy;
use crate::conversation_history::ConversationHistory;
use crate::error::CodexErr;
use crate::error::Result as CodexResult;
use crate::error::SandboxErr;
use crate::exec::ExecParams;
use crate::exec::ExecToolCallOutput;
use crate::exec::SandboxType;
use crate::exec::process_exec_tool_call;
use crate::exec_env::create_env;
use crate::mcp_connection_manager::McpConnectionManager;
use crate::mcp_tool_call::handle_mcp_tool_call;
use crate::models::ContentItem;
use crate::models::FunctionCallOutputPayload;
use crate::models::LocalShellAction;
use crate::models::ReasoningItemReasoningSummary;
use crate::models::ResponseInputItem;
use crate::models::ResponseItem;
use crate::models::ShellToolCallParams;
use crate::project_doc::get_user_instructions;
use crate::protocol::AgentMessageDeltaEvent;
use crate::protocol::AgentMessageEvent;
use crate::protocol::AgentReasoningDeltaEvent;
use crate::protocol::AgentReasoningEvent;
use crate::protocol::ApplyPatchApprovalRequestEvent;
use crate::protocol::AskForApproval;
use crate::protocol::BackgroundEventEvent;
use crate::protocol::ErrorEvent;
use crate::protocol::Event;
use crate::protocol::EventMsg;
use crate::protocol::ExecApprovalRequestEvent;
use crate::protocol::ExecCommandBeginEvent;
use crate::protocol::ExecCommandEndEvent;
use crate::protocol::FileChange;
use crate::protocol::InputItem;
use crate::protocol::Op;
use crate::protocol::PatchApplyBeginEvent;
use crate::protocol::PatchApplyEndEvent;
use crate::protocol::ReviewDecision;
use crate::protocol::SandboxPolicy;
use crate::protocol::SessionConfiguredEvent;
use crate::protocol::Submission;
use crate::protocol::TaskCompleteEvent;
use crate::rollout::RolloutRecorder;
use crate::safety::SafetyCheck;
use crate::safety::assess_command_safety;
use crate::safety::assess_patch_safety;
use crate::user_notification::UserNotification;
use crate::util::backoff;

/// The high-level interface to the Codex system.
/// It operates as a queue pair where you send submissions and receive events.
pub struct Codex {
    next_id: AtomicU64,
    tx_sub: Sender<Submission>,
    rx_event: Receiver<Event>,
}

impl Codex {
    /// Spawn a new [`Codex`] and initialize the session. Returns the instance
    /// of `Codex` and the ID of the `SessionInitialized` event that was
    /// submitted to start the session.
    pub async fn spawn(config: Config, ctrl_c: Arc<Notify>) -> CodexResult<(Codex, String, Uuid)> {
        // experimental resume path (undocumented)
        let resume_path = config.experimental_resume.clone();
        info!("resume_path: {resume_path:?}");
        let (tx_sub, rx_sub) = async_channel::bounded(64);
        let (tx_event, rx_event) = async_channel::bounded(1600);

        let user_instructions = get_user_instructions(&config).await;

        let configure_session = Op::ConfigureSession {
            provider: config.model_provider.clone(),
            model: config.model.clone(),
            model_reasoning_effort: config.model_reasoning_effort,
            model_reasoning_summary: config.model_reasoning_summary,
            user_instructions,
            base_instructions: config.base_instructions.clone(),
            approval_policy: config.approval_policy,
            sandbox_policy: config.sandbox_policy.clone(),
            disable_response_storage: config.disable_response_storage,
            notify: config.notify.clone(),
            cwd: config.cwd.clone(),
            resume_path: resume_path.clone(),
        };

        let config = Arc::new(config);

        // Generate a unique ID for the lifetime of this Codex session.
        let session_id = Uuid::new_v4();
        tokio::spawn(submission_loop(
            session_id, config, rx_sub, tx_event, ctrl_c,
        ));
        let codex = Codex {
            next_id: AtomicU64::new(0),
            tx_sub,
            rx_event,
        };
        let init_id = codex.submit(configure_session).await?;

        Ok((codex, init_id, session_id))
    }

    /// Submit the `op` wrapped in a `Submission` with a unique ID.
    pub async fn submit(&self, op: Op) -> CodexResult<String> {
        let id = self
            .next_id
            .fetch_add(1, std::sync::atomic::Ordering::SeqCst)
            .to_string();
        let sub = Submission { id: id.clone(), op };
        self.submit_with_id(sub).await?;
        Ok(id)
    }

    /// Use sparingly: prefer `submit()` so Codex is responsible for generating
    /// unique IDs for each submission.
    pub async fn submit_with_id(&self, sub: Submission) -> CodexResult<()> {
        self.tx_sub
            .send(sub)
            .await
            .map_err(|_| CodexErr::InternalAgentDied)?;
        Ok(())
    }

    pub async fn next_event(&self) -> CodexResult<Event> {
        let event = self
            .rx_event
            .recv()
            .await
            .map_err(|_| CodexErr::InternalAgentDied)?;
        Ok(event)
    }
}

/// Context for an initialized model agent
///
/// A session has at most 1 running task at a time, and can be interrupted by user input.
pub(crate) struct Session {
    client: ModelClient,
    tx_event: Sender<Event>,
    ctrl_c: Arc<Notify>,

    /// The session's current working directory. All relative paths provided by
    /// the model as well as sandbox policies are resolved against this path
    /// instead of `std::env::current_dir()`.
    cwd: PathBuf,
    base_instructions: Option<String>,
    user_instructions: Option<String>,
    approval_policy: AskForApproval,
    sandbox_policy: SandboxPolicy,
    shell_environment_policy: ShellEnvironmentPolicy,
    writable_roots: Mutex<Vec<PathBuf>>,
    disable_response_storage: bool,

    /// Manager for external MCP servers/tools.
    mcp_connection_manager: McpConnectionManager,

    /// External notifier command (will be passed as args to exec()). When
    /// `None` this feature is disabled.
    notify: Option<Vec<String>>,

    /// Optional rollout recorder for persisting the conversation transcript so
    /// sessions can be replayed or inspected later.
    rollout: Mutex<Option<RolloutRecorder>>,
    state: Mutex<State>,
    codex_linux_sandbox_exe: Option<PathBuf>,
}

impl Session {
    fn resolve_path(&self, path: Option<String>) -> PathBuf {
        path.as_ref()
            .map(PathBuf::from)
            .map_or_else(|| self.cwd.clone(), |p| self.cwd.join(p))
    }
}

#[derive(Default)]
pub struct Approval {
    pub decision: ReviewDecision,
    pub feedback: Option<String>,
}

/// Mutable state of the agent
#[derive(Default)]
struct State {
    approved_commands: HashSet<Vec<String>>,
    current_task: Option<AgentTask>,
<<<<<<< HEAD
    /// Call IDs that have been sent from the Responses API but have not been sent back yet.
    /// You CANNOT send a Responses API follow-up message unless you have sent back the output for all pending calls or else it will 400.
    pending_call_ids: HashSet<String>,
    previous_response_id: Option<String>,
    pending_approvals: HashMap<String, oneshot::Sender<Approval>>,
=======
    pending_approvals: HashMap<String, oneshot::Sender<ReviewDecision>>,
>>>>>>> d2be0720
    pending_input: Vec<ResponseInputItem>,
    history: ConversationHistory,
}

impl Session {
    pub fn set_task(&self, task: AgentTask) {
        let mut state = self.state.lock().unwrap();
        if let Some(current_task) = state.current_task.take() {
            current_task.abort();
        }
        state.current_task = Some(task);
    }

    pub fn remove_task(&self, sub_id: &str) {
        let mut state = self.state.lock().unwrap();
        if let Some(task) = &state.current_task {
            if task.sub_id == sub_id {
                state.current_task.take();
            }
        }
    }

    /// Sends the given event to the client and swallows the send event, if
    /// any, logging it as an error.
    pub(crate) async fn send_event(&self, event: Event) {
        if let Err(e) = self.tx_event.send(event).await {
            error!("failed to send tool call event: {e}");
        }
    }

    pub async fn request_command_approval(
        &self,
        sub_id: String,
        call_id: String,
        command: Vec<String>,
        cwd: PathBuf,
        reason: Option<String>,
    ) -> oneshot::Receiver<Approval> {
        let (tx_approve, rx_approve) = oneshot::channel();
        let event = Event {
            id: sub_id.clone(),
            msg: EventMsg::ExecApprovalRequest(ExecApprovalRequestEvent {
                call_id,
                command,
                cwd,
                reason,
            }),
        };
        let _ = self.tx_event.send(event).await;
        {
            let mut state = self.state.lock().unwrap();
            state.pending_approvals.insert(sub_id, tx_approve);
        }
        rx_approve
    }

    pub async fn request_patch_approval(
        &self,
        sub_id: String,
        call_id: String,
        action: &ApplyPatchAction,
        reason: Option<String>,
        grant_root: Option<PathBuf>,
    ) -> oneshot::Receiver<Approval> {
        let (tx_approve, rx_approve) = oneshot::channel();
        let event = Event {
            id: sub_id.clone(),
            msg: EventMsg::ApplyPatchApprovalRequest(ApplyPatchApprovalRequestEvent {
                call_id,
                changes: convert_apply_patch_to_protocol(action),
                reason,
                grant_root,
            }),
        };
        let _ = self.tx_event.send(event).await;
        {
            let mut state = self.state.lock().unwrap();
            state.pending_approvals.insert(sub_id, tx_approve);
        }
        rx_approve
    }

    pub fn notify_approval(
        &self,
        sub_id: &str,
        decision: ReviewDecision,
        feedback: Option<String>,
    ) {
        let mut state = self.state.lock().unwrap();
        if let Some(tx_approve) = state.pending_approvals.remove(sub_id) {
            tx_approve.send(Approval { decision, feedback }).ok();
        }
    }

    pub fn add_approved_command(&self, cmd: Vec<String>) {
        let mut state = self.state.lock().unwrap();
        state.approved_commands.insert(cmd);
    }

    /// Records items to both the rollout and the chat completions/ZDR
    /// transcript, if enabled.
    async fn record_conversation_items(&self, items: &[ResponseItem]) {
        debug!("Recording items for conversation: {items:?}");
        self.record_state_snapshot(items).await;

        self.state.lock().unwrap().history.record_items(items);
    }

    async fn record_state_snapshot(&self, items: &[ResponseItem]) {
        let snapshot = { crate::rollout::SessionStateSnapshot {} };

        let recorder = {
            let guard = self.rollout.lock().unwrap();
            guard.as_ref().cloned()
        };

        if let Some(rec) = recorder {
            if let Err(e) = rec.record_state(snapshot).await {
                error!("failed to record rollout state: {e:#}");
            }
            if let Err(e) = rec.record_items(items).await {
                error!("failed to record rollout items: {e:#}");
            }
        }
    }

    async fn notify_exec_command_begin(&self, sub_id: &str, call_id: &str, params: &ExecParams) {
        let event = Event {
            id: sub_id.to_string(),
            msg: EventMsg::ExecCommandBegin(ExecCommandBeginEvent {
                call_id: call_id.to_string(),
                command: params.command.clone(),
                cwd: params.cwd.clone(),
            }),
        };
        let _ = self.tx_event.send(event).await;
    }

    async fn notify_exec_command_end(
        &self,
        sub_id: &str,
        call_id: &str,
        stdout: &str,
        stderr: &str,
        exit_code: i32,
    ) {
        const MAX_STREAM_OUTPUT: usize = 5 * 1024; // 5KiB
        let event = Event {
            id: sub_id.to_string(),
            // Because stdout and stderr could each be up to 100 KiB, we send
            // truncated versions.
            msg: EventMsg::ExecCommandEnd(ExecCommandEndEvent {
                call_id: call_id.to_string(),
                stdout: stdout.chars().take(MAX_STREAM_OUTPUT).collect(),
                stderr: stderr.chars().take(MAX_STREAM_OUTPUT).collect(),
                exit_code,
            }),
        };
        let _ = self.tx_event.send(event).await;
    }

    /// Helper that emits a BackgroundEvent with the given message. This keeps
    /// the call‑sites terse so adding more diagnostics does not clutter the
    /// core agent logic.
    async fn notify_background_event(&self, sub_id: &str, message: impl Into<String>) {
        let event = Event {
            id: sub_id.to_string(),
            msg: EventMsg::BackgroundEvent(BackgroundEventEvent {
                message: message.into(),
            }),
        };
        let _ = self.tx_event.send(event).await;
    }

    /// Returns the input if there was no task running to inject into
    pub fn inject_input(&self, input: Vec<InputItem>) -> Result<(), Vec<InputItem>> {
        let mut state = self.state.lock().unwrap();
        if state.current_task.is_some() {
            state.pending_input.push(input.into());
            Ok(())
        } else {
            Err(input)
        }
    }

    pub fn get_pending_input(&self) -> Vec<ResponseInputItem> {
        let mut state = self.state.lock().unwrap();
        if state.pending_input.is_empty() {
            Vec::with_capacity(0)
        } else {
            let mut ret = Vec::new();
            std::mem::swap(&mut ret, &mut state.pending_input);
            ret
        }
    }

    pub async fn call_tool(
        &self,
        server: &str,
        tool: &str,
        arguments: Option<serde_json::Value>,
        timeout: Option<Duration>,
    ) -> anyhow::Result<CallToolResult> {
        self.mcp_connection_manager
            .call_tool(server, tool, arguments, timeout)
            .await
    }

    pub fn abort(&self) {
        info!("Aborting existing session");
        let mut state = self.state.lock().unwrap();
        state.pending_approvals.clear();
        state.pending_input.clear();
        if let Some(task) = state.current_task.take() {
            task.abort();
        }
    }

    /// Spawn the configured notifier (if any) with the given JSON payload as
    /// the last argument. Failures are logged but otherwise ignored so that
    /// notification issues do not interfere with the main workflow.
    fn maybe_notify(&self, notification: UserNotification) {
        let Some(notify_command) = &self.notify else {
            return;
        };

        if notify_command.is_empty() {
            return;
        }

        let Ok(json) = serde_json::to_string(&notification) else {
            error!("failed to serialise notification payload");
            return;
        };

        let mut command = std::process::Command::new(&notify_command[0]);
        if notify_command.len() > 1 {
            command.args(&notify_command[1..]);
        }
        command.arg(json);

        // Fire-and-forget – we do not wait for completion.
        if let Err(e) = command.spawn() {
            warn!("failed to spawn notifier '{}': {e}", notify_command[0]);
        }
    }
}

impl Drop for Session {
    fn drop(&mut self) {
        self.abort();
    }
}

impl State {
    pub fn partial_clone(&self) -> Self {
        Self {
            approved_commands: self.approved_commands.clone(),
            history: self.history.clone(),
            ..Default::default()
        }
    }
}

/// A series of Turns in response to user input.
pub(crate) struct AgentTask {
    sess: Arc<Session>,
    sub_id: String,
    handle: AbortHandle,
}

impl AgentTask {
    fn spawn(sess: Arc<Session>, sub_id: String, input: Vec<InputItem>) -> Self {
        let handle =
            tokio::spawn(run_task(Arc::clone(&sess), sub_id.clone(), input)).abort_handle();
        Self {
            sess,
            sub_id,
            handle,
        }
    }

    fn abort(self) {
        if !self.handle.is_finished() {
            self.handle.abort();
            let event = Event {
                id: self.sub_id,
                msg: EventMsg::Error(ErrorEvent {
                    message: "Turn interrupted".to_string(),
                }),
            };
            let tx_event = self.sess.tx_event.clone();
            tokio::spawn(async move {
                tx_event.send(event).await.ok();
            });
        }
    }
}

async fn submission_loop(
    mut session_id: Uuid,
    config: Arc<Config>,
    rx_sub: Receiver<Submission>,
    tx_event: Sender<Event>,
    ctrl_c: Arc<Notify>,
) {
    let mut sess: Option<Arc<Session>> = None;
    // shorthand - send an event when there is no active session
    let send_no_session_event = |sub_id: String| async {
        let event = Event {
            id: sub_id,
            msg: EventMsg::Error(ErrorEvent {
                message: "No session initialized, expected 'ConfigureSession' as first Op"
                    .to_string(),
            }),
        };
        tx_event.send(event).await.ok();
    };

    loop {
        let interrupted = ctrl_c.notified();
        let sub = tokio::select! {
            res = rx_sub.recv() => match res {
                Ok(sub) => sub,
                Err(_) => break,
            },
            _ = interrupted => {
                if let Some(sess) = sess.as_ref(){
                    sess.abort();
                }
                continue;
            },
        };

        debug!(?sub, "Submission");
        match sub.op {
            Op::Interrupt => {
                let sess = match sess.as_ref() {
                    Some(sess) => sess,
                    None => {
                        send_no_session_event(sub.id).await;
                        continue;
                    }
                };
                sess.abort();
            }
            Op::ConfigureSession {
                provider,
                model,
                model_reasoning_effort,
                model_reasoning_summary,
                user_instructions,
                base_instructions,
                approval_policy,
                sandbox_policy,
                disable_response_storage,
                notify,
                cwd,
                resume_path,
            } => {
                info!(
                    "Configuring session: model={model}; provider={provider:?}; resume={resume_path:?}"
                );
                if !cwd.is_absolute() {
                    let message = format!("cwd is not absolute: {cwd:?}");
                    error!(message);
                    let event = Event {
                        id: sub.id,
                        msg: EventMsg::Error(ErrorEvent { message }),
                    };
                    if let Err(e) = tx_event.send(event).await {
                        error!("failed to send error message: {e:?}");
                    }
                    return;
                }
                // Optionally resume an existing rollout.
                let mut restored_items: Option<Vec<ResponseItem>> = None;
                let rollout_recorder: Option<RolloutRecorder> =
                    if let Some(path) = resume_path.as_ref() {
                        match RolloutRecorder::resume(path).await {
                            Ok((rec, saved)) => {
                                session_id = saved.session_id;
                                if !saved.items.is_empty() {
                                    restored_items = Some(saved.items);
                                }
                                Some(rec)
                            }
                            Err(e) => {
                                warn!("failed to resume rollout from {path:?}: {e}");
                                None
                            }
                        }
                    } else {
                        None
                    };

                let rollout_recorder = match rollout_recorder {
                    Some(rec) => Some(rec),
                    None => {
                        match RolloutRecorder::new(&config, session_id, user_instructions.clone())
                            .await
                        {
                            Ok(r) => Some(r),
                            Err(e) => {
                                warn!("failed to initialise rollout recorder: {e}");
                                None
                            }
                        }
                    }
                };

                let client = ModelClient::new(
                    config.clone(),
                    provider.clone(),
                    model_reasoning_effort,
                    model_reasoning_summary,
                    session_id,
                );

                // abort any current running session and clone its state
                let state = match sess.take() {
                    Some(sess) => {
                        sess.abort();
                        sess.state.lock().unwrap().partial_clone()
                    }
                    None => State {
                        history: ConversationHistory::new(),
                        ..Default::default()
                    },
                };

                let writable_roots = Mutex::new(get_writable_roots(&cwd));

                // Error messages to dispatch after SessionConfigured is sent.
                let mut mcp_connection_errors = Vec::<Event>::new();
                let (mcp_connection_manager, failed_clients) =
                    match McpConnectionManager::new(config.mcp_servers.clone()).await {
                        Ok((mgr, failures)) => (mgr, failures),
                        Err(e) => {
                            let message = format!("Failed to create MCP connection manager: {e:#}");
                            error!("{message}");
                            mcp_connection_errors.push(Event {
                                id: sub.id.clone(),
                                msg: EventMsg::Error(ErrorEvent { message }),
                            });
                            (McpConnectionManager::default(), Default::default())
                        }
                    };

                // Surface individual client start-up failures to the user.
                if !failed_clients.is_empty() {
                    for (server_name, err) in failed_clients {
                        let message =
                            format!("MCP client for `{server_name}` failed to start: {err:#}");
                        error!("{message}");
                        mcp_connection_errors.push(Event {
                            id: sub.id.clone(),
                            msg: EventMsg::Error(ErrorEvent { message }),
                        });
                    }
                }
                sess = Some(Arc::new(Session {
                    client,
                    tx_event: tx_event.clone(),
                    ctrl_c: Arc::clone(&ctrl_c),
                    user_instructions,
                    base_instructions,
                    approval_policy,
                    sandbox_policy,
                    shell_environment_policy: config.shell_environment_policy.clone(),
                    cwd,
                    writable_roots,
                    mcp_connection_manager,
                    notify,
                    state: Mutex::new(state),
                    rollout: Mutex::new(rollout_recorder),
                    codex_linux_sandbox_exe: config.codex_linux_sandbox_exe.clone(),
                    disable_response_storage,
                }));

                // Patch restored state into the newly created session.
                if let Some(sess_arc) = &sess {
                    if restored_items.is_some() {
                        let mut st = sess_arc.state.lock().unwrap();
                        st.history.record_items(restored_items.unwrap().iter());
                    }
                }

                // Gather history metadata for SessionConfiguredEvent.
                let (history_log_id, history_entry_count) =
                    crate::message_history::history_metadata(&config).await;

                // ack
                let events = std::iter::once(Event {
                    id: sub.id.clone(),
                    msg: EventMsg::SessionConfigured(SessionConfiguredEvent {
                        session_id,
                        model,
                        history_log_id,
                        history_entry_count,
                    }),
                })
                .chain(mcp_connection_errors.into_iter());
                for event in events {
                    if let Err(e) = tx_event.send(event).await {
                        error!("failed to send event: {e:?}");
                    }
                }
            }
            Op::UserInput { items } => {
                let sess = match sess.as_ref() {
                    Some(sess) => sess,
                    None => {
                        send_no_session_event(sub.id).await;
                        continue;
                    }
                };

                // attempt to inject input into current task
                if let Err(items) = sess.inject_input(items) {
                    // no current task, spawn a new one
                    let task = AgentTask::spawn(Arc::clone(sess), sub.id, items);
                    sess.set_task(task);
                }
            }
            Op::ExecApproval {
                id,
                decision,
                feedback,
            } => {
                let sess = match sess.as_ref() {
                    Some(sess) => sess,
                    None => {
                        send_no_session_event(sub.id).await;
                        continue;
                    }
                };
                match decision {
                    ReviewDecision::Abort => {
                        sess.abort();
                    }
                    other => sess.notify_approval(&id, other, feedback.clone()),
                }
            }
            Op::PatchApproval {
                id,
                decision,
                feedback,
            } => {
                let sess = match sess.as_ref() {
                    Some(sess) => sess,
                    None => {
                        send_no_session_event(sub.id).await;
                        continue;
                    }
                };
                match decision {
                    ReviewDecision::Abort => {
                        sess.abort();
                    }
                    other => sess.notify_approval(&id, other, feedback.clone()),
                }
            }
            Op::AddToHistory { text } => {
                // TODO: What should we do if we got AddToHistory before ConfigureSession?
                // currently, if ConfigureSession has resume path, this history will be ignored
                let id = session_id;
                let config = config.clone();
                tokio::spawn(async move {
                    if let Err(e) = crate::message_history::append_entry(&text, &id, &config).await
                    {
                        warn!("failed to append to message history: {e}");
                    }
                });
            }

            Op::GetHistoryEntryRequest { offset, log_id } => {
                let config = config.clone();
                let tx_event = tx_event.clone();
                let sub_id = sub.id.clone();

                tokio::spawn(async move {
                    // Run lookup in blocking thread because it does file IO + locking.
                    let entry_opt = tokio::task::spawn_blocking(move || {
                        crate::message_history::lookup(log_id, offset, &config)
                    })
                    .await
                    .unwrap_or(None);

                    let event = Event {
                        id: sub_id,
                        msg: EventMsg::GetHistoryEntryResponse(
                            crate::protocol::GetHistoryEntryResponseEvent {
                                offset,
                                log_id,
                                entry: entry_opt,
                            },
                        ),
                    };

                    if let Err(e) = tx_event.send(event).await {
                        warn!("failed to send GetHistoryEntryResponse event: {e}");
                    }
                });
            }
            Op::Shutdown => {
                info!("Shutting down Codex instance");

                // Gracefully flush and shutdown rollout recorder on session end so tests
                // that inspect the rollout file do not race with the background writer.
                if let Some(sess_arc) = sess {
                    let recorder_opt = sess_arc.rollout.lock().unwrap().take();
                    if let Some(rec) = recorder_opt {
                        if let Err(e) = rec.shutdown().await {
                            warn!("failed to shutdown rollout recorder: {e}");
                            let event = Event {
                                id: sub.id.clone(),
                                msg: EventMsg::Error(ErrorEvent {
                                    message: "Failed to shutdown rollout recorder".to_string(),
                                }),
                            };
                            if let Err(e) = tx_event.send(event).await {
                                warn!("failed to send error message: {e:?}");
                            }
                        }
                    }
                }
                let event = Event {
                    id: sub.id.clone(),
                    msg: EventMsg::ShutdownComplete,
                };
                if let Err(e) = tx_event.send(event).await {
                    warn!("failed to send Shutdown event: {e}");
                }
                break;
            }
        }
    }
    debug!("Agent loop exited");
}

/// Takes a user message as input and runs a loop where, at each turn, the model
/// replies with either:
///
/// - requested function calls
/// - an assistant message
///
/// While it is possible for the model to return multiple of these items in a
/// single turn, in practice, we generally one item per turn:
///
/// - If the model requests a function call, we execute it and send the output
///   back to the model in the next turn.
/// - If the model sends only an assistant message, we record it in the
///   conversation history and consider the task complete.
async fn run_task(sess: Arc<Session>, sub_id: String, input: Vec<InputItem>) {
    if input.is_empty() {
        return;
    }
    let event = Event {
        id: sub_id.clone(),
        msg: EventMsg::TaskStarted,
    };
    if sess.tx_event.send(event).await.is_err() {
        return;
    }

    let initial_input_for_turn = ResponseInputItem::from(input);
    sess.record_conversation_items(&[initial_input_for_turn.clone().into()])
        .await;

    let last_agent_message: Option<String>;
    loop {
        // Note that pending_input would be something like a message the user
        // submitted through the UI while the model was running. Though the UI
        // may support this, the model might not.
        let pending_input = sess
            .get_pending_input()
            .into_iter()
            .map(ResponseItem::from)
            .collect::<Vec<ResponseItem>>();
        sess.record_conversation_items(&pending_input).await;

        // Construct the input that we will send to the model. When using the
        // Chat completions API (or ZDR clients), the model needs the full
        // conversation history on each turn. The rollout file, however, should
        // only record the new items that originated in this turn so that it
        // represents an append-only log without duplicates.
        let turn_input: Vec<ResponseItem> =
            [sess.state.lock().unwrap().history.contents(), pending_input].concat();

        let turn_input_messages: Vec<String> = turn_input
            .iter()
            .filter_map(|item| match item {
                ResponseItem::Message { content, .. } => Some(content),
                _ => None,
            })
            .flat_map(|content| {
                content.iter().filter_map(|item| match item {
                    ContentItem::OutputText { text } => Some(text.clone()),
                    _ => None,
                })
            })
            .collect();
        match run_turn(&sess, sub_id.clone(), turn_input).await {
            Ok(turn_output) => {
                let mut items_to_record_in_conversation_history = Vec::<ResponseItem>::new();
                let mut responses = Vec::<ResponseInputItem>::new();
                for processed_response_item in turn_output {
                    let ProcessedResponseItem { item, response } = processed_response_item;
                    match (&item, &response) {
                        (ResponseItem::Message { role, .. }, None) if role == "assistant" => {
                            // If the model returned a message, we need to record it.
                            items_to_record_in_conversation_history.push(item);
                        }
                        (
                            ResponseItem::LocalShellCall { .. },
                            Some(ResponseInputItem::FunctionCallOutput { call_id, output }),
                        ) => {
                            items_to_record_in_conversation_history.push(item);
                            items_to_record_in_conversation_history.push(
                                ResponseItem::FunctionCallOutput {
                                    call_id: call_id.clone(),
                                    output: output.clone(),
                                },
                            );
                        }
                        (
                            ResponseItem::FunctionCall { .. },
                            Some(ResponseInputItem::FunctionCallOutput { call_id, output }),
                        ) => {
                            items_to_record_in_conversation_history.push(item);
                            items_to_record_in_conversation_history.push(
                                ResponseItem::FunctionCallOutput {
                                    call_id: call_id.clone(),
                                    output: output.clone(),
                                },
                            );
                        }
                        (
                            ResponseItem::FunctionCall { .. },
                            Some(ResponseInputItem::McpToolCallOutput { call_id, result }),
                        ) => {
                            items_to_record_in_conversation_history.push(item);
                            let (content, success): (String, Option<bool>) = match result {
                                Ok(CallToolResult {
                                    content,
                                    is_error,
                                    structured_content: _,
                                }) => match serde_json::to_string(content) {
                                    Ok(content) => (content, *is_error),
                                    Err(e) => {
                                        warn!("Failed to serialize MCP tool call output: {e}");
                                        (e.to_string(), Some(true))
                                    }
                                },
                                Err(e) => (e.clone(), Some(true)),
                            };
                            items_to_record_in_conversation_history.push(
                                ResponseItem::FunctionCallOutput {
                                    call_id: call_id.clone(),
                                    output: FunctionCallOutputPayload {
                                        content,
                                        success,
                                        is_user_feedback: false,
                                    },
                                },
                            );
                        }
                        (
                            ResponseItem::Reasoning {
                                id,
                                summary,
                                encrypted_content,
                            },
                            None,
                        ) => {
                            items_to_record_in_conversation_history.push(ResponseItem::Reasoning {
                                id: id.clone(),
                                summary: summary.clone(),
                                encrypted_content: encrypted_content.clone(),
                            });
                        }
                        (_, Some(ResponseInputItem::FunctionCallOutput { call_id, output })) => {
                            items_to_record_in_conversation_history.push(
                                ResponseItem::FunctionCallOutput {
                                    call_id: call_id.clone(),
                                    output: output.clone(),
                                },
                            );
                        }
                        _ => {
                            warn!("Unexpected response item: {item:?} with response: {response:?}");
                        }
                    };
                    if let Some(response) = response {
                        responses.push(response);
                    }
                }

                // Only attempt to take the lock if there is something to record.
                if !items_to_record_in_conversation_history.is_empty() {
                    sess.record_conversation_items(&items_to_record_in_conversation_history)
                        .await;
                }

                if responses.is_empty() {
                    debug!("Turn completed");
                    last_agent_message = get_last_assistant_message_from_turn(
                        &items_to_record_in_conversation_history,
                    );
                    sess.maybe_notify(UserNotification::AgentTurnComplete {
                        turn_id: sub_id.clone(),
                        input_messages: turn_input_messages,
                        last_assistant_message: last_agent_message.clone(),
                    });
                    break;
                }
            }
            Err(e) => {
                info!("Turn error: {e:#}");
                let event = Event {
                    id: sub_id.clone(),
                    msg: EventMsg::Error(ErrorEvent {
                        message: e.to_string(),
                    }),
                };
                sess.tx_event.send(event).await.ok();
                return;
            }
        }
    }
    sess.remove_task(&sub_id);
    let event = Event {
        id: sub_id,
        msg: EventMsg::TaskComplete(TaskCompleteEvent { last_agent_message }),
    };
    sess.tx_event.send(event).await.ok();
}

async fn run_turn(
    sess: &Session,
    sub_id: String,
    input: Vec<ResponseItem>,
) -> CodexResult<Vec<ProcessedResponseItem>> {
    let extra_tools = sess.mcp_connection_manager.list_all_tools();
    let prompt = Prompt {
        input,
        user_instructions: sess.user_instructions.clone(),
        store: !sess.disable_response_storage,
        extra_tools,
        base_instructions_override: sess.base_instructions.clone(),
    };

    let mut retries = 0;
    loop {
        match try_run_turn(sess, &sub_id, &prompt).await {
            Ok(output) => return Ok(output),
            Err(CodexErr::Interrupted) => return Err(CodexErr::Interrupted),
            Err(CodexErr::EnvVar(var)) => return Err(CodexErr::EnvVar(var)),
            Err(e) => {
                // Use the configured provider-specific stream retry budget.
                let max_retries = sess.client.get_provider().stream_max_retries();
                if retries < max_retries {
                    retries += 1;
                    let delay = backoff(retries);
                    warn!(
                        "stream disconnected - retrying turn ({retries}/{max_retries} in {delay:?})...",
                    );

                    // Surface retry information to any UI/front‑end so the
                    // user understands what is happening instead of staring
                    // at a seemingly frozen screen.
                    sess.notify_background_event(
                        &sub_id,
                        format!(
                            "stream error: {e}; retrying {retries}/{max_retries} in {delay:?}…"
                        ),
                    )
                    .await;

                    tokio::time::sleep(delay).await;
                } else {
                    return Err(e);
                }
            }
        }
    }
}

/// When the model is prompted, it returns a stream of events. Some of these
/// events map to a `ResponseItem`. A `ResponseItem` may need to be
/// "handled" such that it produces a `ResponseInputItem` that needs to be
/// sent back to the model on the next turn.
#[derive(Debug)]
struct ProcessedResponseItem {
    item: ResponseItem,
    response: Option<ResponseInputItem>,
}

async fn try_run_turn(
    sess: &Session,
    sub_id: &str,
    prompt: &Prompt,
) -> CodexResult<Vec<ProcessedResponseItem>> {
    // call_ids that are part of this response.
    let completed_call_ids = prompt
        .input
        .iter()
        .filter_map(|ri| match ri {
            ResponseItem::FunctionCallOutput { call_id, .. } => Some(call_id),
            ResponseItem::LocalShellCall {
                call_id: Some(call_id),
                ..
            } => Some(call_id),
            _ => None,
        })
        .collect::<Vec<_>>();

    // call_ids that were pending but are not part of this response.
    // This usually happens because the user interrupted the model before we responded to one of its tool calls
    // and then the user sent a follow-up message.
    let missing_calls = {
        prompt
            .input
            .iter()
            .filter_map(|ri| match ri {
                ResponseItem::FunctionCall { call_id, .. } => Some(call_id),
                ResponseItem::LocalShellCall {
                    call_id: Some(call_id),
                    ..
                } => Some(call_id),
                _ => None,
            })
            .filter_map(|call_id| {
                if completed_call_ids.contains(&call_id) {
                    None
                } else {
                    Some(call_id.clone())
                }
            })
            .map(|call_id| ResponseItem::FunctionCallOutput {
                call_id: call_id.clone(),
                output: FunctionCallOutputPayload {
                    content: "aborted".to_string(),
                    success: Some(false),
                    is_user_feedback: false,
                },
            })
            .collect::<Vec<_>>()
    };
    let prompt: Cow<Prompt> = if missing_calls.is_empty() {
        Cow::Borrowed(prompt)
    } else {
        // Add the synthetic aborted missing calls to the beginning of the input to ensure all call ids have responses.
        let input = [missing_calls, prompt.input.clone()].concat();
        Cow::Owned(Prompt {
            input,
            ..prompt.clone()
        })
    };

    let mut stream = sess.client.clone().stream(&prompt).await?;

    let mut output = Vec::new();
    loop {
        // Poll the next item from the model stream. We must inspect *both* Ok and Err
        // cases so that transient stream failures (e.g., dropped SSE connection before
        // `response.completed`) bubble up and trigger the caller's retry logic.
        let event = stream.next().await;
        let Some(event) = event else {
            // Channel closed without yielding a final Completed event or explicit error.
            // Treat as a disconnected stream so the caller can retry.
            return Err(CodexErr::Stream(
                "stream closed before response.completed".into(),
            ));
        };

        let event = match event {
            Ok(ev) => ev,
            Err(e) => {
                // Propagate the underlying stream error to the caller (run_turn), which
                // will apply the configured `stream_max_retries` policy.
                return Err(e);
            }
        };

        match event {
            ResponseEvent::Created => {}
            ResponseEvent::OutputItemDone(item) => {
                let response = handle_response_item(sess, sub_id, item.clone()).await?;

                output.push(ProcessedResponseItem { item, response });
            }
            ResponseEvent::Completed {
                response_id: _,
                token_usage,
            } => {
                if let Some(token_usage) = token_usage {
                    sess.tx_event
                        .send(Event {
                            id: sub_id.to_string(),
                            msg: EventMsg::TokenCount(token_usage),
                        })
                        .await
                        .ok();
                }

                return Ok(output);
            }
            ResponseEvent::OutputTextDelta(delta) => {
                let event = Event {
                    id: sub_id.to_string(),
                    msg: EventMsg::AgentMessageDelta(AgentMessageDeltaEvent { delta }),
                };
                sess.tx_event.send(event).await.ok();
            }
            ResponseEvent::ReasoningSummaryDelta(delta) => {
                let event = Event {
                    id: sub_id.to_string(),
                    msg: EventMsg::AgentReasoningDelta(AgentReasoningDeltaEvent { delta }),
                };
                sess.tx_event.send(event).await.ok();
            }
        }
    }
}

async fn handle_response_item(
    sess: &Session,
    sub_id: &str,
    item: ResponseItem,
) -> CodexResult<Option<ResponseInputItem>> {
    debug!(?item, "Output item");
    let output = match item {
        ResponseItem::Message { content, .. } => {
            for item in content {
                if let ContentItem::OutputText { text } = item {
                    let event = Event {
                        id: sub_id.to_string(),
                        msg: EventMsg::AgentMessage(AgentMessageEvent { message: text }),
                    };
                    sess.tx_event.send(event).await.ok();
                }
            }
            None
        }
        ResponseItem::Reasoning { summary, .. } => {
            for item in summary {
                let text = match item {
                    ReasoningItemReasoningSummary::SummaryText { text } => text,
                };
                let event = Event {
                    id: sub_id.to_string(),
                    msg: EventMsg::AgentReasoning(AgentReasoningEvent { text }),
                };
                sess.tx_event.send(event).await.ok();
            }
            None
        }
        ResponseItem::FunctionCall {
            name,
            arguments,
            call_id,
            ..
        } => {
            info!("FunctionCall: {arguments}");
            Some(handle_function_call(sess, sub_id.to_string(), name, arguments, call_id).await)
        }
        ResponseItem::LocalShellCall {
            id,
            call_id,
            status: _,
            action,
        } => {
            let LocalShellAction::Exec(action) = action;
            tracing::info!("LocalShellCall: {action:?}");
            let params = ShellToolCallParams {
                command: action.command,
                workdir: action.working_directory,
                timeout_ms: action.timeout_ms,
            };
            let effective_call_id = match (call_id, id) {
                (Some(call_id), _) => call_id,
                (None, Some(id)) => id,
                (None, None) => {
                    error!("LocalShellCall without call_id or id");
                    return Ok(Some(ResponseInputItem::FunctionCallOutput {
                        call_id: "".to_string(),
                        output: FunctionCallOutputPayload {
                            content: "LocalShellCall without call_id or id".to_string(),
                            success: None,
                            is_user_feedback: false,
                        },
                    }));
                }
            };

            let exec_params = to_exec_params(params, sess);
            Some(
                handle_container_exec_with_params(
                    exec_params,
                    sess,
                    sub_id.to_string(),
                    effective_call_id,
                )
                .await,
            )
        }
        ResponseItem::FunctionCallOutput { .. } => {
            debug!("unexpected FunctionCallOutput from stream");
            None
        }
        ResponseItem::Other => None,
    };
    Ok(output)
}

async fn handle_function_call(
    sess: &Session,
    sub_id: String,
    name: String,
    arguments: String,
    call_id: String,
) -> ResponseInputItem {
    match name.as_str() {
        "container.exec" | "shell" => {
            let params = match parse_container_exec_arguments(arguments, sess, &call_id) {
                Ok(params) => params,
                Err(output) => {
                    return *output;
                }
            };
            handle_container_exec_with_params(params, sess, sub_id, call_id).await
        }
        _ => {
            match sess.mcp_connection_manager.parse_tool_name(&name) {
                Some((server, tool_name)) => {
                    // TODO(mbolin): Determine appropriate timeout for tool call.
                    let timeout = None;
                    handle_mcp_tool_call(
                        sess, &sub_id, call_id, server, tool_name, arguments, timeout,
                    )
                    .await
                }
                None => {
                    // Unknown function: reply with structured failure so the model can adapt.
                    ResponseInputItem::FunctionCallOutput {
                        call_id,
                        output: FunctionCallOutputPayload {
                            content: format!("unsupported call: {name}"),
                            success: None,
                            is_user_feedback: false,
                        },
                    }
                }
            }
        }
    }
}

fn to_exec_params(params: ShellToolCallParams, sess: &Session) -> ExecParams {
    ExecParams {
        command: params.command,
        cwd: sess.resolve_path(params.workdir.clone()),
        timeout_ms: params.timeout_ms,
        env: create_env(&sess.shell_environment_policy),
    }
}

fn parse_container_exec_arguments(
    arguments: String,
    sess: &Session,
    call_id: &str,
) -> Result<ExecParams, Box<ResponseInputItem>> {
    // parse command
    match serde_json::from_str::<ShellToolCallParams>(&arguments) {
        Ok(shell_tool_call_params) => Ok(to_exec_params(shell_tool_call_params, sess)),
        Err(e) => {
            // allow model to re-sample
            let output = ResponseInputItem::FunctionCallOutput {
                call_id: call_id.to_string(),
                output: FunctionCallOutputPayload {
                    content: format!("failed to parse function arguments: {e}"),
                    success: None,
                    is_user_feedback: false,
                },
            };
            Err(Box::new(output))
        }
    }
}

async fn handle_container_exec_with_params(
    params: ExecParams,
    sess: &Session,
    sub_id: String,
    call_id: String,
) -> ResponseInputItem {
    // check if this was a patch, and apply it if so
    match maybe_parse_apply_patch_verified(&params.command, &params.cwd) {
        MaybeApplyPatchVerified::Body(changes) => {
            return apply_patch(sess, sub_id, call_id, changes).await;
        }
        MaybeApplyPatchVerified::CorrectnessError(parse_error) => {
            // It looks like an invocation of `apply_patch`, but we
            // could not resolve it into a patch that would apply
            // cleanly. Return to model for resample.
            return ResponseInputItem::FunctionCallOutput {
                call_id,
                output: FunctionCallOutputPayload {
                    content: format!("error: {parse_error:#}"),
                    success: None,
                    is_user_feedback: false,
                },
            };
        }
        MaybeApplyPatchVerified::ShellParseError(error) => {
            trace!("Failed to parse shell command, {error:?}");
        }
        MaybeApplyPatchVerified::NotApplyPatch => (),
    }

    // safety checks
    let safety = {
        let state = sess.state.lock().unwrap();
        assess_command_safety(
            &params.command,
            sess.approval_policy,
            &sess.sandbox_policy,
            &state.approved_commands,
        )
    };
    let sandbox_type = match safety {
        SafetyCheck::AutoApprove { sandbox_type } => sandbox_type,
        SafetyCheck::AskUser => {
            let rx_approve = sess
                .request_command_approval(
                    sub_id.clone(),
                    call_id.clone(),
                    params.command.clone(),
                    params.cwd.clone(),
                    None,
                )
                .await;
            let Approval { decision, feedback } = rx_approve.await.unwrap_or_default();
            match decision {
                ReviewDecision::Approved => (),
                ReviewDecision::ApprovedForSession => {
                    sess.add_approved_command(params.command.clone());
                }
                ReviewDecision::Denied | ReviewDecision::Abort => {
                    return ResponseInputItem::FunctionCallOutput {
                        call_id: call_id.clone(),
                        output: FunctionCallOutputPayload {
                            content: feedback
                                .map(|f| {
                                    format!("exec command rejected by user with feedback: `{f}`")
                                })
                                .unwrap_or_else(|| "exec command rejected by user".to_string()),
                            success: None,
                            is_user_feedback: true,
                        },
                    };
                }
            }
            // No sandboxing is applied because the user has given
            // explicit approval. Often, we end up in this case because
            // the command cannot be run in a sandbox, such as
            // installing a new dependency that requires network access.
            SandboxType::None
        }
        SafetyCheck::Reject { reason } => {
            return ResponseInputItem::FunctionCallOutput {
                call_id: call_id.clone(),
                output: FunctionCallOutputPayload {
                    content: format!("exec command rejected: {reason}"),
                    success: None,
                    is_user_feedback: false,
                },
            };
        }
    };

    sess.notify_exec_command_begin(&sub_id, &call_id, &params)
        .await;

    let output_result = process_exec_tool_call(
        params.clone(),
        sandbox_type,
        sess.ctrl_c.clone(),
        &sess.sandbox_policy,
        &sess.codex_linux_sandbox_exe,
    )
    .await;

    match output_result {
        Ok(output) => {
            let ExecToolCallOutput {
                exit_code,
                stdout,
                stderr,
                duration,
            } = output;

            sess.notify_exec_command_end(&sub_id, &call_id, &stdout, &stderr, exit_code)
                .await;

            let is_success = exit_code == 0;
            let content = format_exec_output(
                if is_success { &stdout } else { &stderr },
                exit_code,
                duration,
            );

            ResponseInputItem::FunctionCallOutput {
                call_id,
                output: FunctionCallOutputPayload {
                    content,
                    success: Some(is_success),
                    is_user_feedback: false,
                },
            }
        }
        Err(CodexErr::Sandbox(error)) => {
            handle_sandbox_error(error, sandbox_type, params, sess, sub_id, call_id).await
        }
        Err(e) => {
            // Handle non-sandbox errors
            ResponseInputItem::FunctionCallOutput {
                call_id,
                output: FunctionCallOutputPayload {
                    content: format!("execution error: {e}"),
                    success: None,
                    is_user_feedback: false,
                },
            }
        }
    }
}

async fn handle_sandbox_error(
    error: SandboxErr,
    sandbox_type: SandboxType,
    params: ExecParams,
    sess: &Session,
    sub_id: String,
    call_id: String,
) -> ResponseInputItem {
    // Early out if the user never wants to be asked for approval; just return to the model immediately
    if sess.approval_policy == AskForApproval::Never {
        return ResponseInputItem::FunctionCallOutput {
            call_id,
            output: FunctionCallOutputPayload {
                content: format!(
                    "failed in sandbox {sandbox_type:?} with execution error: {error}"
                ),
                success: Some(false),
                is_user_feedback: false,
            },
        };
    }

    // Note that when `error` is `SandboxErr::Denied`, it could be a false
    // positive. That is, it may have exited with a non-zero exit code, not
    // because the sandbox denied it, but because that is its expected behavior,
    // i.e., a grep command that did not match anything. Ideally we would
    // include additional metadata on the command to indicate whether non-zero
    // exit codes merit a retry.

    // For now, we categorically ask the user to retry without sandbox.
    sess.notify_background_event(&sub_id, format!("Execution failed: {error}"))
        .await;

    let rx_approve = sess
        .request_command_approval(
            sub_id.clone(),
            call_id.clone(),
            params.command.clone(),
            params.cwd.clone(),
            Some("command failed; retry without sandbox?".to_string()),
        )
        .await;

    let Approval { decision, feedback } = rx_approve.await.unwrap_or_default();
    match decision {
        ReviewDecision::Approved | ReviewDecision::ApprovedForSession => {
            // Persist this command as pre‑approved for the
            // remainder of the session so future
            // executions skip the sandbox directly.
            // TODO(ragona): Isn't this a bug? It always saves the command in an | fork?
            sess.add_approved_command(params.command.clone());
            // Inform UI we are retrying without sandbox.
            sess.notify_background_event(&sub_id, "retrying command without sandbox")
                .await;

            sess.notify_exec_command_begin(&sub_id, &call_id, &params)
                .await;

            // This is an escalated retry; the policy will not be
            // examined and the sandbox has been set to `None`.
            let retry_output_result = process_exec_tool_call(
                params,
                SandboxType::None,
                sess.ctrl_c.clone(),
                &sess.sandbox_policy,
                &sess.codex_linux_sandbox_exe,
            )
            .await;

            match retry_output_result {
                Ok(retry_output) => {
                    let ExecToolCallOutput {
                        exit_code,
                        stdout,
                        stderr,
                        duration,
                    } = retry_output;

                    sess.notify_exec_command_end(&sub_id, &call_id, &stdout, &stderr, exit_code)
                        .await;

                    let is_success = exit_code == 0;
                    let content = format_exec_output(
                        if is_success { &stdout } else { &stderr },
                        exit_code,
                        duration,
                    );

                    ResponseInputItem::FunctionCallOutput {
                        call_id,
                        output: FunctionCallOutputPayload {
                            content,
                            success: Some(is_success),
                            is_user_feedback: false,
                        },
                    }
                }
                Err(e) => {
                    // Handle retry failure
                    ResponseInputItem::FunctionCallOutput {
                        call_id,
                        output: FunctionCallOutputPayload {
                            content: format!("retry failed: {e}"),
                            success: None,
                            is_user_feedback: false,
                        },
                    }
                }
            }
        }
        ReviewDecision::Denied | ReviewDecision::Abort => {
            // Fall through to original failure handling.
            ResponseInputItem::FunctionCallOutput {
                call_id: call_id.clone(),
                output: FunctionCallOutputPayload {
                    content: feedback
                        .map(|f| format!("exec command rejected by user with feedback: `{f}`"))
                        .unwrap_or_else(|| "exec command rejected by user".to_string()),
                    success: None,
                    is_user_feedback: true,
                },
            }
        }
    }
}

async fn apply_patch(
    sess: &Session,
    sub_id: String,
    call_id: String,
    action: ApplyPatchAction,
) -> ResponseInputItem {
    let writable_roots_snapshot = {
        let guard = sess.writable_roots.lock().unwrap();
        guard.clone()
    };

    let auto_approved = match assess_patch_safety(
        &action,
        sess.approval_policy,
        &writable_roots_snapshot,
        &sess.cwd,
    ) {
        SafetyCheck::AutoApprove { .. } => true,
        SafetyCheck::AskUser => {
            // Compute a readable summary of path changes to include in the
            // approval request so the user can make an informed decision.
            let rx_approve = sess
                .request_patch_approval(sub_id.clone(), call_id.clone(), &action, None, None)
                .await;
            let Approval { decision, feedback } = rx_approve.await.unwrap_or_default();
            match decision {
                ReviewDecision::Approved | ReviewDecision::ApprovedForSession => false,
                ReviewDecision::Denied | ReviewDecision::Abort => {
                    return ResponseInputItem::FunctionCallOutput {
                        call_id,
                        output: FunctionCallOutputPayload {
                            content: feedback
                                .map(|f| format!("patch rejected by user with feedback: `{f}`"))
                                .unwrap_or_else(|| "patch rejected by user".to_string()),
                            success: None,
                            is_user_feedback: true,
                        },
                    };
                }
            }
        }
        SafetyCheck::Reject { reason } => {
            return ResponseInputItem::FunctionCallOutput {
                call_id,
                output: FunctionCallOutputPayload {
                    content: format!("patch rejected: {reason}"),
                    success: Some(false),
                    is_user_feedback: false,
                },
            };
        }
    };

    // Verify write permissions before touching the filesystem.
    let writable_snapshot = { sess.writable_roots.lock().unwrap().clone() };

    if let Some(offending) = first_offending_path(&action, &writable_snapshot, &sess.cwd) {
        let root = offending.parent().unwrap_or(&offending).to_path_buf();

        let reason = Some(format!(
            "grant write access to {} for this session",
            root.display()
        ));

        let rx = sess
            .request_patch_approval(
                sub_id.clone(),
                call_id.clone(),
                &action,
                reason.clone(),
                Some(root.clone()),
            )
            .await;
        let Approval { decision, feedback } = rx.await.unwrap_or_default();
        if !matches!(
            decision,
            ReviewDecision::Approved | ReviewDecision::ApprovedForSession
        ) {
            return ResponseInputItem::FunctionCallOutput {
                call_id,
                output: FunctionCallOutputPayload {
                    content: feedback
                        .map(|f| format!("patch rejected by user with feedback: `{f}`"))
                        .unwrap_or_else(|| "patch rejected by user".to_string()),
                    success: None,
                    is_user_feedback: true,
                },
            };
        }

        // user approved, extend writable roots for this session
        sess.writable_roots.lock().unwrap().push(root);
    }

    let _ = sess
        .tx_event
        .send(Event {
            id: sub_id.clone(),
            msg: EventMsg::PatchApplyBegin(PatchApplyBeginEvent {
                call_id: call_id.clone(),
                auto_approved,
                changes: convert_apply_patch_to_protocol(&action),
            }),
        })
        .await;

    let mut stdout = Vec::new();
    let mut stderr = Vec::new();
    // Enforce writable roots. If a write is blocked, collect offending root
    // and prompt the user to extend permissions.
    let mut result = apply_changes_from_apply_patch_and_report(&action, &mut stdout, &mut stderr);

    if let Err(err) = &result {
        if err.kind() == std::io::ErrorKind::PermissionDenied {
            // Determine first offending path.
            let offending_opt = action
                .changes()
                .iter()
                .flat_map(|(path, change)| match change {
                    ApplyPatchFileChange::Add { .. } => vec![path.as_ref()],
                    ApplyPatchFileChange::Delete => vec![path.as_ref()],
                    ApplyPatchFileChange::Update {
                        move_path: Some(move_path),
                        ..
                    } => {
                        vec![path.as_ref(), move_path.as_ref()]
                    }
                    ApplyPatchFileChange::Update {
                        move_path: None, ..
                    } => vec![path.as_ref()],
                })
                .find_map(|path: &Path| {
                    // ApplyPatchAction promises to guarantee absolute paths.
                    if !path.is_absolute() {
                        panic!("apply_patch invariant failed: path is not absolute: {path:?}");
                    }

                    let writable = {
                        let roots = sess.writable_roots.lock().unwrap();
                        roots.iter().any(|root| path.starts_with(root))
                    };
                    if writable {
                        None
                    } else {
                        Some(path.to_path_buf())
                    }
                });

            if let Some(offending) = offending_opt {
                let root = offending.parent().unwrap_or(&offending).to_path_buf();

                let reason = Some(format!(
                    "grant write access to {} for this session",
                    root.display()
                ));
                let rx = sess
                    .request_patch_approval(
                        sub_id.clone(),
                        call_id.clone(),
                        &action,
                        reason.clone(),
                        Some(root.clone()),
                    )
                    .await;
                let Approval {
                    decision,
                    feedback: _,
                } = rx.await.unwrap_or_default();
                if matches!(
                    decision,
                    ReviewDecision::Approved | ReviewDecision::ApprovedForSession
                ) {
                    // Extend writable roots.
                    sess.writable_roots.lock().unwrap().push(root);
                    stdout.clear();
                    stderr.clear();
                    result = apply_changes_from_apply_patch_and_report(
                        &action,
                        &mut stdout,
                        &mut stderr,
                    );
                }
            }
        }
    }

    // Emit PatchApplyEnd event.
    let success_flag = result.is_ok();
    let _ = sess
        .tx_event
        .send(Event {
            id: sub_id.clone(),
            msg: EventMsg::PatchApplyEnd(PatchApplyEndEvent {
                call_id: call_id.clone(),
                stdout: String::from_utf8_lossy(&stdout).to_string(),
                stderr: String::from_utf8_lossy(&stderr).to_string(),
                success: success_flag,
            }),
        })
        .await;

    match result {
        Ok(_) => ResponseInputItem::FunctionCallOutput {
            call_id,
            output: FunctionCallOutputPayload {
                content: String::from_utf8_lossy(&stdout).to_string(),
                success: None,
                is_user_feedback: false,
            },
        },
        Err(e) => ResponseInputItem::FunctionCallOutput {
            call_id,
            output: FunctionCallOutputPayload {
                content: format!("error: {e:#}, stderr: {}", String::from_utf8_lossy(&stderr)),
                success: Some(false),
                is_user_feedback: false,
            },
        },
    }
}

/// Return the first path in `hunks` that is NOT under any of the
/// `writable_roots` (after normalising). If all paths are acceptable,
/// returns None.
fn first_offending_path(
    action: &ApplyPatchAction,
    writable_roots: &[PathBuf],
    cwd: &Path,
) -> Option<PathBuf> {
    let changes = action.changes();
    for (path, change) in changes {
        let candidate = match change {
            ApplyPatchFileChange::Add { .. } => path,
            ApplyPatchFileChange::Delete => path,
            ApplyPatchFileChange::Update { move_path, .. } => move_path.as_ref().unwrap_or(path),
        };

        let abs = if candidate.is_absolute() {
            candidate.clone()
        } else {
            cwd.join(candidate)
        };

        let mut allowed = false;
        for root in writable_roots {
            let root_abs = if root.is_absolute() {
                root.clone()
            } else {
                cwd.join(root)
            };
            if abs.starts_with(&root_abs) {
                allowed = true;
                break;
            }
        }

        if !allowed {
            return Some(candidate.clone());
        }
    }
    None
}

fn convert_apply_patch_to_protocol(action: &ApplyPatchAction) -> HashMap<PathBuf, FileChange> {
    let changes = action.changes();
    let mut result = HashMap::with_capacity(changes.len());
    for (path, change) in changes {
        let protocol_change = match change {
            ApplyPatchFileChange::Add { content } => FileChange::Add {
                content: content.clone(),
            },
            ApplyPatchFileChange::Delete => FileChange::Delete,
            ApplyPatchFileChange::Update {
                unified_diff,
                move_path,
                new_content: _new_content,
            } => FileChange::Update {
                unified_diff: unified_diff.clone(),
                move_path: move_path.clone(),
            },
        };
        result.insert(path.clone(), protocol_change);
    }
    result
}

fn apply_changes_from_apply_patch_and_report(
    action: &ApplyPatchAction,
    stdout: &mut impl std::io::Write,
    stderr: &mut impl std::io::Write,
) -> std::io::Result<()> {
    match apply_changes_from_apply_patch(action) {
        Ok(affected_paths) => {
            print_summary(&affected_paths, stdout)?;
        }
        Err(err) => {
            writeln!(stderr, "{err:?}")?;
        }
    }

    Ok(())
}

fn apply_changes_from_apply_patch(action: &ApplyPatchAction) -> anyhow::Result<AffectedPaths> {
    let mut added: Vec<PathBuf> = Vec::new();
    let mut modified: Vec<PathBuf> = Vec::new();
    let mut deleted: Vec<PathBuf> = Vec::new();

    let changes = action.changes();
    for (path, change) in changes {
        match change {
            ApplyPatchFileChange::Add { content } => {
                if let Some(parent) = path.parent() {
                    if !parent.as_os_str().is_empty() {
                        std::fs::create_dir_all(parent).with_context(|| {
                            format!("Failed to create parent directories for {}", path.display())
                        })?;
                    }
                }
                std::fs::write(path, content)
                    .with_context(|| format!("Failed to write file {}", path.display()))?;
                added.push(path.clone());
            }
            ApplyPatchFileChange::Delete => {
                std::fs::remove_file(path)
                    .with_context(|| format!("Failed to delete file {}", path.display()))?;
                deleted.push(path.clone());
            }
            ApplyPatchFileChange::Update {
                unified_diff: _unified_diff,
                move_path,
                new_content,
            } => {
                if let Some(move_path) = move_path {
                    if let Some(parent) = move_path.parent() {
                        if !parent.as_os_str().is_empty() {
                            std::fs::create_dir_all(parent).with_context(|| {
                                format!(
                                    "Failed to create parent directories for {}",
                                    move_path.display()
                                )
                            })?;
                        }
                    }

                    std::fs::rename(path, move_path)
                        .with_context(|| format!("Failed to rename file {}", path.display()))?;
                    std::fs::write(move_path, new_content)?;
                    modified.push(move_path.clone());
                    deleted.push(path.clone());
                } else {
                    std::fs::write(path, new_content)?;
                    modified.push(path.clone());
                }
            }
        }
    }

    Ok(AffectedPaths {
        added,
        modified,
        deleted,
    })
}

fn get_writable_roots(cwd: &Path) -> Vec<PathBuf> {
    let mut writable_roots = Vec::new();
    if cfg!(target_os = "macos") {
        // On macOS, $TMPDIR is private to the user.
        writable_roots.push(std::env::temp_dir());

        // Allow pyenv to update its shims directory. Without this, any tool
        // that happens to be managed by `pyenv` will fail with an error like:
        //
        //   pyenv: cannot rehash: $HOME/.pyenv/shims isn't writable
        //
        // which is emitted every time `pyenv` tries to run `rehash` (for
        // example, after installing a new Python package that drops an entry
        // point). Although the sandbox is intentionally read‑only by default,
        // writing to the user's local `pyenv` directory is safe because it
        // is already user‑writable and scoped to the current user account.
        if let Ok(home_dir) = std::env::var("HOME") {
            let pyenv_dir = PathBuf::from(home_dir).join(".pyenv");
            writable_roots.push(pyenv_dir);
        }
    }

    writable_roots.push(cwd.to_path_buf());

    writable_roots
}

/// Exec output is a pre-serialized JSON payload
fn format_exec_output(output: &str, exit_code: i32, duration: Duration) -> String {
    #[derive(Serialize)]
    struct ExecMetadata {
        exit_code: i32,
        duration_seconds: f32,
    }

    #[derive(Serialize)]
    struct ExecOutput<'a> {
        output: &'a str,
        metadata: ExecMetadata,
    }

    // round to 1 decimal place
    let duration_seconds = ((duration.as_secs_f32()) * 10.0).round() / 10.0;

    let payload = ExecOutput {
        output,
        metadata: ExecMetadata {
            exit_code,
            duration_seconds,
        },
    };

    #[expect(clippy::expect_used)]
    serde_json::to_string(&payload).expect("serialize ExecOutput")
}

fn get_last_assistant_message_from_turn(responses: &[ResponseItem]) -> Option<String> {
    responses.iter().rev().find_map(|item| {
        if let ResponseItem::Message { role, content, .. } = item {
            if role == "assistant" {
                content.iter().rev().find_map(|ci| {
                    if let ContentItem::OutputText { text } = ci {
                        Some(text.clone())
                    } else {
                        None
                    }
                })
            } else {
                None
            }
        } else {
            None
        }
    })
}<|MERGE_RESOLUTION|>--- conflicted
+++ resolved
@@ -225,15 +225,7 @@
 struct State {
     approved_commands: HashSet<Vec<String>>,
     current_task: Option<AgentTask>,
-<<<<<<< HEAD
-    /// Call IDs that have been sent from the Responses API but have not been sent back yet.
-    /// You CANNOT send a Responses API follow-up message unless you have sent back the output for all pending calls or else it will 400.
-    pending_call_ids: HashSet<String>,
-    previous_response_id: Option<String>,
-    pending_approvals: HashMap<String, oneshot::Sender<Approval>>,
-=======
     pending_approvals: HashMap<String, oneshot::Sender<ReviewDecision>>,
->>>>>>> d2be0720
     pending_input: Vec<ResponseInputItem>,
     history: ConversationHistory,
 }
