use std::borrow::Cow;
use std::collections::HashMap;
use std::collections::HashSet;
use std::path::PathBuf;
use std::sync::Arc;
use std::sync::Mutex;
use std::sync::MutexGuard;
use std::sync::atomic::AtomicU64;
use std::time::Duration;

use crate::AuthManager;
use async_channel::Receiver;
use async_channel::Sender;
use codex_apply_patch::ApplyPatchAction;
use codex_apply_patch::MaybeApplyPatchVerified;
use codex_apply_patch::maybe_parse_apply_patch_verified;
use codex_protocol::protocol::ConversationHistoryResponseEvent;
use codex_protocol::protocol::TaskStartedEvent;
use codex_protocol::protocol::TurnAbortReason;
use codex_protocol::protocol::TurnAbortedEvent;
use futures::prelude::*;
use mcp_types::CallToolResult;
use serde::Serialize;
use serde_json;
use tokio::sync::oneshot;
use tokio::task::AbortHandle;
use tracing::debug;
use tracing::error;
use tracing::info;
use tracing::trace;
use tracing::warn;
use uuid::Uuid;

use crate::ModelProviderInfo;
use crate::apply_patch;
use crate::apply_patch::ApplyPatchExec;
use crate::apply_patch::CODEX_APPLY_PATCH_ARG1;
use crate::apply_patch::InternalApplyPatchInvocation;
use crate::apply_patch::convert_apply_patch_to_protocol;
use crate::client::ModelClient;
use crate::client_common::Prompt;
use crate::client_common::ResponseEvent;
use crate::config::Config;
use crate::config_types::ShellEnvironmentPolicy;
use crate::conversation_history::ConversationHistory;
use crate::conversation_manager::InitialHistory;
use crate::environment_context::EnvironmentContext;
use crate::error::CodexErr;
use crate::error::Result as CodexResult;
use crate::error::SandboxErr;
use crate::error::get_error_message_ui;
use crate::exec::ExecParams;
use crate::exec::ExecToolCallOutput;
use crate::exec::SandboxType;
use crate::exec::StdoutStream;
use crate::exec::StreamOutput;
use crate::exec::process_exec_tool_call;
use crate::exec_command::EXEC_COMMAND_TOOL_NAME;
use crate::exec_command::ExecCommandParams;
use crate::exec_command::ExecSessionManager;
use crate::exec_command::WRITE_STDIN_TOOL_NAME;
use crate::exec_command::WriteStdinParams;
use crate::exec_env::create_env;
use crate::mcp_connection_manager::McpConnectionManager;
use crate::mcp_tool_call::handle_mcp_tool_call;
use crate::model_family::find_family_for_model;
use crate::openai_model_info::get_model_info;
use crate::openai_tools::ApplyPatchToolArgs;
use crate::openai_tools::ToolsConfig;
use crate::openai_tools::ToolsConfigParams;
use crate::openai_tools::get_openai_tools;
use crate::parse_command::parse_command;
use crate::plan_tool::handle_update_plan;
use crate::project_doc::get_user_instructions;
use crate::protocol::AgentMessageDeltaEvent;
use crate::protocol::AgentMessageEvent;
use crate::protocol::AgentReasoningDeltaEvent;
use crate::protocol::AgentReasoningEvent;
use crate::protocol::AgentReasoningRawContentDeltaEvent;
use crate::protocol::AgentReasoningRawContentEvent;
use crate::protocol::AgentReasoningSectionBreakEvent;
use crate::protocol::ApplyPatchApprovalRequestEvent;
use crate::protocol::AskForApproval;
use crate::protocol::BackgroundEventEvent;
use crate::protocol::ErrorEvent;
use crate::protocol::Event;
use crate::protocol::EventMsg;
use crate::protocol::ExecApprovalRequestEvent;
use crate::protocol::ExecCommandBeginEvent;
use crate::protocol::ExecCommandEndEvent;
use crate::protocol::FileChange;
use crate::protocol::InputItem;
use crate::protocol::ListCustomPromptsResponseEvent;
use crate::protocol::Op;
use crate::protocol::PatchApplyBeginEvent;
use crate::protocol::PatchApplyEndEvent;
use crate::protocol::ReviewDecision;
use crate::protocol::SandboxPolicy;
use crate::protocol::SessionConfiguredEvent;
use crate::protocol::StreamErrorEvent;
use crate::protocol::Submission;
use crate::protocol::TaskCompleteEvent;
use crate::protocol::TokenUsage;
use crate::protocol::TurnDiffEvent;
use crate::protocol::WebSearchBeginEvent;
use crate::protocol::WebSearchEndEvent;
use crate::rollout::RolloutRecorder;
use crate::safety::SafetyCheck;
use crate::safety::assess_command_safety;
use crate::safety::assess_safety_for_untrusted_command;
use crate::shell;
use crate::turn_diff_tracker::TurnDiffTracker;
use crate::user_notification::UserNotification;
use crate::util::backoff;
use codex_protocol::config_types::ReasoningEffort as ReasoningEffortConfig;
use codex_protocol::config_types::ReasoningSummary as ReasoningSummaryConfig;
use codex_protocol::custom_prompts::CustomPrompt;
use codex_protocol::models::ContentItem;
use codex_protocol::models::FunctionCallOutputPayload;
use codex_protocol::models::LocalShellAction;
use codex_protocol::models::ReasoningItemContent;
use codex_protocol::models::ReasoningItemReasoningSummary;
use codex_protocol::models::ResponseInputItem;
use codex_protocol::models::ResponseItem;
use codex_protocol::models::ShellToolCallParams;
use codex_protocol::models::WebSearchAction;

// A convenience extension trait for acquiring mutex locks where poisoning is
// unrecoverable and should abort the program. This avoids scattered `.unwrap()`
// calls on `lock()` while still surfacing a clear panic message when a lock is
// poisoned.
trait MutexExt<T> {
    fn lock_unchecked(&self) -> MutexGuard<'_, T>;
}

impl<T> MutexExt<T> for Mutex<T> {
    fn lock_unchecked(&self) -> MutexGuard<'_, T> {
        #[expect(clippy::expect_used)]
        self.lock().expect("poisoned lock")
    }
}

/// The high-level interface to the Codex system.
/// It operates as a queue pair where you send submissions and receive events.
pub struct Codex {
    next_id: AtomicU64,
    tx_sub: Sender<Submission>,
    rx_event: Receiver<Event>,
}

/// Wrapper returned by [`Codex::spawn`] containing the spawned [`Codex`],
/// the submission id for the initial `ConfigureSession` request and the
/// unique session id.
pub struct CodexSpawnOk {
    pub codex: Codex,
    pub session_id: Uuid,
}

pub(crate) const INITIAL_SUBMIT_ID: &str = "";
pub(crate) const SUBMISSION_CHANNEL_CAPACITY: usize = 64;

// Model-formatting limits: clients get full streams; oonly content sent to the model is truncated.
pub(crate) const MODEL_FORMAT_MAX_BYTES: usize = 10 * 1024; // 10 KiB
pub(crate) const MODEL_FORMAT_MAX_LINES: usize = 256; // lines
pub(crate) const MODEL_FORMAT_HEAD_LINES: usize = MODEL_FORMAT_MAX_LINES / 2;
pub(crate) const MODEL_FORMAT_TAIL_LINES: usize = MODEL_FORMAT_MAX_LINES - MODEL_FORMAT_HEAD_LINES; // 128
pub(crate) const MODEL_FORMAT_HEAD_BYTES: usize = MODEL_FORMAT_MAX_BYTES / 2;

impl Codex {
    /// Spawn a new [`Codex`] and initialize the session.
    pub async fn spawn(
        config: Config,
        auth_manager: Arc<AuthManager>,
        conversation_history: InitialHistory,
    ) -> CodexResult<CodexSpawnOk> {
        let (tx_sub, rx_sub) = async_channel::bounded(SUBMISSION_CHANNEL_CAPACITY);
        let (tx_event, rx_event) = async_channel::unbounded();

        let user_instructions = get_user_instructions(&config).await;

        let config = Arc::new(config);

        let configure_session = ConfigureSession {
            provider: config.model_provider.clone(),
            model: config.model.clone(),
            model_reasoning_effort: config.model_reasoning_effort,
            model_reasoning_summary: config.model_reasoning_summary,
            user_instructions,
            base_instructions: config.base_instructions.clone(),
            approval_policy: config.approval_policy,
            sandbox_policy: config.sandbox_policy.clone(),
            disable_response_storage: config.disable_response_storage,
            notify: config.notify.clone(),
            cwd: config.cwd.clone(),
        };

        // Generate a unique ID for the lifetime of this Codex session.
        let (session, turn_context) = Session::new(
            configure_session,
            config.clone(),
            auth_manager.clone(),
            tx_event.clone(),
        )
        .await
        .map_err(|e| {
            error!("Failed to create session: {e:#}");
            CodexErr::InternalAgentDied
        })?;
        session
            .record_initial_history(&turn_context, conversation_history)
            .await;
        let session_id = session.session_id;

        // This task will run until Op::Shutdown is received.
        tokio::spawn(submission_loop(
            session.clone(),
            turn_context,
            config,
            rx_sub,
        ));
        let codex = Codex {
            next_id: AtomicU64::new(0),
            tx_sub,
            rx_event,
        };

        Ok(CodexSpawnOk { codex, session_id })
    }

    /// Submit the `op` wrapped in a `Submission` with a unique ID.
    pub async fn submit(&self, op: Op) -> CodexResult<String> {
        let id = self
            .next_id
            .fetch_add(1, std::sync::atomic::Ordering::SeqCst)
            .to_string();
        let sub = Submission { id: id.clone(), op };
        self.submit_with_id(sub).await?;
        Ok(id)
    }

    /// Use sparingly: prefer `submit()` so Codex is responsible for generating
    /// unique IDs for each submission.
    pub async fn submit_with_id(&self, sub: Submission) -> CodexResult<()> {
        self.tx_sub
            .send(sub)
            .await
            .map_err(|_| CodexErr::InternalAgentDied)?;
        Ok(())
    }

    pub async fn next_event(&self) -> CodexResult<Event> {
        let event = self
            .rx_event
            .recv()
            .await
            .map_err(|_| CodexErr::InternalAgentDied)?;
        Ok(event)
    }
}

/// Mutable state of the agent
#[derive(Default)]
struct State {
    approved_commands: HashSet<Vec<String>>,
    current_task: Option<AgentTask>,
    pending_approvals: HashMap<String, oneshot::Sender<ReviewDecision>>,
    pending_input: Vec<ResponseInputItem>,
    history: ConversationHistory,
}

/// Context for an initialized model agent
///
/// A session has at most 1 running task at a time, and can be interrupted by user input.
pub(crate) struct Session {
    session_id: Uuid,
    tx_event: Sender<Event>,

    /// Manager for external MCP servers/tools.
    mcp_connection_manager: McpConnectionManager,
    session_manager: ExecSessionManager,

    /// External notifier command (will be passed as args to exec()). When
    /// `None` this feature is disabled.
    notify: Option<Vec<String>>,

    /// Optional rollout recorder for persisting the conversation transcript so
    /// sessions can be replayed or inspected later.
    rollout: Mutex<Option<RolloutRecorder>>,
    state: Mutex<State>,
    codex_linux_sandbox_exe: Option<PathBuf>,
    user_shell: shell::Shell,
    show_raw_agent_reasoning: bool,
}

/// The context needed for a single turn of the conversation.
#[derive(Debug)]
pub(crate) struct TurnContext {
    pub(crate) client: ModelClient,
    /// The session's current working directory. All relative paths provided by
    /// the model as well as sandbox policies are resolved against this path
    /// instead of `std::env::current_dir()`.
    pub(crate) cwd: PathBuf,
    pub(crate) base_instructions: Option<String>,
    pub(crate) user_instructions: Option<String>,
    pub(crate) approval_policy: AskForApproval,
    pub(crate) sandbox_policy: SandboxPolicy,
    pub(crate) shell_environment_policy: ShellEnvironmentPolicy,
    pub(crate) disable_response_storage: bool,
    pub(crate) tools_config: ToolsConfig,
}

impl TurnContext {
    fn resolve_path(&self, path: Option<String>) -> PathBuf {
        path.as_ref()
            .map(PathBuf::from)
            .map_or_else(|| self.cwd.clone(), |p| self.cwd.join(p))
    }
}

/// Configure the model session.
struct ConfigureSession {
    /// Provider identifier ("openai", "openrouter", ...).
    provider: ModelProviderInfo,

    /// If not specified, server will use its default model.
    model: String,

    model_reasoning_effort: ReasoningEffortConfig,
    model_reasoning_summary: ReasoningSummaryConfig,

    /// Model instructions that are appended to the base instructions.
    user_instructions: Option<String>,

    /// Base instructions override.
    base_instructions: Option<String>,

    /// When to escalate for approval for execution
    approval_policy: AskForApproval,
    /// How to sandbox commands executed in the system
    sandbox_policy: SandboxPolicy,
    /// Disable server-side response storage (send full context each request)
    disable_response_storage: bool,

    /// Optional external notifier command tokens. Present only when the
    /// client wants the agent to spawn a program after each completed
    /// turn.
    notify: Option<Vec<String>>,

    /// Working directory that should be treated as the *root* of the
    /// session. All relative paths supplied by the model as well as the
    /// execution sandbox are resolved against this directory **instead**
    /// of the process-wide current working directory. CLI front-ends are
    /// expected to expand this to an absolute path before sending the
    /// `ConfigureSession` operation so that the business-logic layer can
    /// operate deterministically.
    cwd: PathBuf,
}

impl Session {
    async fn new(
        configure_session: ConfigureSession,
        config: Arc<Config>,
        auth_manager: Arc<AuthManager>,
        tx_event: Sender<Event>,
    ) -> anyhow::Result<(Arc<Self>, TurnContext)> {
        let session_id = Uuid::new_v4();
        let ConfigureSession {
            provider,
            model,
            model_reasoning_effort,
            model_reasoning_summary,
            user_instructions,
            base_instructions,
            approval_policy,
            sandbox_policy,
            disable_response_storage,
            notify,
            cwd,
        } = configure_session;
        debug!("Configuring session: model={model}; provider={provider:?}");
        if !cwd.is_absolute() {
            return Err(anyhow::anyhow!("cwd is not absolute: {cwd:?}"));
        }

        // Error messages to dispatch after SessionConfigured is sent.
        let mut post_session_configured_error_events = Vec::<Event>::new();

        // Kick off independent async setup tasks in parallel to reduce startup latency.
        //
        // - initialize RolloutRecorder with new or resumed session info
        // - spin up MCP connection manager
        // - perform default shell discovery
        // - load history metadata
        let rollout_fut = RolloutRecorder::new(&config, session_id, user_instructions.clone());

        let mcp_fut = McpConnectionManager::new(config.mcp_servers.clone());
        let default_shell_fut = shell::default_user_shell();
        let history_meta_fut = crate::message_history::history_metadata(&config);

        // Join all independent futures.
        let (rollout_recorder, mcp_res, default_shell, (history_log_id, history_entry_count)) =
            tokio::join!(rollout_fut, mcp_fut, default_shell_fut, history_meta_fut);

        let rollout_recorder = rollout_recorder.map_err(|e| {
            error!("failed to initialize rollout recorder: {e:#}");
            anyhow::anyhow!("failed to initialize rollout recorder: {e:#}")
        })?;
        // Create the mutable state for the Session.
        let state = State {
            history: ConversationHistory::new(),
            ..Default::default()
        };

        // Handle MCP manager result and record any startup failures.
        let (mcp_connection_manager, failed_clients) = match mcp_res {
            Ok((mgr, failures)) => (mgr, failures),
            Err(e) => {
                let message = format!("Failed to create MCP connection manager: {e:#}");
                error!("{message}");
                post_session_configured_error_events.push(Event {
                    id: INITIAL_SUBMIT_ID.to_owned(),
                    msg: EventMsg::Error(ErrorEvent { message }),
                });
                (McpConnectionManager::default(), Default::default())
            }
        };

        // Surface individual client start-up failures to the user.
        if !failed_clients.is_empty() {
            for (server_name, err) in failed_clients {
                let message = format!("MCP client for `{server_name}` failed to start: {err:#}");
                error!("{message}");
                post_session_configured_error_events.push(Event {
                    id: INITIAL_SUBMIT_ID.to_owned(),
                    msg: EventMsg::Error(ErrorEvent { message }),
                });
            }
        }

        // Now that `session_id` is final (may have been updated by resume),
        // construct the model client.
        let client = ModelClient::new(
            config.clone(),
            Some(auth_manager.clone()),
            provider.clone(),
            model_reasoning_effort,
            model_reasoning_summary,
            session_id,
        );
        let turn_context = TurnContext {
            client,
            tools_config: ToolsConfig::new(&ToolsConfigParams {
                model_family: &config.model_family,
                approval_policy,
                sandbox_policy: sandbox_policy.clone(),
                include_plan_tool: config.include_plan_tool,
                include_apply_patch_tool: config.include_apply_patch_tool,
                include_web_search_request: config.tools_web_search_request,
                use_streamable_shell_tool: config.use_experimental_streamable_shell_tool,
                include_view_image_tool: config.include_view_image_tool,
            }),
            user_instructions,
            base_instructions,
            approval_policy,
            sandbox_policy,
            shell_environment_policy: config.shell_environment_policy.clone(),
            cwd,
            disable_response_storage,
        };
        let sess = Arc::new(Session {
            session_id,
            tx_event: tx_event.clone(),
            mcp_connection_manager,
            session_manager: ExecSessionManager::default(),
            notify,
            state: Mutex::new(state),
            rollout: Mutex::new(Some(rollout_recorder)),
            codex_linux_sandbox_exe: config.codex_linux_sandbox_exe.clone(),
            user_shell: default_shell,
            show_raw_agent_reasoning: config.show_raw_agent_reasoning,
        });

        // Dispatch the SessionConfiguredEvent first and then report any errors.
        let events = std::iter::once(Event {
            id: INITIAL_SUBMIT_ID.to_owned(),
            msg: EventMsg::SessionConfigured(SessionConfiguredEvent {
                session_id,
                model,
                history_log_id,
                history_entry_count,
            }),
        })
        .chain(post_session_configured_error_events.into_iter());
        for event in events {
            if let Err(e) = tx_event.send(event).await {
                error!("failed to send event: {e:?}");
            }
        }

        Ok((sess, turn_context))
    }

    pub fn set_task(&self, task: AgentTask) {
        let mut state = self.state.lock_unchecked();
        if let Some(current_task) = state.current_task.take() {
            current_task.abort(TurnAbortReason::Replaced);
        }
        state.current_task = Some(task);
    }

    pub fn remove_task(&self, sub_id: &str) {
        let mut state = self.state.lock_unchecked();
        if let Some(task) = &state.current_task
            && task.sub_id == sub_id
        {
            state.current_task.take();
        }
    }

    async fn record_initial_history(
        &self,
        turn_context: &TurnContext,
        conversation_history: InitialHistory,
    ) {
        match conversation_history {
            InitialHistory::New => {
                self.record_initial_history_new(turn_context).await;
            }
            InitialHistory::Resumed(items) => {
                self.record_initial_history_resumed(items).await;
            }
        }
    }

    async fn record_initial_history_new(&self, turn_context: &TurnContext) {
        // record the initial user instructions and environment context,
        // regardless of whether we restored items.
        // TODO: Those items shouldn't be "user messages" IMO. Maybe developer messages.
        let mut conversation_items = Vec::<ResponseItem>::with_capacity(2);
        if let Some(user_instructions) = turn_context.user_instructions.as_deref() {
            conversation_items.push(Prompt::format_user_instructions_message(user_instructions));
        }
        conversation_items.push(ResponseItem::from(EnvironmentContext::new(
            Some(turn_context.cwd.clone()),
            Some(turn_context.approval_policy),
            Some(turn_context.sandbox_policy.clone()),
            Some(self.user_shell.clone()),
        )));
        self.record_conversation_items(&conversation_items).await;
    }

    async fn record_initial_history_resumed(&self, items: Vec<ResponseItem>) {
        self.record_conversation_items(&items).await;
    }

    /// Sends the given event to the client and swallows the send event, if
    /// any, logging it as an error.
    pub(crate) async fn send_event(&self, event: Event) {
        if let Err(e) = self.tx_event.send(event).await {
            error!("failed to send tool call event: {e}");
        }
    }

    pub async fn request_command_approval(
        &self,
        sub_id: String,
        call_id: String,
        command: Vec<String>,
        cwd: PathBuf,
        reason: Option<String>,
    ) -> oneshot::Receiver<ReviewDecision> {
        let (tx_approve, rx_approve) = oneshot::channel();
        let event = Event {
            id: sub_id.clone(),
            msg: EventMsg::ExecApprovalRequest(ExecApprovalRequestEvent {
                call_id,
                command,
                cwd,
                reason,
            }),
        };
        let _ = self.tx_event.send(event).await;
        {
            let mut state = self.state.lock_unchecked();
            state.pending_approvals.insert(sub_id, tx_approve);
        }
        rx_approve
    }

    pub async fn request_patch_approval(
        &self,
        sub_id: String,
        call_id: String,
        action: &ApplyPatchAction,
        reason: Option<String>,
        grant_root: Option<PathBuf>,
    ) -> oneshot::Receiver<ReviewDecision> {
        let (tx_approve, rx_approve) = oneshot::channel();
        let event = Event {
            id: sub_id.clone(),
            msg: EventMsg::ApplyPatchApprovalRequest(ApplyPatchApprovalRequestEvent {
                call_id,
                changes: convert_apply_patch_to_protocol(action),
                reason,
                grant_root,
            }),
        };
        let _ = self.tx_event.send(event).await;
        {
            let mut state = self.state.lock_unchecked();
            state.pending_approvals.insert(sub_id, tx_approve);
        }
        rx_approve
    }

    pub fn notify_approval(&self, sub_id: &str, decision: ReviewDecision) {
        let entry = {
            let mut state = self.state.lock_unchecked();
            state.pending_approvals.remove(sub_id)
        };
        match entry {
            Some(tx_approve) => {
                tx_approve.send(decision).ok();
            }
            None => {
                warn!("No pending approval found for sub_id: {sub_id}");
            }
        }
    }

    pub fn add_approved_command(&self, cmd: Vec<String>) {
        let mut state = self.state.lock_unchecked();
        state.approved_commands.insert(cmd);
    }

    /// Records items to both the rollout and the chat completions/ZDR
    /// transcript, if enabled.
    async fn record_conversation_items(&self, items: &[ResponseItem]) {
        debug!("Recording items for conversation: {items:?}");
        self.record_state_snapshot(items).await;

        self.state.lock_unchecked().history.record_items(items);
    }

    async fn record_state_snapshot(&self, items: &[ResponseItem]) {
        let snapshot = { crate::rollout::SessionStateSnapshot {} };

        let recorder = {
            let guard = self.rollout.lock_unchecked();
            guard.as_ref().cloned()
        };

        if let Some(rec) = recorder {
            if let Err(e) = rec.record_state(snapshot).await {
                error!("failed to record rollout state: {e:#}");
            }
            if let Err(e) = rec.record_items(items).await {
                error!("failed to record rollout items: {e:#}");
            }
        }
    }

    async fn on_exec_command_begin(
        &self,
        turn_diff_tracker: &mut TurnDiffTracker,
        exec_command_context: ExecCommandContext,
    ) {
        let ExecCommandContext {
            sub_id,
            call_id,
            command_for_display,
            cwd,
            apply_patch,
        } = exec_command_context;
        let msg = match apply_patch {
            Some(ApplyPatchCommandContext {
                user_explicitly_approved_this_action,
                changes,
            }) => {
                turn_diff_tracker.on_patch_begin(&changes);

                EventMsg::PatchApplyBegin(PatchApplyBeginEvent {
                    call_id,
                    auto_approved: !user_explicitly_approved_this_action,
                    changes,
                })
            }
            None => EventMsg::ExecCommandBegin(ExecCommandBeginEvent {
                call_id,
                command: command_for_display.clone(),
                cwd,
                parsed_cmd: parse_command(&command_for_display)
                    .into_iter()
                    .map(Into::into)
                    .collect(),
            }),
        };
        let event = Event {
            id: sub_id.to_string(),
            msg,
        };
        let _ = self.tx_event.send(event).await;
    }

    async fn on_exec_command_end(
        &self,
        turn_diff_tracker: &mut TurnDiffTracker,
        sub_id: &str,
        call_id: &str,
        output: &ExecToolCallOutput,
        is_apply_patch: bool,
    ) {
        let ExecToolCallOutput {
            stdout,
            stderr,
            aggregated_output,
            duration,
            exit_code,
        } = output;
        // Send full stdout/stderr to clients; do not truncate.
        let stdout = stdout.text.clone();
        let stderr = stderr.text.clone();
        let formatted_output = format_exec_output_str(output);
        let aggregated_output: String = aggregated_output.text.clone();

        let msg = if is_apply_patch {
            EventMsg::PatchApplyEnd(PatchApplyEndEvent {
                call_id: call_id.to_string(),
                stdout,
                stderr,
                success: *exit_code == 0,
            })
        } else {
            EventMsg::ExecCommandEnd(ExecCommandEndEvent {
                call_id: call_id.to_string(),
                stdout,
                stderr,
                aggregated_output,
                exit_code: *exit_code,
                duration: *duration,
                formatted_output,
            })
        };

        let event = Event {
            id: sub_id.to_string(),
            msg,
        };
        let _ = self.tx_event.send(event).await;

        // If this is an apply_patch, after we emit the end patch, emit a second event
        // with the full turn diff if there is one.
        if is_apply_patch {
            let unified_diff = turn_diff_tracker.get_unified_diff();
            if let Ok(Some(unified_diff)) = unified_diff {
                let msg = EventMsg::TurnDiff(TurnDiffEvent { unified_diff });
                let event = Event {
                    id: sub_id.into(),
                    msg,
                };
                let _ = self.tx_event.send(event).await;
            }
        }
    }
    /// Runs the exec tool call and emits events for the begin and end of the
    /// command even on error.
    ///
    /// Returns the output of the exec tool call.
    async fn run_exec_with_events<'a>(
        &self,
        turn_diff_tracker: &mut TurnDiffTracker,
        begin_ctx: ExecCommandContext,
        exec_args: ExecInvokeArgs<'a>,
    ) -> crate::error::Result<ExecToolCallOutput> {
        let is_apply_patch = begin_ctx.apply_patch.is_some();
        let sub_id = begin_ctx.sub_id.clone();
        let call_id = begin_ctx.call_id.clone();

        self.on_exec_command_begin(turn_diff_tracker, begin_ctx.clone())
            .await;

        let result = process_exec_tool_call(
            exec_args.params,
            exec_args.sandbox_type,
            exec_args.sandbox_policy,
            exec_args.codex_linux_sandbox_exe,
            exec_args.stdout_stream,
        )
        .await;

        let output_stderr;
        let borrowed: &ExecToolCallOutput = match &result {
            Ok(output) => output,
            Err(e) => {
                output_stderr = ExecToolCallOutput {
                    exit_code: -1,
                    stdout: StreamOutput::new(String::new()),
                    stderr: StreamOutput::new(get_error_message_ui(e)),
                    aggregated_output: StreamOutput::new(get_error_message_ui(e)),
                    duration: Duration::default(),
                };
                &output_stderr
            }
        };
        self.on_exec_command_end(
            turn_diff_tracker,
            &sub_id,
            &call_id,
            borrowed,
            is_apply_patch,
        )
        .await;

        result
    }

    /// Helper that emits a BackgroundEvent with the given message. This keeps
    /// the call‑sites terse so adding more diagnostics does not clutter the
    /// core agent logic.
    async fn notify_background_event(&self, sub_id: &str, message: impl Into<String>) {
        let event = Event {
            id: sub_id.to_string(),
            msg: EventMsg::BackgroundEvent(BackgroundEventEvent {
                message: message.into(),
            }),
        };
        let _ = self.tx_event.send(event).await;
    }

    async fn notify_stream_error(&self, sub_id: &str, message: impl Into<String>) {
        let event = Event {
            id: sub_id.to_string(),
            msg: EventMsg::StreamError(StreamErrorEvent {
                message: message.into(),
            }),
        };
        let _ = self.tx_event.send(event).await;
    }

    /// Build the full turn input by concatenating the current conversation
    /// history with additional items for this turn.
    pub fn turn_input_with_history(&self, extra: Vec<ResponseItem>) -> Vec<ResponseItem> {
        [self.state.lock_unchecked().history.contents(), extra].concat()
    }

    /// Returns the input if there was no task running to inject into
    pub fn inject_input(&self, input: Vec<InputItem>) -> Result<(), Vec<InputItem>> {
        let mut state = self.state.lock_unchecked();
        if state.current_task.is_some() {
            state.pending_input.push(input.into());
            Ok(())
        } else {
            Err(input)
        }
    }

    pub fn get_pending_input(&self) -> Vec<ResponseInputItem> {
        let mut state = self.state.lock_unchecked();
        if state.pending_input.is_empty() {
            Vec::with_capacity(0)
        } else {
            let mut ret = Vec::new();
            std::mem::swap(&mut ret, &mut state.pending_input);
            ret
        }
    }

    pub async fn call_tool(
        &self,
        server: &str,
        tool: &str,
        arguments: Option<serde_json::Value>,
        timeout: Option<Duration>,
    ) -> anyhow::Result<CallToolResult> {
        self.mcp_connection_manager
            .call_tool(server, tool, arguments, timeout)
            .await
    }

    fn interrupt_task(&self) {
        info!("interrupt received: abort current task, if any");
        let mut state = self.state.lock_unchecked();
        state.pending_approvals.clear();
        state.pending_input.clear();
        if let Some(task) = state.current_task.take() {
            task.abort(TurnAbortReason::Interrupted);
        }
    }

    /// Spawn the configured notifier (if any) with the given JSON payload as
    /// the last argument. Failures are logged but otherwise ignored so that
    /// notification issues do not interfere with the main workflow.
    fn maybe_notify(&self, notification: UserNotification) {
        let Some(notify_command) = &self.notify else {
            return;
        };

        if notify_command.is_empty() {
            return;
        }

        let Ok(json) = serde_json::to_string(&notification) else {
            error!("failed to serialise notification payload");
            return;
        };

        let mut command = std::process::Command::new(&notify_command[0]);
        if notify_command.len() > 1 {
            command.args(&notify_command[1..]);
        }
        command.arg(json);

        // Fire-and-forget – we do not wait for completion.
        if let Err(e) = command.spawn() {
            warn!("failed to spawn notifier '{}': {e}", notify_command[0]);
        }
    }
}

impl Drop for Session {
    fn drop(&mut self) {
        self.interrupt_task();
    }
}

#[derive(Clone, Debug)]
pub(crate) struct ExecCommandContext {
    pub(crate) sub_id: String,
    pub(crate) call_id: String,
    pub(crate) command_for_display: Vec<String>,
    pub(crate) cwd: PathBuf,
    pub(crate) apply_patch: Option<ApplyPatchCommandContext>,
}

#[derive(Clone, Debug)]
pub(crate) struct ApplyPatchCommandContext {
    pub(crate) user_explicitly_approved_this_action: bool,
    pub(crate) changes: HashMap<PathBuf, FileChange>,
}

/// A series of Turns in response to user input.
pub(crate) struct AgentTask {
    sess: Arc<Session>,
    sub_id: String,
    handle: AbortHandle,
}

impl AgentTask {
    fn spawn(
        sess: Arc<Session>,
        turn_context: Arc<TurnContext>,
        sub_id: String,
        input: Vec<InputItem>,
    ) -> Self {
        let handle = {
            let sess = sess.clone();
            let sub_id = sub_id.clone();
            let tc = Arc::clone(&turn_context);
            tokio::spawn(async move { run_task(sess, tc.as_ref(), sub_id, input).await })
                .abort_handle()
        };
        Self {
            sess,
            sub_id,
            handle,
        }
    }

    fn compact(
        sess: Arc<Session>,
        turn_context: Arc<TurnContext>,
        sub_id: String,
        input: Vec<InputItem>,
        compact_instructions: String,
    ) -> Self {
        let handle = {
            let sess = sess.clone();
            let sub_id = sub_id.clone();
            let tc = Arc::clone(&turn_context);
            tokio::spawn(async move {
                run_compact_task(sess, tc.as_ref(), sub_id, input, compact_instructions).await
            })
            .abort_handle()
        };
        Self {
            sess,
            sub_id,
            handle,
        }
    }

    fn abort(self, reason: TurnAbortReason) {
        // TOCTOU?
        if !self.handle.is_finished() {
            self.handle.abort();
            let event = Event {
                id: self.sub_id,
                msg: EventMsg::TurnAborted(TurnAbortedEvent { reason }),
            };
            let tx_event = self.sess.tx_event.clone();
            tokio::spawn(async move {
                tx_event.send(event).await.ok();
            });
        }
    }
}

async fn submission_loop(
    sess: Arc<Session>,
    turn_context: TurnContext,
    config: Arc<Config>,
    rx_sub: Receiver<Submission>,
) {
    // Wrap once to avoid cloning TurnContext for each task.
    let mut turn_context = Arc::new(turn_context);
    // To break out of this loop, send Op::Shutdown.
    while let Ok(sub) = rx_sub.recv().await {
        debug!(?sub, "Submission");
        match sub.op {
            Op::Interrupt => {
                sess.interrupt_task();
            }
            Op::OverrideTurnContext {
                cwd,
                approval_policy,
                sandbox_policy,
                model,
                effort,
                summary,
            } => {
                // Recalculate the persistent turn context with provided overrides.
                let prev = Arc::clone(&turn_context);
                let provider = prev.client.get_provider();

                // Effective model + family
                let (effective_model, effective_family) = if let Some(m) = model {
                    let fam =
                        find_family_for_model(&m).unwrap_or_else(|| config.model_family.clone());
                    (m, fam)
                } else {
                    (prev.client.get_model(), prev.client.get_model_family())
                };

                // Effective reasoning settings
                let effective_effort = effort.unwrap_or(prev.client.get_reasoning_effort());
                let effective_summary = summary.unwrap_or(prev.client.get_reasoning_summary());

                let auth_manager = prev.client.get_auth_manager();

                // Build updated config for the client
                let mut updated_config = (*config).clone();
                updated_config.model = effective_model.clone();
                updated_config.model_family = effective_family.clone();
                if let Some(model_info) = get_model_info(&effective_family) {
                    updated_config.model_context_window = Some(model_info.context_window);
                }

                let client = ModelClient::new(
                    Arc::new(updated_config),
                    auth_manager,
                    provider,
                    effective_effort,
                    effective_summary,
                    sess.session_id,
                );

                let new_approval_policy = approval_policy.unwrap_or(prev.approval_policy);
                let new_sandbox_policy = sandbox_policy
                    .clone()
                    .unwrap_or(prev.sandbox_policy.clone());
                let new_cwd = cwd.clone().unwrap_or_else(|| prev.cwd.clone());

                let tools_config = ToolsConfig::new(&ToolsConfigParams {
                    model_family: &effective_family,
                    approval_policy: new_approval_policy,
                    sandbox_policy: new_sandbox_policy.clone(),
                    include_plan_tool: config.include_plan_tool,
                    include_apply_patch_tool: config.include_apply_patch_tool,
                    include_web_search_request: config.tools_web_search_request,
                    use_streamable_shell_tool: config.use_experimental_streamable_shell_tool,
                    include_view_image_tool: config.include_view_image_tool,
                });

                let new_turn_context = TurnContext {
                    client,
                    tools_config,
                    user_instructions: prev.user_instructions.clone(),
                    base_instructions: prev.base_instructions.clone(),
                    approval_policy: new_approval_policy,
                    sandbox_policy: new_sandbox_policy.clone(),
                    shell_environment_policy: prev.shell_environment_policy.clone(),
                    cwd: new_cwd.clone(),
                    disable_response_storage: prev.disable_response_storage,
                };

                // Install the new persistent context for subsequent tasks/turns.
                turn_context = Arc::new(new_turn_context);
                if cwd.is_some() || approval_policy.is_some() || sandbox_policy.is_some() {
                    sess.record_conversation_items(&[ResponseItem::from(EnvironmentContext::new(
                        cwd,
                        approval_policy,
                        sandbox_policy,
                        // Shell is not configurable from turn to turn
                        None,
                    ))])
                    .await;
                }
            }
            Op::UserInput { items } => {
                // attempt to inject input into current task
                if let Err(items) = sess.inject_input(items) {
                    // no current task, spawn a new one
                    let task =
                        AgentTask::spawn(sess.clone(), Arc::clone(&turn_context), sub.id, items);
                    sess.set_task(task);
                }
            }
            Op::UserTurn {
                items,
                cwd,
                approval_policy,
                sandbox_policy,
                model,
                effort,
                summary,
            } => {
                // attempt to inject input into current task
                if let Err(items) = sess.inject_input(items) {
                    // Derive a fresh TurnContext for this turn using the provided overrides.
                    let provider = turn_context.client.get_provider();
                    let auth_manager = turn_context.client.get_auth_manager();

                    // Derive a model family for the requested model; fall back to the session's.
                    let model_family = find_family_for_model(&model)
                        .unwrap_or_else(|| config.model_family.clone());

                    // Create a per‑turn Config clone with the requested model/family.
                    let mut per_turn_config = (*config).clone();
                    per_turn_config.model = model.clone();
                    per_turn_config.model_family = model_family.clone();
                    if let Some(model_info) = get_model_info(&model_family) {
                        per_turn_config.model_context_window = Some(model_info.context_window);
                    }

                    // Build a new client with per‑turn reasoning settings.
                    // Reuse the same provider and session id; auth defaults to env/API key.
                    let client = ModelClient::new(
                        Arc::new(per_turn_config),
                        auth_manager,
                        provider,
                        effort,
                        summary,
                        sess.session_id,
                    );

                    let fresh_turn_context = TurnContext {
                        client,
                        tools_config: ToolsConfig::new(&ToolsConfigParams {
                            model_family: &model_family,
                            approval_policy,
                            sandbox_policy: sandbox_policy.clone(),
                            include_plan_tool: config.include_plan_tool,
                            include_apply_patch_tool: config.include_apply_patch_tool,
                            include_web_search_request: config.tools_web_search_request,
                            use_streamable_shell_tool: config
                                .use_experimental_streamable_shell_tool,
                            include_view_image_tool: config.include_view_image_tool,
                        }),
                        user_instructions: turn_context.user_instructions.clone(),
                        base_instructions: turn_context.base_instructions.clone(),
                        approval_policy,
                        sandbox_policy,
                        shell_environment_policy: turn_context.shell_environment_policy.clone(),
                        cwd,
                        disable_response_storage: turn_context.disable_response_storage,
                    };
                    // TODO: record the new environment context in the conversation history
                    // no current task, spawn a new one with the per‑turn context
                    let task =
                        AgentTask::spawn(sess.clone(), Arc::new(fresh_turn_context), sub.id, items);
                    sess.set_task(task);
                }
            }
            Op::ExecApproval { id, decision } => match decision {
                ReviewDecision::Abort => {
                    sess.interrupt_task();
                }
                other => sess.notify_approval(&id, other),
            },
            Op::PatchApproval { id, decision } => match decision {
                ReviewDecision::Abort => {
                    sess.interrupt_task();
                }
                other => sess.notify_approval(&id, other),
            },
            Op::AddToHistory { text } => {
                let id = sess.session_id;
                let config = config.clone();
                tokio::spawn(async move {
                    if let Err(e) = crate::message_history::append_entry(&text, &id, &config).await
                    {
                        warn!("failed to append to message history: {e}");
                    }
                });
            }

            Op::GetHistoryEntryRequest { offset, log_id } => {
                let config = config.clone();
                let tx_event = sess.tx_event.clone();
                let sub_id = sub.id.clone();

                tokio::spawn(async move {
                    // Run lookup in blocking thread because it does file IO + locking.
                    let entry_opt = tokio::task::spawn_blocking(move || {
                        crate::message_history::lookup(log_id, offset, &config)
                    })
                    .await
                    .unwrap_or(None);

                    let event = Event {
                        id: sub_id,
                        msg: EventMsg::GetHistoryEntryResponse(
                            crate::protocol::GetHistoryEntryResponseEvent {
                                offset,
                                log_id,
                                entry: entry_opt.map(|e| {
                                    codex_protocol::message_history::HistoryEntry {
                                        session_id: e.session_id,
                                        ts: e.ts,
                                        text: e.text,
                                    }
                                }),
                            },
                        ),
                    };

                    if let Err(e) = tx_event.send(event).await {
                        warn!("failed to send GetHistoryEntryResponse event: {e}");
                    }
                });
            }
            Op::ListMcpTools => {
                let tx_event = sess.tx_event.clone();
                let sub_id = sub.id.clone();

                // This is a cheap lookup from the connection manager's cache.
                let tools = sess.mcp_connection_manager.list_all_tools();
                let event = Event {
                    id: sub_id,
                    msg: EventMsg::McpListToolsResponse(
                        crate::protocol::McpListToolsResponseEvent { tools },
                    ),
                };
                if let Err(e) = tx_event.send(event).await {
                    warn!("failed to send McpListToolsResponse event: {e}");
                }
            }
            Op::ListCustomPrompts => {
                let tx_event = sess.tx_event.clone();
                let sub_id = sub.id.clone();

                let custom_prompts: Vec<CustomPrompt> =
                    if let Some(dir) = crate::custom_prompts::default_prompts_dir() {
                        crate::custom_prompts::discover_prompts_in(&dir).await
                    } else {
                        Vec::new()
                    };

                let event = Event {
                    id: sub_id,
                    msg: EventMsg::ListCustomPromptsResponse(ListCustomPromptsResponseEvent {
                        custom_prompts,
                    }),
                };
                if let Err(e) = tx_event.send(event).await {
                    warn!("failed to send ListCustomPromptsResponse event: {e}");
                }
            }
            Op::Compact => {
                // Create a summarization request as user input
                const SUMMARIZATION_PROMPT: &str = include_str!("prompt_for_compact_command.md");

                // Attempt to inject input into current task
                if let Err(items) = sess.inject_input(vec![InputItem::Text {
                    text: "Start Summarization".to_string(),
                }]) {
                    let task = AgentTask::compact(
                        sess.clone(),
                        Arc::clone(&turn_context),
                        sub.id,
                        items,
                        SUMMARIZATION_PROMPT.to_string(),
                    );
                    sess.set_task(task);
                }
            }
            Op::Shutdown => {
                info!("Shutting down Codex instance");

                // Gracefully flush and shutdown rollout recorder on session end so tests
                // that inspect the rollout file do not race with the background writer.
                let recorder_opt = sess.rollout.lock_unchecked().take();
                if let Some(rec) = recorder_opt
                    && let Err(e) = rec.shutdown().await
                {
                    warn!("failed to shutdown rollout recorder: {e}");
                    let event = Event {
                        id: sub.id.clone(),
                        msg: EventMsg::Error(ErrorEvent {
                            message: "Failed to shutdown rollout recorder".to_string(),
                        }),
                    };
                    if let Err(e) = sess.tx_event.send(event).await {
                        warn!("failed to send error message: {e:?}");
                    }
                }

                let event = Event {
                    id: sub.id.clone(),
                    msg: EventMsg::ShutdownComplete,
                };
                if let Err(e) = sess.tx_event.send(event).await {
                    warn!("failed to send Shutdown event: {e}");
                }
                break;
            }
            Op::GetHistory => {
                let tx_event = sess.tx_event.clone();
                let sub_id = sub.id.clone();

                let event = Event {
                    id: sub_id.clone(),
                    msg: EventMsg::ConversationHistory(ConversationHistoryResponseEvent {
                        conversation_id: sess.session_id,
                        entries: sess.state.lock_unchecked().history.contents(),
                    }),
                };
                if let Err(e) = tx_event.send(event).await {
                    warn!("failed to send ConversationHistory event: {e}");
                }
            }
            _ => {
                // Ignore unknown ops; enum is non_exhaustive to allow extensions.
            }
        }
    }
    debug!("Agent loop exited");
}

/// Takes a user message as input and runs a loop where, at each turn, the model
/// replies with either:
///
/// - requested function calls
/// - an assistant message
///
/// While it is possible for the model to return multiple of these items in a
/// single turn, in practice, we generally one item per turn:
///
/// - If the model requests a function call, we execute it and send the output
///   back to the model in the next turn.
/// - If the model sends only an assistant message, we record it in the
///   conversation history and consider the task complete.
async fn run_task(
    sess: Arc<Session>,
    turn_context: &TurnContext,
    sub_id: String,
    input: Vec<InputItem>,
) {
    if input.is_empty() {
        return;
    }
    let event = Event {
        id: sub_id.clone(),
        msg: EventMsg::TaskStarted(TaskStartedEvent {
            model_context_window: turn_context.client.get_model_context_window(),
        }),
    };
    if sess.tx_event.send(event).await.is_err() {
        return;
    }

    let initial_input_for_turn: ResponseInputItem = ResponseInputItem::from(input);
    sess.record_conversation_items(&[initial_input_for_turn.clone().into()])
        .await;

    let mut last_agent_message: Option<String> = None;
    // Although from the perspective of codex.rs, TurnDiffTracker has the lifecycle of a Task which contains
    // many turns, from the perspective of the user, it is a single turn.
    let mut turn_diff_tracker = TurnDiffTracker::new();

    loop {
        // Note that pending_input would be something like a message the user
        // submitted through the UI while the model was running. Though the UI
        // may support this, the model might not.
        let pending_input = sess
            .get_pending_input()
            .into_iter()
            .map(ResponseItem::from)
            .collect::<Vec<ResponseItem>>();
        sess.record_conversation_items(&pending_input).await;

        // Construct the input that we will send to the model. When using the
        // Chat completions API (or ZDR clients), the model needs the full
        // conversation history on each turn. The rollout file, however, should
        // only record the new items that originated in this turn so that it
        // represents an append-only log without duplicates.
        let turn_input: Vec<ResponseItem> = sess.turn_input_with_history(pending_input);

        let turn_input_messages: Vec<String> = turn_input
            .iter()
            .filter_map(|item| match item {
                ResponseItem::Message { content, .. } => Some(content),
                _ => None,
            })
            .flat_map(|content| {
                content.iter().filter_map(|item| match item {
                    ContentItem::OutputText { text } => Some(text.clone()),
                    _ => None,
                })
            })
            .collect();
        match run_turn(
            &sess,
            turn_context,
            &mut turn_diff_tracker,
            sub_id.clone(),
            turn_input,
        )
        .await
        {
            Ok(turn_output) => {
                let mut items_to_record_in_conversation_history = Vec::<ResponseItem>::new();
                let mut responses = Vec::<ResponseInputItem>::new();
                for processed_response_item in turn_output {
                    let ProcessedResponseItem { item, response } = processed_response_item;
                    match (&item, &response) {
                        (ResponseItem::Message { role, .. }, None) if role == "assistant" => {
                            // If the model returned a message, we need to record it.
                            items_to_record_in_conversation_history.push(item);
                        }
                        (
                            ResponseItem::LocalShellCall { .. },
                            Some(ResponseInputItem::FunctionCallOutput { call_id, output }),
                        ) => {
                            items_to_record_in_conversation_history.push(item);
                            items_to_record_in_conversation_history.push(
                                ResponseItem::FunctionCallOutput {
                                    call_id: call_id.clone(),
                                    output: output.clone(),
                                },
                            );
                        }
                        (
                            ResponseItem::FunctionCall { .. },
                            Some(ResponseInputItem::FunctionCallOutput { call_id, output }),
                        ) => {
                            items_to_record_in_conversation_history.push(item);
                            items_to_record_in_conversation_history.push(
                                ResponseItem::FunctionCallOutput {
                                    call_id: call_id.clone(),
                                    output: output.clone(),
                                },
                            );
                        }
                        (
                            ResponseItem::CustomToolCall { .. },
                            Some(ResponseInputItem::CustomToolCallOutput { call_id, output }),
                        ) => {
                            items_to_record_in_conversation_history.push(item);
                            items_to_record_in_conversation_history.push(
                                ResponseItem::CustomToolCallOutput {
                                    call_id: call_id.clone(),
                                    output: output.clone(),
                                },
                            );
                        }
                        (
                            ResponseItem::FunctionCall { .. },
                            Some(ResponseInputItem::McpToolCallOutput { call_id, result }),
                        ) => {
                            items_to_record_in_conversation_history.push(item);
                            let output = match result {
                                Ok(call_tool_result) => {
                                    convert_call_tool_result_to_function_call_output_payload(
                                        call_tool_result,
                                    )
                                }
                                Err(err) => FunctionCallOutputPayload {
                                    content: err.clone(),
                                    success: Some(false),
                                },
                            };
                            items_to_record_in_conversation_history.push(
                                ResponseItem::FunctionCallOutput {
                                    call_id: call_id.clone(),
                                    output,
                                },
                            );
                        }
                        (
                            ResponseItem::Reasoning {
                                id,
                                summary,
                                content,
                                encrypted_content,
                                token_usage,
                                timestamp,
                            },
                            None,
                        ) => {
                            items_to_record_in_conversation_history.push(ResponseItem::Reasoning {
                                id: id.clone(),
                                summary: summary.clone(),
                                content: content.clone(),
                                encrypted_content: encrypted_content.clone(),
                                token_usage: token_usage.clone(),
                                timestamp: timestamp.clone(),
                            });
                        }
                        _ => {
                            warn!("Unexpected response item: {item:?} with response: {response:?}");
                        }
                    };
                    if let Some(response) = response {
                        responses.push(response);
                    }
                }

                // Only attempt to take the lock if there is something to record.
                if !items_to_record_in_conversation_history.is_empty() {
                    sess.record_conversation_items(&items_to_record_in_conversation_history)
                        .await;
                }

                if responses.is_empty() {
                    debug!("Turn completed");
                    last_agent_message = get_last_assistant_message_from_turn(
                        &items_to_record_in_conversation_history,
                    );
                    sess.maybe_notify(UserNotification::AgentTurnComplete {
                        turn_id: sub_id.clone(),
                        input_messages: turn_input_messages,
                        last_assistant_message: last_agent_message.clone(),
                    });
                    break;
                }
            }
            Err(e) => {
                info!("Turn error: {e:#}");
                let event = Event {
                    id: sub_id.clone(),
                    msg: EventMsg::Error(ErrorEvent {
                        message: e.to_string(),
                    }),
                };
                sess.tx_event.send(event).await.ok();
                // let the user continue the conversation
                break;
            }
        }
    }
    sess.remove_task(&sub_id);
    let event = Event {
        id: sub_id,
        msg: EventMsg::TaskComplete(TaskCompleteEvent { last_agent_message }),
    };
    sess.tx_event.send(event).await.ok();
}

async fn run_turn(
    sess: &Session,
    turn_context: &TurnContext,
    turn_diff_tracker: &mut TurnDiffTracker,
    sub_id: String,
    input: Vec<ResponseItem>,
) -> CodexResult<Vec<ProcessedResponseItem>> {
    let tools = get_openai_tools(
        &turn_context.tools_config,
        Some(sess.mcp_connection_manager.list_all_tools()),
    );

    let prompt = Prompt {
        input,
        store: !turn_context.disable_response_storage,
        tools,
        base_instructions_override: turn_context.base_instructions.clone(),
    };

    let mut retries = 0;
    loop {
        match try_run_turn(sess, turn_context, turn_diff_tracker, &sub_id, &prompt).await {
            Ok(output) => return Ok(output),
            Err(CodexErr::Interrupted) => return Err(CodexErr::Interrupted),
            Err(CodexErr::EnvVar(var)) => return Err(CodexErr::EnvVar(var)),
            Err(e @ (CodexErr::UsageLimitReached(_) | CodexErr::UsageNotIncluded)) => {
                return Err(e);
            }
            Err(e) => {
                // Use the configured provider-specific stream retry budget.
                let max_retries = turn_context.client.get_provider().stream_max_retries();
                if retries < max_retries {
                    retries += 1;
                    let delay = match e {
                        CodexErr::Stream(_, Some(delay)) => delay,
                        _ => backoff(retries),
                    };
                    warn!(
                        "stream disconnected - retrying turn ({retries}/{max_retries} in {delay:?})...",
                    );

                    // Surface retry information to any UI/front‑end so the
                    // user understands what is happening instead of staring
                    // at a seemingly frozen screen.
                    sess.notify_stream_error(
                        &sub_id,
                        format!(
                            "stream error: {e}; retrying {retries}/{max_retries} in {delay:?}…"
                        ),
                    )
                    .await;

                    tokio::time::sleep(delay).await;
                } else {
                    return Err(e);
                }
            }
        }
    }
}

/// When the model is prompted, it returns a stream of events. Some of these
/// events map to a `ResponseItem`. A `ResponseItem` may need to be
/// "handled" such that it produces a `ResponseInputItem` that needs to be
/// sent back to the model on the next turn.
#[derive(Debug)]
struct ProcessedResponseItem {
    item: ResponseItem,
    response: Option<ResponseInputItem>,
}

async fn try_run_turn(
    sess: &Session,
    turn_context: &TurnContext,
    turn_diff_tracker: &mut TurnDiffTracker,
    sub_id: &str,
    prompt: &Prompt,
) -> CodexResult<Vec<ProcessedResponseItem>> {
    // call_ids that are part of this response.
    let completed_call_ids = prompt
        .input
        .iter()
        .filter_map(|ri| match ri {
            ResponseItem::FunctionCallOutput { call_id, .. } => Some(call_id),
            ResponseItem::LocalShellCall {
                call_id: Some(call_id),
                ..
            } => Some(call_id),
            ResponseItem::CustomToolCallOutput { call_id, .. } => Some(call_id),
            _ => None,
        })
        .collect::<Vec<_>>();

    // call_ids that were pending but are not part of this response.
    // This usually happens because the user interrupted the model before we responded to one of its tool calls
    // and then the user sent a follow-up message.
    let missing_calls = {
        prompt
            .input
            .iter()
            .filter_map(|ri| match ri {
                ResponseItem::FunctionCall { call_id, .. } => Some(call_id),
                ResponseItem::LocalShellCall {
                    call_id: Some(call_id),
                    ..
                } => Some(call_id),
                ResponseItem::CustomToolCall { call_id, .. } => Some(call_id),
                _ => None,
            })
            .filter_map(|call_id| {
                if completed_call_ids.contains(&call_id) {
                    None
                } else {
                    Some(call_id.clone())
                }
            })
            .map(|call_id| ResponseItem::CustomToolCallOutput {
                call_id: call_id.clone(),
                output: "aborted".to_string(),
            })
            .collect::<Vec<_>>()
    };
    let prompt: Cow<Prompt> = if missing_calls.is_empty() {
        Cow::Borrowed(prompt)
    } else {
        // Add the synthetic aborted missing calls to the beginning of the input to ensure all call ids have responses.
        let input = [missing_calls, prompt.input.clone()].concat();
        Cow::Owned(Prompt {
            input,
            ..prompt.clone()
        })
    };

    let mut stream = turn_context.client.clone().stream(&prompt).await?;

    let mut output = Vec::new();

    loop {
        // Poll the next item from the model stream. We must inspect *both* Ok and Err
        // cases so that transient stream failures (e.g., dropped SSE connection before
        // `response.completed`) bubble up and trigger the caller's retry logic.
        let event = stream.next().await;
        let Some(event) = event else {
            // Channel closed without yielding a final Completed event or explicit error.
            // Treat as a disconnected stream so the caller can retry.
            return Err(CodexErr::Stream(
                "stream closed before response.completed".into(),
                None,
            ));
        };

        let event = match event {
            Ok(ev) => ev,
            Err(e) => {
                // Propagate the underlying stream error to the caller (run_turn), which
                // will apply the configured `stream_max_retries` policy.
                return Err(e);
            }
        };

        match event {
            ResponseEvent::Created => {}
            ResponseEvent::OutputItemDone(item) => {
                let response = handle_response_item(
                    sess,
                    turn_context,
                    turn_diff_tracker,
                    sub_id,
                    item.clone(),
                )
                .await?;
                output.push(ProcessedResponseItem { item, response });
            }
            ResponseEvent::WebSearchCallBegin { call_id } => {
                let _ = sess
                    .tx_event
                    .send(Event {
                        id: sub_id.to_string(),
                        msg: EventMsg::WebSearchBegin(WebSearchBeginEvent { call_id }),
                    })
                    .await;
            }
            ResponseEvent::Completed {
                response_id: _,
                token_usage,
                timestamp,
            } => {
                if let (Some(token_usage), Some(timestamp)) = (token_usage, timestamp) {
                    // Attach token usage to the last assistant message in this turn
                    attach_info_to_last_assistant_message(
                        &mut output,
                        token_usage.clone(),
                        timestamp.clone(),
                    );

                    sess.tx_event
                        .send(Event {
                            id: sub_id.to_string(),
                            msg: EventMsg::TokenCount(token_usage),
                        })
                        .await
                        .ok();
                }

                let unified_diff = turn_diff_tracker.get_unified_diff();
                if let Ok(Some(unified_diff)) = unified_diff {
                    let msg = EventMsg::TurnDiff(TurnDiffEvent { unified_diff });
                    let event = Event {
                        id: sub_id.to_string(),
                        msg,
                    };
                    let _ = sess.tx_event.send(event).await;
                }

                return Ok(output);
            }
            ResponseEvent::OutputTextDelta(delta) => {
                let event = Event {
                    id: sub_id.to_string(),
                    msg: EventMsg::AgentMessageDelta(AgentMessageDeltaEvent { delta }),
                };
                sess.tx_event.send(event).await.ok();
            }
            ResponseEvent::ReasoningSummaryDelta(delta) => {
                let event = Event {
                    id: sub_id.to_string(),
                    msg: EventMsg::AgentReasoningDelta(AgentReasoningDeltaEvent { delta }),
                };
                sess.tx_event.send(event).await.ok();
            }
            ResponseEvent::ReasoningSummaryPartAdded => {
                let event = Event {
                    id: sub_id.to_string(),
                    msg: EventMsg::AgentReasoningSectionBreak(AgentReasoningSectionBreakEvent {}),
                };
                sess.tx_event.send(event).await.ok();
            }
            ResponseEvent::ReasoningContentDelta(delta) => {
                if sess.show_raw_agent_reasoning {
                    let event = Event {
                        id: sub_id.to_string(),
                        msg: EventMsg::AgentReasoningRawContentDelta(
                            AgentReasoningRawContentDeltaEvent { delta },
                        ),
                    };
                    sess.tx_event.send(event).await.ok();
                }
            }
        }
    }
}

async fn run_compact_task(
    sess: Arc<Session>,
    turn_context: &TurnContext,
    sub_id: String,
    input: Vec<InputItem>,
    compact_instructions: String,
) {
    let model_context_window = turn_context.client.get_model_context_window();
    let start_event = Event {
        id: sub_id.clone(),
        msg: EventMsg::TaskStarted(TaskStartedEvent {
            model_context_window,
        }),
    };
    if sess.tx_event.send(start_event).await.is_err() {
        return;
    }

    let initial_input_for_turn: ResponseInputItem = ResponseInputItem::from(input);
    let turn_input: Vec<ResponseItem> =
        sess.turn_input_with_history(vec![initial_input_for_turn.clone().into()]);

    let prompt = Prompt {
        input: turn_input,
        store: !turn_context.disable_response_storage,
        tools: Vec::new(),
        base_instructions_override: Some(compact_instructions.clone()),
    };

    let max_retries = turn_context.client.get_provider().stream_max_retries();
    let mut retries = 0;

    loop {
        let attempt_result = drain_to_completed(&sess, turn_context, &sub_id, &prompt).await;

        match attempt_result {
            Ok(()) => break,
            Err(CodexErr::Interrupted) => return,
            Err(e) => {
                if retries < max_retries {
                    retries += 1;
                    let delay = backoff(retries);
                    sess.notify_stream_error(
                        &sub_id,
                        format!(
                            "stream error: {e}; retrying {retries}/{max_retries} in {delay:?}…"
                        ),
                    )
                    .await;
                    tokio::time::sleep(delay).await;
                    continue;
                } else {
                    let event = Event {
                        id: sub_id.clone(),
                        msg: EventMsg::Error(ErrorEvent {
                            message: e.to_string(),
                        }),
                    };
                    sess.send_event(event).await;
                    return;
                }
            }
        }
    }

    sess.remove_task(&sub_id);

    {
        let mut state = sess.state.lock_unchecked();
        state.history.keep_last_messages(1);
    }

    let event = Event {
        id: sub_id.clone(),
        msg: EventMsg::AgentMessage(AgentMessageEvent {
            message: "Compact task completed".to_string(),
        }),
    };
    sess.send_event(event).await;
    let event = Event {
        id: sub_id.clone(),
        msg: EventMsg::TaskComplete(TaskCompleteEvent {
            last_agent_message: None,
        }),
    };
    sess.send_event(event).await;
}

async fn handle_response_item(
    sess: &Session,
    turn_context: &TurnContext,
    turn_diff_tracker: &mut TurnDiffTracker,
    sub_id: &str,
    item: ResponseItem,
) -> CodexResult<Option<ResponseInputItem>> {
    debug!(?item, "Output item");
    let output = match item {
        ResponseItem::Message { content, .. } => {
            for item in content {
                if let ContentItem::OutputText { text } = item {
                    let event = Event {
                        id: sub_id.to_string(),
                        msg: EventMsg::AgentMessage(AgentMessageEvent { message: text }),
                    };
                    sess.tx_event.send(event).await.ok();
                }
            }
            None
        }
        ResponseItem::Reasoning {
            summary, content, ..
        } => {
            for item in summary {
                let text = match item {
                    ReasoningItemReasoningSummary::SummaryText { text } => text,
                };
                let event = Event {
                    id: sub_id.to_string(),
                    msg: EventMsg::AgentReasoning(AgentReasoningEvent { text }),
                };
                sess.tx_event.send(event).await.ok();
            }
            if sess.show_raw_agent_reasoning
                && let Some(content) = content
            {
                for item in content {
                    let text = match item {
                        ReasoningItemContent::ReasoningText { text } => text,
                        ReasoningItemContent::Text { text } => text,
                    };
                    let event = Event {
                        id: sub_id.to_string(),
                        msg: EventMsg::AgentReasoningRawContent(AgentReasoningRawContentEvent {
                            text,
                        }),
                    };
                    sess.tx_event.send(event).await.ok();
                }
            }
            None
        }
        ResponseItem::FunctionCall {
            name,
            arguments,
            call_id,
            ..
        } => {
            info!("FunctionCall: {name}({arguments})");
            Some(
                handle_function_call(
                    sess,
                    turn_context,
                    turn_diff_tracker,
                    sub_id.to_string(),
                    name,
                    arguments,
                    call_id,
                )
                .await,
            )
        }
        ResponseItem::LocalShellCall {
            id,
            call_id,
            status: _,
            action,
        } => {
            let LocalShellAction::Exec(action) = action;
            tracing::info!("LocalShellCall: {action:?}");
            let params = ShellToolCallParams {
                command: action.command,
                workdir: action.working_directory,
                timeout_ms: action.timeout_ms,
                with_escalated_permissions: None,
                justification: None,
            };
            let effective_call_id = match (call_id, id) {
                (Some(call_id), _) => call_id,
                (None, Some(id)) => id,
                (None, None) => {
                    error!("LocalShellCall without call_id or id");
                    return Ok(Some(ResponseInputItem::FunctionCallOutput {
                        call_id: "".to_string(),
                        output: FunctionCallOutputPayload {
                            content: "LocalShellCall without call_id or id".to_string(),
                            success: None,
                        },
                    }));
                }
            };

            let exec_params = to_exec_params(params, turn_context);
            Some(
                handle_container_exec_with_params(
                    exec_params,
                    sess,
                    turn_context,
                    turn_diff_tracker,
                    sub_id.to_string(),
                    effective_call_id,
                )
                .await,
            )
        }
        ResponseItem::CustomToolCall {
            id: _,
            call_id,
            name,
            input,
            status: _,
        } => Some(
            handle_custom_tool_call(
                sess,
                turn_context,
                turn_diff_tracker,
                sub_id.to_string(),
                name,
                input,
                call_id,
            )
            .await,
        ),
        ResponseItem::FunctionCallOutput { .. } => {
            debug!("unexpected FunctionCallOutput from stream");
            None
        }
        ResponseItem::CustomToolCallOutput { .. } => {
            debug!("unexpected CustomToolCallOutput from stream");
            None
        }
        ResponseItem::WebSearchCall { id, action, .. } => {
            if let WebSearchAction::Search { query } = action {
                let call_id = id.unwrap_or_else(|| "".to_string());
                let event = Event {
                    id: sub_id.to_string(),
                    msg: EventMsg::WebSearchEnd(WebSearchEndEvent { call_id, query }),
                };
                sess.tx_event.send(event).await.ok();
            }
            None
        }
        ResponseItem::Other => None,
    };
    Ok(output)
}

async fn handle_function_call(
    sess: &Session,
    turn_context: &TurnContext,
    turn_diff_tracker: &mut TurnDiffTracker,
    sub_id: String,
    name: String,
    arguments: String,
    call_id: String,
) -> ResponseInputItem {
    match name.as_str() {
        "container.exec" | "shell" => {
            let params = match parse_container_exec_arguments(arguments, turn_context, &call_id) {
                Ok(params) => params,
                Err(output) => {
                    return *output;
                }
            };
            handle_container_exec_with_params(
                params,
                sess,
                turn_context,
                turn_diff_tracker,
                sub_id,
                call_id,
            )
            .await
        }
        "view_image" => {
            #[derive(serde::Deserialize)]
            struct SeeImageArgs {
                path: String,
            }
            let args = match serde_json::from_str::<SeeImageArgs>(&arguments) {
                Ok(a) => a,
                Err(e) => {
                    return ResponseInputItem::FunctionCallOutput {
                        call_id,
                        output: FunctionCallOutputPayload {
                            content: format!("failed to parse function arguments: {e}"),
                            success: Some(false),
                        },
                    };
                }
            };
            let abs = turn_context.resolve_path(Some(args.path));
            let output = match sess.inject_input(vec![InputItem::LocalImage { path: abs }]) {
                Ok(()) => FunctionCallOutputPayload {
                    content: "attached local image path".to_string(),
                    success: Some(true),
                },
                Err(_) => FunctionCallOutputPayload {
                    content: "unable to attach image (no active task)".to_string(),
                    success: Some(false),
                },
            };
            ResponseInputItem::FunctionCallOutput { call_id, output }
        }
        "apply_patch" => {
            let args = match serde_json::from_str::<ApplyPatchToolArgs>(&arguments) {
                Ok(a) => a,
                Err(e) => {
                    return ResponseInputItem::FunctionCallOutput {
                        call_id,
                        output: FunctionCallOutputPayload {
                            content: format!("failed to parse function arguments: {e}"),
                            success: None,
                        },
                    };
                }
            };
            let exec_params = ExecParams {
                command: vec!["apply_patch".to_string(), args.input.clone()],
                cwd: turn_context.cwd.clone(),
                timeout_ms: None,
                env: HashMap::new(),
                with_escalated_permissions: None,
                justification: None,
            };
            handle_container_exec_with_params(
                exec_params,
                sess,
                turn_context,
                turn_diff_tracker,
                sub_id,
                call_id,
            )
            .await
        }
        "update_plan" => handle_update_plan(sess, arguments, sub_id, call_id).await,
        EXEC_COMMAND_TOOL_NAME => {
            // TODO(mbolin): Sandbox check.
            let exec_params = match serde_json::from_str::<ExecCommandParams>(&arguments) {
                Ok(params) => params,
                Err(e) => {
                    return ResponseInputItem::FunctionCallOutput {
                        call_id,
                        output: FunctionCallOutputPayload {
                            content: format!("failed to parse function arguments: {e}"),
                            success: Some(false),
                        },
                    };
                }
            };
            let result = sess
                .session_manager
                .handle_exec_command_request(exec_params)
                .await;
            let function_call_output = crate::exec_command::result_into_payload(result);
            ResponseInputItem::FunctionCallOutput {
                call_id,
                output: function_call_output,
            }
        }
        WRITE_STDIN_TOOL_NAME => {
            let write_stdin_params = match serde_json::from_str::<WriteStdinParams>(&arguments) {
                Ok(params) => params,
                Err(e) => {
                    return ResponseInputItem::FunctionCallOutput {
                        call_id,
                        output: FunctionCallOutputPayload {
                            content: format!("failed to parse function arguments: {e}"),
                            success: Some(false),
                        },
                    };
                }
            };
            let result = sess
                .session_manager
                .handle_write_stdin_request(write_stdin_params)
                .await;
            let function_call_output: FunctionCallOutputPayload =
                crate::exec_command::result_into_payload(result);
            ResponseInputItem::FunctionCallOutput {
                call_id,
                output: function_call_output,
            }
        }
        _ => {
            match sess.mcp_connection_manager.parse_tool_name(&name) {
                Some((server, tool_name)) => {
                    // TODO(mbolin): Determine appropriate timeout for tool call.
                    let timeout = None;
                    handle_mcp_tool_call(
                        sess, &sub_id, call_id, server, tool_name, arguments, timeout,
                    )
                    .await
                }
                None => {
                    // Unknown function: reply with structured failure so the model can adapt.
                    ResponseInputItem::FunctionCallOutput {
                        call_id,
                        output: FunctionCallOutputPayload {
                            content: format!("unsupported call: {name}"),
                            success: None,
                        },
                    }
                }
            }
        }
    }
}

async fn handle_custom_tool_call(
    sess: &Session,
    turn_context: &TurnContext,
    turn_diff_tracker: &mut TurnDiffTracker,
    sub_id: String,
    name: String,
    input: String,
    call_id: String,
) -> ResponseInputItem {
    info!("CustomToolCall: {name} {input}");
    match name.as_str() {
        "apply_patch" => {
            let exec_params = ExecParams {
                command: vec!["apply_patch".to_string(), input.clone()],
                cwd: turn_context.cwd.clone(),
                timeout_ms: None,
                env: HashMap::new(),
                with_escalated_permissions: None,
                justification: None,
            };
            let resp = handle_container_exec_with_params(
                exec_params,
                sess,
                turn_context,
                turn_diff_tracker,
                sub_id,
                call_id,
            )
            .await;

            // Convert function-call style output into a custom tool call output
            match resp {
                ResponseInputItem::FunctionCallOutput { call_id, output } => {
                    ResponseInputItem::CustomToolCallOutput {
                        call_id,
                        output: output.content,
                    }
                }
                // Pass through if already a custom tool output or other variant
                other => other,
            }
        }
        _ => {
            debug!("unexpected CustomToolCall from stream");
            ResponseInputItem::CustomToolCallOutput {
                call_id,
                output: format!("unsupported custom tool call: {name}"),
            }
        }
    }
}

fn to_exec_params(params: ShellToolCallParams, turn_context: &TurnContext) -> ExecParams {
    ExecParams {
        command: params.command,
        cwd: turn_context.resolve_path(params.workdir.clone()),
        timeout_ms: params.timeout_ms,
        env: create_env(&turn_context.shell_environment_policy),
        with_escalated_permissions: params.with_escalated_permissions,
        justification: params.justification,
    }
}

fn parse_container_exec_arguments(
    arguments: String,
    turn_context: &TurnContext,
    call_id: &str,
) -> Result<ExecParams, Box<ResponseInputItem>> {
    // parse command
    match serde_json::from_str::<ShellToolCallParams>(&arguments) {
        Ok(shell_tool_call_params) => Ok(to_exec_params(shell_tool_call_params, turn_context)),
        Err(e) => {
            // allow model to re-sample
            let output = ResponseInputItem::FunctionCallOutput {
                call_id: call_id.to_string(),
                output: FunctionCallOutputPayload {
                    content: format!("failed to parse function arguments: {e}"),
                    success: None,
                },
            };
            Err(Box::new(output))
        }
    }
}

pub struct ExecInvokeArgs<'a> {
    pub params: ExecParams,
    pub sandbox_type: SandboxType,
    pub sandbox_policy: &'a SandboxPolicy,
    pub codex_linux_sandbox_exe: &'a Option<PathBuf>,
    pub stdout_stream: Option<StdoutStream>,
}

fn maybe_translate_shell_command(
    params: ExecParams,
    sess: &Session,
    turn_context: &TurnContext,
) -> ExecParams {
    let should_translate = matches!(sess.user_shell, crate::shell::Shell::PowerShell(_))
        || turn_context.shell_environment_policy.use_profile;

    if should_translate
        && let Some(command) = sess
            .user_shell
            .format_default_shell_invocation(params.command.clone())
    {
        return ExecParams { command, ..params };
    }
    params
}

async fn handle_container_exec_with_params(
    params: ExecParams,
    sess: &Session,
    turn_context: &TurnContext,
    turn_diff_tracker: &mut TurnDiffTracker,
    sub_id: String,
    call_id: String,
) -> ResponseInputItem {
    // check if this was a patch, and apply it if so
    let apply_patch_exec = match maybe_parse_apply_patch_verified(&params.command, &params.cwd) {
        MaybeApplyPatchVerified::Body(changes) => {
            match apply_patch::apply_patch(sess, turn_context, &sub_id, &call_id, changes).await {
                InternalApplyPatchInvocation::Output(item) => return item,
                InternalApplyPatchInvocation::DelegateToExec(apply_patch_exec) => {
                    Some(apply_patch_exec)
                }
            }
        }
        MaybeApplyPatchVerified::CorrectnessError(parse_error) => {
            // It looks like an invocation of `apply_patch`, but we
            // could not resolve it into a patch that would apply
            // cleanly. Return to model for resample.
            return ResponseInputItem::FunctionCallOutput {
                call_id,
                output: FunctionCallOutputPayload {
                    content: format!("error: {parse_error:#}"),
                    success: None,
                },
            };
        }
        MaybeApplyPatchVerified::ShellParseError(error) => {
            trace!("Failed to parse shell command, {error:?}");
            None
        }
        MaybeApplyPatchVerified::NotApplyPatch => None,
    };

    let (params, safety, command_for_display) = match &apply_patch_exec {
        Some(ApplyPatchExec {
            action: ApplyPatchAction { patch, cwd, .. },
            user_explicitly_approved_this_action,
        }) => {
            let path_to_codex = std::env::current_exe()
                .ok()
                .map(|p| p.to_string_lossy().to_string());
            let Some(path_to_codex) = path_to_codex else {
                return ResponseInputItem::FunctionCallOutput {
                    call_id,
                    output: FunctionCallOutputPayload {
                        content: "failed to determine path to codex executable".to_string(),
                        success: None,
                    },
                };
            };

            let params = ExecParams {
                command: vec![
                    path_to_codex,
                    CODEX_APPLY_PATCH_ARG1.to_string(),
                    patch.clone(),
                ],
                cwd: cwd.clone(),
                timeout_ms: params.timeout_ms,
                env: HashMap::new(),
                with_escalated_permissions: params.with_escalated_permissions,
                justification: params.justification.clone(),
            };
            let safety = if *user_explicitly_approved_this_action {
                SafetyCheck::AutoApprove {
                    sandbox_type: SandboxType::None,
                }
            } else {
                assess_safety_for_untrusted_command(
                    turn_context.approval_policy,
                    &turn_context.sandbox_policy,
                    params.with_escalated_permissions.unwrap_or(false),
                )
            };
            (
                params,
                safety,
                vec!["apply_patch".to_string(), patch.clone()],
            )
        }
        None => {
            let safety = {
                let state = sess.state.lock_unchecked();
                assess_command_safety(
                    &params.command,
                    turn_context.approval_policy,
                    &turn_context.sandbox_policy,
                    &state.approved_commands,
                    params.with_escalated_permissions.unwrap_or(false),
                )
            };
            let command_for_display = params.command.clone();
            (params, safety, command_for_display)
        }
    };

    let sandbox_type = match safety {
        SafetyCheck::AutoApprove { sandbox_type } => sandbox_type,
        SafetyCheck::AskUser => {
            let rx_approve = sess
                .request_command_approval(
                    sub_id.clone(),
                    call_id.clone(),
                    params.command.clone(),
                    params.cwd.clone(),
                    params.justification.clone(),
                )
                .await;
            match rx_approve.await.unwrap_or_default() {
                ReviewDecision::Approved => (),
                ReviewDecision::ApprovedForSession => {
                    sess.add_approved_command(params.command.clone());
                }
                ReviewDecision::Denied | ReviewDecision::Abort => {
                    return ResponseInputItem::FunctionCallOutput {
                        call_id,
                        output: FunctionCallOutputPayload {
                            content: "exec command rejected by user".to_string(),
                            success: None,
                        },
                    };
                }
            }
            // No sandboxing is applied because the user has given
            // explicit approval. Often, we end up in this case because
            // the command cannot be run in a sandbox, such as
            // installing a new dependency that requires network access.
            SandboxType::None
        }
        SafetyCheck::Reject { reason } => {
            return ResponseInputItem::FunctionCallOutput {
                call_id,
                output: FunctionCallOutputPayload {
                    content: format!("exec command rejected: {reason}"),
                    success: None,
                },
            };
        }
    };

    let exec_command_context = ExecCommandContext {
        sub_id: sub_id.clone(),
        call_id: call_id.clone(),
        command_for_display: command_for_display.clone(),
        cwd: params.cwd.clone(),
        apply_patch: apply_patch_exec.map(
            |ApplyPatchExec {
                 action,
                 user_explicitly_approved_this_action,
             }| ApplyPatchCommandContext {
                user_explicitly_approved_this_action,
                changes: convert_apply_patch_to_protocol(&action),
            },
        ),
    };

    let params = maybe_translate_shell_command(params, sess, turn_context);
    let output_result = sess
        .run_exec_with_events(
            turn_diff_tracker,
            exec_command_context.clone(),
            ExecInvokeArgs {
                params: params.clone(),
                sandbox_type,
                sandbox_policy: &turn_context.sandbox_policy,
                codex_linux_sandbox_exe: &sess.codex_linux_sandbox_exe,
                stdout_stream: if exec_command_context.apply_patch.is_some() {
                    None
                } else {
                    Some(StdoutStream {
                        sub_id: sub_id.clone(),
                        call_id: call_id.clone(),
                        tx_event: sess.tx_event.clone(),
                    })
                },
            },
        )
        .await;

    match output_result {
        Ok(output) => {
            let ExecToolCallOutput { exit_code, .. } = &output;

            let is_success = *exit_code == 0;
            let content = format_exec_output(&output);
            ResponseInputItem::FunctionCallOutput {
                call_id: call_id.clone(),
                output: FunctionCallOutputPayload {
                    content,
                    success: Some(is_success),
                },
            }
        }
        Err(CodexErr::Sandbox(error)) => {
            handle_sandbox_error(
                turn_diff_tracker,
                params,
                exec_command_context,
                error,
                sandbox_type,
                sess,
                turn_context,
            )
            .await
        }
        Err(e) => ResponseInputItem::FunctionCallOutput {
            call_id: call_id.clone(),
            output: FunctionCallOutputPayload {
                content: format!("execution error: {e}"),
                success: None,
            },
        },
    }
}

async fn handle_sandbox_error(
    turn_diff_tracker: &mut TurnDiffTracker,
    params: ExecParams,
    exec_command_context: ExecCommandContext,
    error: SandboxErr,
    sandbox_type: SandboxType,
    sess: &Session,
    turn_context: &TurnContext,
) -> ResponseInputItem {
    let call_id = exec_command_context.call_id.clone();
    let sub_id = exec_command_context.sub_id.clone();
    let cwd = exec_command_context.cwd.clone();

    // Early out if either the user never wants to be asked for approval, or
    // we're letting the model manage escalation requests. Otherwise, continue
    match turn_context.approval_policy {
        AskForApproval::Never | AskForApproval::OnRequest => {
            return ResponseInputItem::FunctionCallOutput {
                call_id,
                output: FunctionCallOutputPayload {
                    content: format!(
                        "failed in sandbox {sandbox_type:?} with execution error: {error}"
                    ),
                    success: Some(false),
                },
            };
        }
        AskForApproval::UnlessTrusted | AskForApproval::OnFailure => (),
    }

    // similarly, if the command timed out, we can simply return this failure to the model
    if matches!(error, SandboxErr::Timeout) {
        return ResponseInputItem::FunctionCallOutput {
            call_id,
            output: FunctionCallOutputPayload {
                content: format!(
                    "command timed out after {} milliseconds",
                    params.timeout_duration().as_millis()
                ),
                success: Some(false),
            },
        };
    }

    // Note that when `error` is `SandboxErr::Denied`, it could be a false
    // positive. That is, it may have exited with a non-zero exit code, not
    // because the sandbox denied it, but because that is its expected behavior,
    // i.e., a grep command that did not match anything. Ideally we would
    // include additional metadata on the command to indicate whether non-zero
    // exit codes merit a retry.

    // For now, we categorically ask the user to retry without sandbox and
    // emit the raw error as a background event.
    sess.notify_background_event(&sub_id, format!("Execution failed: {error}"))
        .await;

    let rx_approve = sess
        .request_command_approval(
            sub_id.clone(),
            call_id.clone(),
            params.command.clone(),
            cwd.clone(),
            Some("command failed; retry without sandbox?".to_string()),
        )
        .await;

    match rx_approve.await.unwrap_or_default() {
        ReviewDecision::Approved | ReviewDecision::ApprovedForSession => {
            // Persist this command as pre‑approved for the
            // remainder of the session so future
            // executions skip the sandbox directly.
            // TODO(ragona): Isn't this a bug? It always saves the command in an | fork?
            sess.add_approved_command(params.command.clone());
            // Inform UI we are retrying without sandbox.
            sess.notify_background_event(&sub_id, "retrying command without sandbox")
                .await;

            // This is an escalated retry; the policy will not be
            // examined and the sandbox has been set to `None`.
            let retry_output_result = sess
                .run_exec_with_events(
                    turn_diff_tracker,
                    exec_command_context.clone(),
                    ExecInvokeArgs {
                        params,
                        sandbox_type: SandboxType::None,
                        sandbox_policy: &turn_context.sandbox_policy,
                        codex_linux_sandbox_exe: &sess.codex_linux_sandbox_exe,
                        stdout_stream: if exec_command_context.apply_patch.is_some() {
                            None
                        } else {
                            Some(StdoutStream {
                                sub_id: sub_id.clone(),
                                call_id: call_id.clone(),
                                tx_event: sess.tx_event.clone(),
                            })
                        },
                    },
                )
                .await;

            match retry_output_result {
                Ok(retry_output) => {
                    let ExecToolCallOutput { exit_code, .. } = &retry_output;

                    let is_success = *exit_code == 0;
                    let content = format_exec_output(&retry_output);

                    ResponseInputItem::FunctionCallOutput {
                        call_id: call_id.clone(),
                        output: FunctionCallOutputPayload {
                            content,
                            success: Some(is_success),
                        },
                    }
                }
                Err(e) => ResponseInputItem::FunctionCallOutput {
                    call_id: call_id.clone(),
                    output: FunctionCallOutputPayload {
                        content: format!("retry failed: {e}"),
                        success: None,
                    },
                },
            }
        }
        ReviewDecision::Denied | ReviewDecision::Abort => {
            // Fall through to original failure handling.
            ResponseInputItem::FunctionCallOutput {
                call_id,
                output: FunctionCallOutputPayload {
                    content: "exec command rejected by user".to_string(),
                    success: None,
                },
            }
        }
    }
}

fn format_exec_output_str(exec_output: &ExecToolCallOutput) -> String {
    let ExecToolCallOutput {
        aggregated_output, ..
    } = exec_output;

    // Head+tail truncation for the model: show the beginning and end with an elision.
    // Clients still receive full streams; only this formatted summary is capped.

    let s = aggregated_output.text.as_str();
    let total_lines = s.lines().count();
    if s.len() <= MODEL_FORMAT_MAX_BYTES && total_lines <= MODEL_FORMAT_MAX_LINES {
        return s.to_string();
    }

    let lines: Vec<&str> = s.lines().collect();
    let head_take = MODEL_FORMAT_HEAD_LINES.min(lines.len());
    let tail_take = MODEL_FORMAT_TAIL_LINES.min(lines.len().saturating_sub(head_take));
    let omitted = lines.len().saturating_sub(head_take + tail_take);

    // Join head and tail blocks (lines() strips newlines; reinsert them)
    let head_block = lines
        .iter()
        .take(head_take)
        .cloned()
        .collect::<Vec<_>>()
        .join("\n");
    let tail_block = if tail_take > 0 {
        lines[lines.len() - tail_take..].join("\n")
    } else {
        String::new()
    };
    let marker = format!("\n[... omitted {omitted} of {total_lines} lines ...]\n\n");

    // Byte budgets for head/tail around the marker
    let mut head_budget = MODEL_FORMAT_HEAD_BYTES.min(MODEL_FORMAT_MAX_BYTES);
    let tail_budget = MODEL_FORMAT_MAX_BYTES.saturating_sub(head_budget + marker.len());
    if tail_budget == 0 && marker.len() >= MODEL_FORMAT_MAX_BYTES {
        // Degenerate case: marker alone exceeds budget; return a clipped marker
        return take_bytes_at_char_boundary(&marker, MODEL_FORMAT_MAX_BYTES).to_string();
    }
    if tail_budget == 0 {
        // Make room for the marker by shrinking head
        head_budget = MODEL_FORMAT_MAX_BYTES.saturating_sub(marker.len());
    }

    // Enforce line-count cap by trimming head/tail lines
    let head_lines_text = head_block;
    let tail_lines_text = tail_block;
    // Build final string respecting byte budgets
    let head_part = take_bytes_at_char_boundary(&head_lines_text, head_budget);
    let mut result = String::with_capacity(MODEL_FORMAT_MAX_BYTES.min(s.len()));
    result.push_str(head_part);
    result.push_str(&marker);

    let remaining = MODEL_FORMAT_MAX_BYTES.saturating_sub(result.len());
    let tail_budget_final = remaining;
    let tail_part = take_last_bytes_at_char_boundary(&tail_lines_text, tail_budget_final);
    result.push_str(tail_part);

    result
}

// Truncate a &str to a byte budget at a char boundary (prefix)
#[inline]
fn take_bytes_at_char_boundary(s: &str, maxb: usize) -> &str {
    if s.len() <= maxb {
        return s;
    }
    let mut last_ok = 0;
    for (i, ch) in s.char_indices() {
        let nb = i + ch.len_utf8();
        if nb > maxb {
            break;
        }
        last_ok = nb;
    }
    &s[..last_ok]
}

// Take a suffix of a &str within a byte budget at a char boundary
#[inline]
fn take_last_bytes_at_char_boundary(s: &str, maxb: usize) -> &str {
    if s.len() <= maxb {
        return s;
    }
    let mut start = s.len();
    let mut used = 0usize;
    for (i, ch) in s.char_indices().rev() {
        let nb = ch.len_utf8();
        if used + nb > maxb {
            break;
        }
        start = i;
        used += nb;
        if start == 0 {
            break;
        }
    }
    &s[start..]
}

/// Exec output is a pre-serialized JSON payload
fn format_exec_output(exec_output: &ExecToolCallOutput) -> String {
    let ExecToolCallOutput {
        exit_code,
        duration,
        ..
    } = exec_output;

    #[derive(Serialize)]
    struct ExecMetadata {
        exit_code: i32,
        duration_seconds: f32,
    }

    #[derive(Serialize)]
    struct ExecOutput<'a> {
        output: &'a str,
        metadata: ExecMetadata,
    }

    // round to 1 decimal place
    let duration_seconds = ((duration.as_secs_f32()) * 10.0).round() / 10.0;

    let formatted_output = format_exec_output_str(exec_output);

    let payload = ExecOutput {
        output: &formatted_output,
        metadata: ExecMetadata {
            exit_code: *exit_code,
            duration_seconds,
        },
    };

    #[expect(clippy::expect_used)]
    serde_json::to_string(&payload).expect("serialize ExecOutput")
}

fn get_last_assistant_message_from_turn(responses: &[ResponseItem]) -> Option<String> {
    responses.iter().rev().find_map(|item| {
        if let ResponseItem::Message { role, content, .. } = item {
            if role == "assistant" {
                content.iter().rev().find_map(|ci| {
                    if let ContentItem::OutputText { text } = ci {
                        Some(text.clone())
                    } else {
                        None
                    }
                })
            } else {
                None
            }
        } else {
            None
        }
    })
}

async fn drain_to_completed(
    sess: &Session,
    turn_context: &TurnContext,
    sub_id: &str,
    prompt: &Prompt,
) -> CodexResult<()> {
    let mut stream = turn_context.client.clone().stream(prompt).await?;
    loop {
        let maybe_event = stream.next().await;
        let Some(event) = maybe_event else {
            return Err(CodexErr::Stream(
                "stream closed before response.completed".into(),
                None,
            ));
        };
        match event {
            Ok(ResponseEvent::OutputItemDone(item)) => {
                // Record only to in-memory conversation history; avoid state snapshot.
                let mut state = sess.state.lock_unchecked();
                state.history.record_items(std::slice::from_ref(&item));
            }
            Ok(ResponseEvent::Completed {
                response_id: _,
                token_usage,
                ..
            }) => {
                // some providers don't return token usage, so we default
                // TODO: consider approximate token usage
                let token_usage = token_usage.unwrap_or_default();
                sess.tx_event
                    .send(Event {
                        id: sub_id.to_string(),
                        msg: EventMsg::TokenCount(token_usage),
                    })
                    .await
                    .ok();

                return Ok(());
            }
            Ok(_) => continue,
            Err(e) => return Err(e),
        }
    }
}

<<<<<<< HEAD
fn attach_info_to_last_assistant_message(
    items: &mut [ProcessedResponseItem],
    usage: TokenUsage,
    timestamp: String,
) {
    if let Some(item) = items.iter_mut().last() {
        match &mut item.item {
            ResponseItem::FunctionCall {
                token_usage,
                timestamp: response_timestamp,
                ..
            }
            | ResponseItem::Reasoning {
                token_usage,
                timestamp: response_timestamp,
                ..
            } => {
                *token_usage = Some(usage.clone());
                *response_timestamp = Some(timestamp.clone());
            }
            ResponseItem::Message {
                role,
                token_usage,
                timestamp: message_timestamp,
                ..
            } => {
                if role == "assistant" && token_usage.is_none() {
                    *token_usage = Some(usage.clone());
                    *message_timestamp = Some(timestamp.clone());
                }
            }
            _ => {}
        }
=======
fn convert_call_tool_result_to_function_call_output_payload(
    call_tool_result: &CallToolResult,
) -> FunctionCallOutputPayload {
    let CallToolResult {
        content,
        is_error,
        structured_content,
    } = call_tool_result;

    // In terms of what to send back to the model, we prefer structured_content,
    // if available, and fallback to content, otherwise.
    let mut is_success = is_error != &Some(true);
    let content = if let Some(structured_content) = structured_content
        && structured_content != &serde_json::Value::Null
        && let Ok(serialized_structured_content) = serde_json::to_string(&structured_content)
    {
        serialized_structured_content
    } else {
        match serde_json::to_string(&content) {
            Ok(serialized_content) => serialized_content,
            Err(err) => {
                // If we could not serialize either content or structured_content to
                // JSON, flag this as an error.
                is_success = false;
                err.to_string()
            }
        }
    };

    FunctionCallOutputPayload {
        content,
        success: Some(is_success),
>>>>>>> a56eb481
    }
}

#[cfg(test)]
mod tests {
    use super::*;
<<<<<<< HEAD
    use crate::models::ContentItem;
    use crate::models::ReasoningItemContent;
    use crate::models::ResponseItem;
    use crate::protocol::TokenUsage;

    #[test]
    fn test_attach_info_to_last_assistant_message_function_call() {
        let token_usage = TokenUsage {
            input_tokens: 100,
            cached_input_tokens: None,
            output_tokens: 50,
            reasoning_output_tokens: None,
            total_tokens: 150,
        };
        let timestamp = "2023-01-01T00:00:00Z".to_string();

        let mut items = vec![ProcessedResponseItem {
            item: ResponseItem::FunctionCall {
                id: Some("func_1".to_string()),
                call_id: "call_123".to_string(),
                name: "test_function".to_string(),
                arguments: "{}".to_string(),
                token_usage: None,
                timestamp: None,
            },
            response: None,
        }];

        attach_info_to_last_assistant_message(&mut items, token_usage.clone(), timestamp.clone());

        match &items[0].item {
            ResponseItem::FunctionCall {
                token_usage: attached_usage,
                timestamp: attached_timestamp,
                ..
            } => {
                assert!(attached_usage.is_some(), "token_usage should be attached");
                assert!(attached_timestamp.is_some(), "timestamp should be attached");
                assert_eq!(attached_usage.as_ref().unwrap().total_tokens, 150);
                assert_eq!(attached_timestamp.as_ref().unwrap(), &timestamp);
            }
            _ => panic!("Expected FunctionCall"),
        }
    }

    #[test]
    fn test_attach_info_to_last_assistant_message_reasoning() {
        let token_usage = TokenUsage {
            input_tokens: 75,
            cached_input_tokens: None,
            output_tokens: 25,
            reasoning_output_tokens: None,
            total_tokens: 100,
        };
        let timestamp = "2023-02-01T00:00:00Z".to_string();

        let mut items = vec![ProcessedResponseItem {
            item: ResponseItem::Reasoning {
                id: "reasoning_1".to_string(),
                summary: vec![],
                content: Some(vec![ReasoningItemContent::ReasoningText {
                    text: "test reasoning".to_string(),
                }]),
                encrypted_content: None,
                token_usage: None,
                timestamp: None,
            },
            response: None,
        }];

        attach_info_to_last_assistant_message(&mut items, token_usage.clone(), timestamp.clone());

        match &items[0].item {
            ResponseItem::Reasoning {
                token_usage: attached_usage,
                timestamp: attached_timestamp,
                ..
            } => {
                assert!(attached_usage.is_some(), "token_usage should be attached");
                assert!(attached_timestamp.is_some(), "timestamp should be attached");
                assert_eq!(attached_usage.as_ref().unwrap().total_tokens, 100);
                assert_eq!(attached_timestamp.as_ref().unwrap(), &timestamp);
            }
            _ => panic!("Expected Reasoning"),
        }
    }

    #[test]
    fn test_attach_info_to_last_assistant_message_multiple_items() {
        let token_usage = TokenUsage {
            input_tokens: 200,
            cached_input_tokens: None,
            output_tokens: 100,
            reasoning_output_tokens: None,
            total_tokens: 300,
        };
        let timestamp = "2023-03-01T00:00:00Z".to_string();

        // Test with multiple items where only the last one should get the metadata
        let mut items = vec![
            ProcessedResponseItem {
                item: ResponseItem::Message {
                    id: Some("msg_1".to_string()),
                    role: "assistant".to_string(),
                    content: vec![ContentItem::OutputText {
                        text: "first message".to_string(),
                    }],
                    token_usage: None,
                    timestamp: None,
                },
                response: None,
            },
            ProcessedResponseItem {
                item: ResponseItem::FunctionCall {
                    id: Some("func_1".to_string()),
                    call_id: "call_123".to_string(),
                    name: "test_function".to_string(),
                    arguments: "{}".to_string(),
                    token_usage: None,
                    timestamp: None,
                },
                response: None,
            },
        ];

        attach_info_to_last_assistant_message(&mut items, token_usage.clone(), timestamp.clone());

        // First item should not have metadata attached
        match &items[0].item {
            ResponseItem::Message {
                token_usage: attached_usage,
                timestamp: attached_timestamp,
                ..
            } => {
                assert!(
                    attached_usage.is_none(),
                    "First item should not have token_usage"
                );
                assert!(
                    attached_timestamp.is_none(),
                    "First item should not have timestamp"
                );
            }
            _ => panic!("Expected Message"),
        }

        // Last item should have metadata attached
        match &items[1].item {
            ResponseItem::FunctionCall {
                token_usage: attached_usage,
                timestamp: attached_timestamp,
                ..
            } => {
                assert!(
                    attached_usage.is_some(),
                    "Last item should have token_usage"
                );
                assert!(
                    attached_timestamp.is_some(),
                    "Last item should have timestamp"
                );
                assert_eq!(attached_usage.as_ref().unwrap().total_tokens, 300);
                assert_eq!(attached_timestamp.as_ref().unwrap(), &timestamp);
            }
            _ => panic!("Expected FunctionCall"),
        }
    }

    #[test]
    fn test_attach_info_to_last_assistant_message_preserves_existing_message_logic() {
        let token_usage = TokenUsage {
            input_tokens: 50,
            cached_input_tokens: None,
            output_tokens: 30,
            reasoning_output_tokens: None,
            total_tokens: 80,
        };
        let timestamp = "2023-04-01T00:00:00Z".to_string();

        // Test that assistant messages still get metadata (existing behavior)
        let mut items = vec![ProcessedResponseItem {
            item: ResponseItem::Message {
                id: Some("msg_1".to_string()),
                role: "assistant".to_string(),
                content: vec![ContentItem::OutputText {
                    text: "assistant message".to_string(),
                }],
                token_usage: None,
                timestamp: None,
            },
            response: None,
        }];

        attach_info_to_last_assistant_message(&mut items, token_usage.clone(), timestamp.clone());

        match &items[0].item {
            ResponseItem::Message {
                token_usage: attached_usage,
                timestamp: attached_timestamp,
                role,
                ..
            } => {
                assert_eq!(role, "assistant");
                assert!(
                    attached_usage.is_some(),
                    "Assistant message should have token_usage"
                );
                assert!(
                    attached_timestamp.is_some(),
                    "Assistant message should have timestamp"
                );
            }
            _ => panic!("Expected Message"),
        }

        // Test that user messages don't get metadata (existing behavior)
        let mut items = vec![ProcessedResponseItem {
            item: ResponseItem::Message {
                id: Some("msg_2".to_string()),
                role: "user".to_string(),
                content: vec![ContentItem::OutputText {
                    text: "user message".to_string(),
                }],
                token_usage: None,
                timestamp: None,
            },
            response: None,
        }];

        attach_info_to_last_assistant_message(&mut items, token_usage.clone(), timestamp.clone());

        match &items[0].item {
            ResponseItem::Message {
                token_usage: attached_usage,
                timestamp: attached_timestamp,
                role,
                ..
            } => {
                assert_eq!(role, "user");
                assert!(
                    attached_usage.is_none(),
                    "User message should not have token_usage"
                );
                assert!(
                    attached_timestamp.is_none(),
                    "User message should not have timestamp"
                );
            }
            _ => panic!("Expected Message"),
        }
=======
    use mcp_types::ContentBlock;
    use mcp_types::TextContent;
    use pretty_assertions::assert_eq;
    use serde_json::json;
    use std::time::Duration as StdDuration;

    fn text_block(s: &str) -> ContentBlock {
        ContentBlock::TextContent(TextContent {
            annotations: None,
            text: s.to_string(),
            r#type: "text".to_string(),
        })
    }

    #[test]
    fn prefers_structured_content_when_present() {
        let ctr = CallToolResult {
            // Content present but should be ignored because structured_content is set.
            content: vec![text_block("ignored")],
            is_error: None,
            structured_content: Some(json!({
                "ok": true,
                "value": 42
            })),
        };

        let got = convert_call_tool_result_to_function_call_output_payload(&ctr);
        let expected = FunctionCallOutputPayload {
            content: serde_json::to_string(&json!({
                "ok": true,
                "value": 42
            }))
            .unwrap(),
            success: Some(true),
        };

        assert_eq!(expected, got);
    }

    #[test]
    fn model_truncation_head_tail_by_lines() {
        // Build 400 short lines so line-count limit, not byte budget, triggers truncation
        let lines: Vec<String> = (1..=400).map(|i| format!("line{i}")).collect();
        let full = lines.join("\n");

        let exec = ExecToolCallOutput {
            exit_code: 0,
            stdout: StreamOutput::new(String::new()),
            stderr: StreamOutput::new(String::new()),
            aggregated_output: StreamOutput::new(full.clone()),
            duration: StdDuration::from_secs(1),
        };

        let out = format_exec_output_str(&exec);

        // Expect elision marker with correct counts
        let omitted = 400 - MODEL_FORMAT_MAX_LINES; // 144
        let marker = format!("\n[... omitted {omitted} of 400 lines ...]\n\n");
        assert!(out.contains(&marker), "missing marker: {out}");

        // Validate head and tail
        let parts: Vec<&str> = out.split(&marker).collect();
        assert_eq!(parts.len(), 2, "expected one marker split");
        let head = parts[0];
        let tail = parts[1];

        let expected_head: String = (1..=MODEL_FORMAT_HEAD_LINES)
            .map(|i| format!("line{i}"))
            .collect::<Vec<_>>()
            .join("\n");
        assert!(head.starts_with(&expected_head), "head mismatch");

        let expected_tail: String = ((400 - MODEL_FORMAT_TAIL_LINES + 1)..=400)
            .map(|i| format!("line{i}"))
            .collect::<Vec<_>>()
            .join("\n");
        assert!(tail.ends_with(&expected_tail), "tail mismatch");
    }

    #[test]
    fn model_truncation_respects_byte_budget() {
        // Construct a large output (about 100kB) so byte budget dominates
        let big_line = "x".repeat(100);
        let full = std::iter::repeat_n(big_line.clone(), 1000)
            .collect::<Vec<_>>()
            .join("\n");

        let exec = ExecToolCallOutput {
            exit_code: 0,
            stdout: StreamOutput::new(String::new()),
            stderr: StreamOutput::new(String::new()),
            aggregated_output: StreamOutput::new(full.clone()),
            duration: StdDuration::from_secs(1),
        };

        let out = format_exec_output_str(&exec);
        assert!(out.len() <= MODEL_FORMAT_MAX_BYTES, "exceeds byte budget");
        assert!(out.contains("omitted"), "should contain elision marker");

        // Ensure head and tail are drawn from the original
        assert!(full.starts_with(out.chars().take(8).collect::<String>().as_str()));
        assert!(
            full.ends_with(
                out.chars()
                    .rev()
                    .take(8)
                    .collect::<String>()
                    .chars()
                    .rev()
                    .collect::<String>()
                    .as_str()
            )
        );
    }

    #[test]
    fn falls_back_to_content_when_structured_is_null() {
        let ctr = CallToolResult {
            content: vec![text_block("hello"), text_block("world")],
            is_error: None,
            structured_content: Some(serde_json::Value::Null),
        };

        let got = convert_call_tool_result_to_function_call_output_payload(&ctr);
        let expected = FunctionCallOutputPayload {
            content: serde_json::to_string(&vec![text_block("hello"), text_block("world")])
                .unwrap(),
            success: Some(true),
        };

        assert_eq!(expected, got);
    }

    #[test]
    fn success_flag_reflects_is_error_true() {
        let ctr = CallToolResult {
            content: vec![text_block("unused")],
            is_error: Some(true),
            structured_content: Some(json!({ "message": "bad" })),
        };

        let got = convert_call_tool_result_to_function_call_output_payload(&ctr);
        let expected = FunctionCallOutputPayload {
            content: serde_json::to_string(&json!({ "message": "bad" })).unwrap(),
            success: Some(false),
        };

        assert_eq!(expected, got);
    }

    #[test]
    fn success_flag_true_with_no_error_and_content_used() {
        let ctr = CallToolResult {
            content: vec![text_block("alpha")],
            is_error: Some(false),
            structured_content: None,
        };

        let got = convert_call_tool_result_to_function_call_output_payload(&ctr);
        let expected = FunctionCallOutputPayload {
            content: serde_json::to_string(&vec![text_block("alpha")]).unwrap(),
            success: Some(true),
        };

        assert_eq!(expected, got);
>>>>>>> a56eb481
    }
}<|MERGE_RESOLUTION|>--- conflicted
+++ resolved
@@ -2898,41 +2898,6 @@
     }
 }
 
-<<<<<<< HEAD
-fn attach_info_to_last_assistant_message(
-    items: &mut [ProcessedResponseItem],
-    usage: TokenUsage,
-    timestamp: String,
-) {
-    if let Some(item) = items.iter_mut().last() {
-        match &mut item.item {
-            ResponseItem::FunctionCall {
-                token_usage,
-                timestamp: response_timestamp,
-                ..
-            }
-            | ResponseItem::Reasoning {
-                token_usage,
-                timestamp: response_timestamp,
-                ..
-            } => {
-                *token_usage = Some(usage.clone());
-                *response_timestamp = Some(timestamp.clone());
-            }
-            ResponseItem::Message {
-                role,
-                token_usage,
-                timestamp: message_timestamp,
-                ..
-            } => {
-                if role == "assistant" && token_usage.is_none() {
-                    *token_usage = Some(usage.clone());
-                    *message_timestamp = Some(timestamp.clone());
-                }
-            }
-            _ => {}
-        }
-=======
 fn convert_call_tool_result_to_function_call_output_payload(
     call_tool_result: &CallToolResult,
 ) -> FunctionCallOutputPayload {
@@ -2965,18 +2930,214 @@
     FunctionCallOutputPayload {
         content,
         success: Some(is_success),
->>>>>>> a56eb481
+    }
+}
+
+fn attach_info_to_last_assistant_message(
+    items: &mut [ProcessedResponseItem],
+    usage: TokenUsage,
+    timestamp: String,
+) {
+    if let Some(item) = items.iter_mut().last() {
+        match &mut item.item {
+            ResponseItem::FunctionCall {
+                token_usage,
+                timestamp: response_timestamp,
+                ..
+            }
+            | ResponseItem::Reasoning {
+                token_usage,
+                timestamp: response_timestamp,
+                ..
+            } => {
+                *token_usage = Some(usage.clone());
+                *response_timestamp = Some(timestamp.clone());
+            }
+            ResponseItem::Message {
+                role,
+                token_usage,
+                timestamp: message_timestamp,
+                ..
+            } => {
+                if role == "assistant" && token_usage.is_none() {
+                    *token_usage = Some(usage.clone());
+                    *message_timestamp = Some(timestamp.clone());
+                }
+            }
+            _ => {}
+        }
     }
 }
 
 #[cfg(test)]
 mod tests {
     use super::*;
-<<<<<<< HEAD
-    use crate::models::ContentItem;
-    use crate::models::ReasoningItemContent;
-    use crate::models::ResponseItem;
-    use crate::protocol::TokenUsage;
+    use mcp_types::ContentBlock;
+    use mcp_types::TextContent;
+    use pretty_assertions::assert_eq;
+    use serde_json::json;
+    use std::time::Duration as StdDuration;
+
+    fn text_block(s: &str) -> ContentBlock {
+        ContentBlock::TextContent(TextContent {
+            annotations: None,
+            text: s.to_string(),
+            r#type: "text".to_string(),
+        })
+    }
+
+    #[test]
+    fn prefers_structured_content_when_present() {
+        let ctr = CallToolResult {
+            // Content present but should be ignored because structured_content is set.
+            content: vec![text_block("ignored")],
+            is_error: None,
+            structured_content: Some(json!({
+                "ok": true,
+                "value": 42
+            })),
+        };
+
+        let got = convert_call_tool_result_to_function_call_output_payload(&ctr);
+        let expected = FunctionCallOutputPayload {
+            content: serde_json::to_string(&json!({
+                "ok": true,
+                "value": 42
+            }))
+            .unwrap(),
+            success: Some(true),
+        };
+
+        assert_eq!(expected, got);
+    }
+
+    #[test]
+    fn model_truncation_head_tail_by_lines() {
+        // Build 400 short lines so line-count limit, not byte budget, triggers truncation
+        let lines: Vec<String> = (1..=400).map(|i| format!("line{i}")).collect();
+        let full = lines.join("\n");
+
+        let exec = ExecToolCallOutput {
+            exit_code: 0,
+            stdout: StreamOutput::new(String::new()),
+            stderr: StreamOutput::new(String::new()),
+            aggregated_output: StreamOutput::new(full.clone()),
+            duration: StdDuration::from_secs(1),
+        };
+
+        let out = format_exec_output_str(&exec);
+
+        // Expect elision marker with correct counts
+        let omitted = 400 - MODEL_FORMAT_MAX_LINES; // 144
+        let marker = format!("\n[... omitted {omitted} of 400 lines ...]\n\n");
+        assert!(out.contains(&marker), "missing marker: {out}");
+
+        // Validate head and tail
+        let parts: Vec<&str> = out.split(&marker).collect();
+        assert_eq!(parts.len(), 2, "expected one marker split");
+        let head = parts[0];
+        let tail = parts[1];
+
+        let expected_head: String = (1..=MODEL_FORMAT_HEAD_LINES)
+            .map(|i| format!("line{i}"))
+            .collect::<Vec<_>>()
+            .join("\n");
+        assert!(head.starts_with(&expected_head), "head mismatch");
+
+        let expected_tail: String = ((400 - MODEL_FORMAT_TAIL_LINES + 1)..=400)
+            .map(|i| format!("line{i}"))
+            .collect::<Vec<_>>()
+            .join("\n");
+        assert!(tail.ends_with(&expected_tail), "tail mismatch");
+    }
+
+    #[test]
+    fn model_truncation_respects_byte_budget() {
+        // Construct a large output (about 100kB) so byte budget dominates
+        let big_line = "x".repeat(100);
+        let full = std::iter::repeat_n(big_line.clone(), 1000)
+            .collect::<Vec<_>>()
+            .join("\n");
+
+        let exec = ExecToolCallOutput {
+            exit_code: 0,
+            stdout: StreamOutput::new(String::new()),
+            stderr: StreamOutput::new(String::new()),
+            aggregated_output: StreamOutput::new(full.clone()),
+            duration: StdDuration::from_secs(1),
+        };
+
+        let out = format_exec_output_str(&exec);
+        assert!(out.len() <= MODEL_FORMAT_MAX_BYTES, "exceeds byte budget");
+        assert!(out.contains("omitted"), "should contain elision marker");
+
+        // Ensure head and tail are drawn from the original
+        assert!(full.starts_with(out.chars().take(8).collect::<String>().as_str()));
+        assert!(
+            full.ends_with(
+                out.chars()
+                    .rev()
+                    .take(8)
+                    .collect::<String>()
+                    .chars()
+                    .rev()
+                    .collect::<String>()
+                    .as_str()
+            )
+        );
+    }
+
+    #[test]
+    fn falls_back_to_content_when_structured_is_null() {
+        let ctr = CallToolResult {
+            content: vec![text_block("hello"), text_block("world")],
+            is_error: None,
+            structured_content: Some(serde_json::Value::Null),
+        };
+
+        let got = convert_call_tool_result_to_function_call_output_payload(&ctr);
+        let expected = FunctionCallOutputPayload {
+            content: serde_json::to_string(&vec![text_block("hello"), text_block("world")])
+                .unwrap(),
+            success: Some(true),
+        };
+
+        assert_eq!(expected, got);
+    }
+
+    #[test]
+    fn success_flag_reflects_is_error_true() {
+        let ctr = CallToolResult {
+            content: vec![text_block("unused")],
+            is_error: Some(true),
+            structured_content: Some(json!({ "message": "bad" })),
+        };
+
+        let got = convert_call_tool_result_to_function_call_output_payload(&ctr);
+        let expected = FunctionCallOutputPayload {
+            content: serde_json::to_string(&json!({ "message": "bad" })).unwrap(),
+            success: Some(false),
+        };
+
+        assert_eq!(expected, got);
+    }
+
+    #[test]
+    fn success_flag_true_with_no_error_and_content_used() {
+        let ctr = CallToolResult {
+            content: vec![text_block("alpha")],
+            is_error: Some(false),
+            structured_content: None,
+        };
+
+        let got = convert_call_tool_result_to_function_call_output_payload(&ctr);
+        let expected = FunctionCallOutputPayload {
+            content: serde_json::to_string(&vec![text_block("alpha")]).unwrap(),
+            success: Some(true),
+        };
+
+        assert_eq!(expected, got);
+    }
 
     #[test]
     fn test_attach_info_to_last_assistant_message_function_call() {
@@ -3223,172 +3384,5 @@
             }
             _ => panic!("Expected Message"),
         }
-=======
-    use mcp_types::ContentBlock;
-    use mcp_types::TextContent;
-    use pretty_assertions::assert_eq;
-    use serde_json::json;
-    use std::time::Duration as StdDuration;
-
-    fn text_block(s: &str) -> ContentBlock {
-        ContentBlock::TextContent(TextContent {
-            annotations: None,
-            text: s.to_string(),
-            r#type: "text".to_string(),
-        })
-    }
-
-    #[test]
-    fn prefers_structured_content_when_present() {
-        let ctr = CallToolResult {
-            // Content present but should be ignored because structured_content is set.
-            content: vec![text_block("ignored")],
-            is_error: None,
-            structured_content: Some(json!({
-                "ok": true,
-                "value": 42
-            })),
-        };
-
-        let got = convert_call_tool_result_to_function_call_output_payload(&ctr);
-        let expected = FunctionCallOutputPayload {
-            content: serde_json::to_string(&json!({
-                "ok": true,
-                "value": 42
-            }))
-            .unwrap(),
-            success: Some(true),
-        };
-
-        assert_eq!(expected, got);
-    }
-
-    #[test]
-    fn model_truncation_head_tail_by_lines() {
-        // Build 400 short lines so line-count limit, not byte budget, triggers truncation
-        let lines: Vec<String> = (1..=400).map(|i| format!("line{i}")).collect();
-        let full = lines.join("\n");
-
-        let exec = ExecToolCallOutput {
-            exit_code: 0,
-            stdout: StreamOutput::new(String::new()),
-            stderr: StreamOutput::new(String::new()),
-            aggregated_output: StreamOutput::new(full.clone()),
-            duration: StdDuration::from_secs(1),
-        };
-
-        let out = format_exec_output_str(&exec);
-
-        // Expect elision marker with correct counts
-        let omitted = 400 - MODEL_FORMAT_MAX_LINES; // 144
-        let marker = format!("\n[... omitted {omitted} of 400 lines ...]\n\n");
-        assert!(out.contains(&marker), "missing marker: {out}");
-
-        // Validate head and tail
-        let parts: Vec<&str> = out.split(&marker).collect();
-        assert_eq!(parts.len(), 2, "expected one marker split");
-        let head = parts[0];
-        let tail = parts[1];
-
-        let expected_head: String = (1..=MODEL_FORMAT_HEAD_LINES)
-            .map(|i| format!("line{i}"))
-            .collect::<Vec<_>>()
-            .join("\n");
-        assert!(head.starts_with(&expected_head), "head mismatch");
-
-        let expected_tail: String = ((400 - MODEL_FORMAT_TAIL_LINES + 1)..=400)
-            .map(|i| format!("line{i}"))
-            .collect::<Vec<_>>()
-            .join("\n");
-        assert!(tail.ends_with(&expected_tail), "tail mismatch");
-    }
-
-    #[test]
-    fn model_truncation_respects_byte_budget() {
-        // Construct a large output (about 100kB) so byte budget dominates
-        let big_line = "x".repeat(100);
-        let full = std::iter::repeat_n(big_line.clone(), 1000)
-            .collect::<Vec<_>>()
-            .join("\n");
-
-        let exec = ExecToolCallOutput {
-            exit_code: 0,
-            stdout: StreamOutput::new(String::new()),
-            stderr: StreamOutput::new(String::new()),
-            aggregated_output: StreamOutput::new(full.clone()),
-            duration: StdDuration::from_secs(1),
-        };
-
-        let out = format_exec_output_str(&exec);
-        assert!(out.len() <= MODEL_FORMAT_MAX_BYTES, "exceeds byte budget");
-        assert!(out.contains("omitted"), "should contain elision marker");
-
-        // Ensure head and tail are drawn from the original
-        assert!(full.starts_with(out.chars().take(8).collect::<String>().as_str()));
-        assert!(
-            full.ends_with(
-                out.chars()
-                    .rev()
-                    .take(8)
-                    .collect::<String>()
-                    .chars()
-                    .rev()
-                    .collect::<String>()
-                    .as_str()
-            )
-        );
-    }
-
-    #[test]
-    fn falls_back_to_content_when_structured_is_null() {
-        let ctr = CallToolResult {
-            content: vec![text_block("hello"), text_block("world")],
-            is_error: None,
-            structured_content: Some(serde_json::Value::Null),
-        };
-
-        let got = convert_call_tool_result_to_function_call_output_payload(&ctr);
-        let expected = FunctionCallOutputPayload {
-            content: serde_json::to_string(&vec![text_block("hello"), text_block("world")])
-                .unwrap(),
-            success: Some(true),
-        };
-
-        assert_eq!(expected, got);
-    }
-
-    #[test]
-    fn success_flag_reflects_is_error_true() {
-        let ctr = CallToolResult {
-            content: vec![text_block("unused")],
-            is_error: Some(true),
-            structured_content: Some(json!({ "message": "bad" })),
-        };
-
-        let got = convert_call_tool_result_to_function_call_output_payload(&ctr);
-        let expected = FunctionCallOutputPayload {
-            content: serde_json::to_string(&json!({ "message": "bad" })).unwrap(),
-            success: Some(false),
-        };
-
-        assert_eq!(expected, got);
-    }
-
-    #[test]
-    fn success_flag_true_with_no_error_and_content_used() {
-        let ctr = CallToolResult {
-            content: vec![text_block("alpha")],
-            is_error: Some(false),
-            structured_content: None,
-        };
-
-        let got = convert_call_tool_result_to_function_call_output_payload(&ctr);
-        let expected = FunctionCallOutputPayload {
-            content: serde_json::to_string(&vec![text_block("alpha")]).unwrap(),
-            success: Some(true),
-        };
-
-        assert_eq!(expected, got);
->>>>>>> a56eb481
     }
 }