use std::sync::Arc;

use crate::Codex;
use crate::CodexSpawnOk;
use crate::config::Config;
use crate::protocol::Event;
use crate::protocol::EventMsg;
use crate::util::notify_on_sigint;
use codex_login::load_auth;
use tokio::sync::Notify;
use uuid::Uuid;

/// Represents an active Codex conversation, including the first event
/// (which is [`EventMsg::SessionConfigured`]).
pub struct CodexConversation {
    pub codex: Codex,
    pub session_id: Uuid,
    pub session_configured: Event,
    pub ctrl_c: Arc<Notify>,
}

/// Spawn a new [`Codex`] and initialize the session.
///
/// Returns the wrapped [`Codex`] **and** the `SessionInitialized` event that
/// is received as a response to the initial `ConfigureSession` submission so
/// that callers can surface the information to the UI.
pub async fn init_codex(config: Config) -> anyhow::Result<CodexConversation> {
    let ctrl_c = notify_on_sigint();
<<<<<<< HEAD
    let auth = load_auth(
        &config.codex_home,
        &config.model_provider.name,
        &config.model_provider.env_key,
    )?;
=======
    let auth = load_auth(&config.codex_home, true)?;
>>>>>>> 88ea215c
    let CodexSpawnOk {
        codex,
        init_id,
        session_id,
    } = Codex::spawn(config, auth, ctrl_c.clone()).await?;

    // The first event must be `SessionInitialized`. Validate and forward it to
    // the caller so that they can display it in the conversation history.
    let event = codex.next_event().await?;
    if event.id != init_id
        || !matches!(
            &event,
            Event {
                id: _id,
                msg: EventMsg::SessionConfigured(_),
            }
        )
    {
        return Err(anyhow::anyhow!(
            "expected SessionInitialized but got {event:?}"
        ));
    }

    Ok(CodexConversation {
        codex,
        session_id,
        session_configured: event,
        ctrl_c,
    })
}<|MERGE_RESOLUTION|>--- conflicted
+++ resolved
@@ -26,15 +26,12 @@
 /// that callers can surface the information to the UI.
 pub async fn init_codex(config: Config) -> anyhow::Result<CodexConversation> {
     let ctrl_c = notify_on_sigint();
-<<<<<<< HEAD
     let auth = load_auth(
         &config.codex_home,
         &config.model_provider.name,
         &config.model_provider.env_key,
+        true,
     )?;
-=======
-    let auth = load_auth(&config.codex_home, true)?;
->>>>>>> 88ea215c
     let CodexSpawnOk {
         codex,
         init_id,
