use tree_sitter::Parser;
use tree_sitter::Tree;
use tree_sitter_bash::LANGUAGE as BASH;

pub fn is_known_safe_command(command: &[String]) -> bool {
    if is_safe_to_call_with_exec(command) {
        return true;
    }

    // TODO(mbolin): Also support safe commands that are piped together such
    // as `cat foo | wc -l`.
    matches!(
        command,
        [bash, flag, script]
            if bash == "bash"
            && flag == "-lc"
            && try_parse_bash(script).and_then(|tree|
                try_parse_single_word_only_command(&tree, script)).is_some_and(|parsed_bash_command| is_safe_to_call_with_exec(&parsed_bash_command))
    )
}

fn is_safe_to_call_with_exec(command: &[String]) -> bool {
    let cmd0 = command.first().map(String::as_str);

    match cmd0 {
        Some(
            "cat" | "cd" | "echo" | "grep" | "head" | "ls" | "pwd" | "rg" | "tail" | "wc" | "which",
        ) => true,

        Some("find") => {
            // Certain options to `find` can delete files, write to files, or
            // execute arbitrary commands, so we cannot auto-approve the
            // invocation of `find` in such cases.
            #[rustfmt::skip]
            const UNSAFE_FIND_OPTIONS: &[&str] = &[
                // Options that can execute arbitrary commands.
                "-exec", "-execdir", "-ok", "-okdir",
                // Option that deletes matching files.
                "-delete",
                // Options that write pathnames to a file.
                "-fls", "-fprint", "-fprint0", "-fprintf",
            ];

            !command
                .iter()
                .any(|arg| UNSAFE_FIND_OPTIONS.contains(&arg.as_str()))
        }

        // Git
        Some("git") => matches!(
            command.get(1).map(String::as_str),
            Some("branch" | "status" | "log" | "diff" | "show")
        ),

        // Rust
        Some("cargo") if command.get(1).map(String::as_str) == Some("check") => true,

        // Special-case `sed -n {N|M,N}p FILE`
        Some("sed")
            if {
                command.len() == 4
                    && command.get(1).map(String::as_str) == Some("-n")
                    && is_valid_sed_n_arg(command.get(2).map(String::as_str))
                    && command.get(3).map(String::is_empty) == Some(false)
            } =>
        {
            true
        }

        // ── anything else ─────────────────────────────────────────────────
        _ => false,
    }
}

fn try_parse_bash(bash_lc_arg: &str) -> Option<Tree> {
    let lang = BASH.into();
    let mut parser = Parser::new();
    #[expect(clippy::expect_used)]
    parser.set_language(&lang).expect("load bash grammar");

    let old_tree: Option<&Tree> = None;
    parser.parse(bash_lc_arg, old_tree)
}

/// If `tree` represents a single Bash command whose name and every argument is
/// an ordinary `word`, return those words in order; otherwise, return `None`.
///
/// `src` must be the exact source string that was parsed into `tree`, so we can
/// extract the text for every node.
pub fn try_parse_single_word_only_command(tree: &Tree, src: &str) -> Option<Vec<String>> {
    // Any parse error is an immediate rejection.
    if tree.root_node().has_error() {
        return None;
    }

    // (program …) with exactly one statement
    let root = tree.root_node();
    if root.kind() != "program" || root.named_child_count() != 1 {
        return None;
    }

    let cmd = root.named_child(0)?; // (command …)
    if cmd.kind() != "command" {
        return None;
    }

    let mut words = Vec::new();
    let mut cursor = cmd.walk();

    for child in cmd.named_children(&mut cursor) {
        match child.kind() {
            // The command name node wraps one `word` child.
            "command_name" => {
                let word_node = child.named_child(0)?; // make sure it's only a word
                if word_node.kind() != "word" {
                    return None;
                }
                words.push(word_node.utf8_text(src.as_bytes()).ok()?.to_owned());
            }
            // Positional‑argument word (allowed).
            "word" | "number" => {
                words.push(child.utf8_text(src.as_bytes()).ok()?.to_owned());
            }
            "string" => {
                if child.child_count() == 3
                    && child.child(0)?.kind() == "\""
                    && child.child(1)?.kind() == "string_content"
                    && child.child(2)?.kind() == "\""
                {
                    words.push(child.child(1)?.utf8_text(src.as_bytes()).ok()?.to_owned());
                } else {
                    // Anything else means the command is *not* plain words.
                    return None;
                }
            }
            "concatenation" => {
                // TODO: Consider things like `'ab\'a'`.
                return None;
            }
            "raw_string" => {
                // Raw string is a single word, but we need to strip the quotes.
                let raw_string = child.utf8_text(src.as_bytes()).ok()?;
                let stripped = raw_string
                    .strip_prefix('\'')
                    .and_then(|s| s.strip_suffix('\''));
                if let Some(stripped) = stripped {
                    words.push(stripped.to_owned());
                } else {
                    return None;
                }
            }
            // Anything else means the command is *not* plain words.
            _ => return None,
        }
    }

    Some(words)
}

/* ----------------------------------------------------------
Example
---------------------------------------------------------- */

/// Returns true if `arg` matches /^(\d+,)?\d+p$/
fn is_valid_sed_n_arg(arg: Option<&str>) -> bool {
    // unwrap or bail
    let s = match arg {
        Some(s) => s,
        None => return false,
    };

    // must end with 'p', strip it
    let core = match s.strip_suffix('p') {
        Some(rest) => rest,
        None => return false,
    };

    // split on ',' and ensure 1 or 2 numeric parts
    let parts: Vec<&str> = core.split(',').collect();
    match parts.as_slice() {
        // single number, e.g. "10"
        [num] => !num.is_empty() && num.chars().all(|c| c.is_ascii_digit()),

        // two numbers, e.g. "1,5"
        [a, b] => {
            !a.is_empty()
                && !b.is_empty()
                && a.chars().all(|c| c.is_ascii_digit())
                && b.chars().all(|c| c.is_ascii_digit())
        }

        // anything else (more than one comma) is invalid
        _ => false,
    }
}
#[cfg(test)]
mod tests {
    #![allow(clippy::unwrap_used)]
    use super::*;

    fn vec_str(args: &[&str]) -> Vec<String> {
        args.iter().map(|s| s.to_string()).collect()
    }

    #[test]
    fn known_safe_examples() {
        assert!(is_safe_to_call_with_exec(&vec_str(&["ls"])));
        assert!(is_safe_to_call_with_exec(&vec_str(&["git", "status"])));
        assert!(is_safe_to_call_with_exec(&vec_str(&[
            "sed", "-n", "1,5p", "file.txt"
        ])));

        // Safe `find` command (no unsafe options).
        assert!(is_safe_to_call_with_exec(&vec_str(&[
            "find", ".", "-name", "file.txt"
        ])));
    }

    #[test]
    fn unknown_or_partial() {
        assert!(!is_safe_to_call_with_exec(&vec_str(&["foo"])));
        assert!(!is_safe_to_call_with_exec(&vec_str(&["git", "fetch"])));
        assert!(!is_safe_to_call_with_exec(&vec_str(&[
            "sed", "-n", "xp", "file.txt"
        ])));

        // Unsafe `find` commands.
        for args in [
            vec_str(&["find", ".", "-name", "file.txt", "-exec", "rm", "{}", ";"]),
            vec_str(&[
                "find", ".", "-name", "*.py", "-execdir", "python3", "{}", ";",
            ]),
            vec_str(&["find", ".", "-name", "file.txt", "-ok", "rm", "{}", ";"]),
            vec_str(&["find", ".", "-name", "*.py", "-okdir", "python3", "{}", ";"]),
            vec_str(&["find", ".", "-delete", "-name", "file.txt"]),
            vec_str(&["find", ".", "-fls", "/etc/passwd"]),
            vec_str(&["find", ".", "-fprint", "/etc/passwd"]),
            vec_str(&["find", ".", "-fprint0", "/etc/passwd"]),
            vec_str(&["find", ".", "-fprintf", "/root/suid.txt", "%#m %u %p\n"]),
        ] {
            assert!(
                !is_safe_to_call_with_exec(&args),
<<<<<<< HEAD
                "expected {args:?} to be unsafe",
=======
                "expected {args:?} to be unsafe"
>>>>>>> bfeb8c92
            );
        }
    }

    #[test]
    fn bash_lc_safe_examples() {
        assert!(is_known_safe_command(&vec_str(&["bash", "-lc", "ls"])));
        assert!(is_known_safe_command(&vec_str(&["bash", "-lc", "ls -1"])));
        assert!(is_known_safe_command(&vec_str(&[
            "bash",
            "-lc",
            "git status"
        ])));
        assert!(is_known_safe_command(&vec_str(&[
            "bash",
            "-lc",
            "grep -R \"Cargo.toml\" -n"
        ])));
        assert!(is_known_safe_command(&vec_str(&[
            "bash",
            "-lc",
            "sed -n 1,5p file.txt"
        ])));
        assert!(is_known_safe_command(&vec_str(&[
            "bash",
            "-lc",
            "sed -n '1,5p' file.txt"
        ])));

        assert!(is_known_safe_command(&vec_str(&[
            "bash",
            "-lc",
            "find . -name file.txt"
        ])));
    }

    #[test]
    fn bash_lc_unsafe_examples() {
        assert!(
            !is_known_safe_command(&vec_str(&["bash", "-lc", "git", "status"])),
            "Four arg version is not known to be safe."
        );
        assert!(
            !is_known_safe_command(&vec_str(&["bash", "-lc", "'git status'"])),
            "The extra quoting around 'git status' makes it a program named 'git status' and is therefore unsafe."
        );

        assert!(
            !is_known_safe_command(&vec_str(&["bash", "-lc", "find . -name file.txt -delete"])),
            "Unsafe find option should not be auto‑approved."
        );
    }

    #[test]
    fn test_try_parse_single_word_only_command() {
        let script_with_single_quoted_string = "sed -n '1,5p' file.txt";
        let parsed_words = try_parse_bash(script_with_single_quoted_string)
            .and_then(|tree| {
                try_parse_single_word_only_command(&tree, script_with_single_quoted_string)
            })
            .unwrap();
        assert_eq!(
            vec![
                "sed".to_string(),
                "-n".to_string(),
                // Ensure the single quotes are properly removed.
                "1,5p".to_string(),
                "file.txt".to_string()
            ],
            parsed_words,
        );

        let script_with_number_arg = "ls -1";
        let parsed_words = try_parse_bash(script_with_number_arg)
            .and_then(|tree| try_parse_single_word_only_command(&tree, script_with_number_arg))
            .unwrap();
        assert_eq!(vec!["ls", "-1"], parsed_words,);

        let script_with_double_quoted_string_with_no_funny_stuff_arg = "grep -R \"Cargo.toml\" -n";
        let parsed_words = try_parse_bash(script_with_double_quoted_string_with_no_funny_stuff_arg)
            .and_then(|tree| {
                try_parse_single_word_only_command(
                    &tree,
                    script_with_double_quoted_string_with_no_funny_stuff_arg,
                )
            })
            .unwrap();
        assert_eq!(vec!["grep", "-R", "Cargo.toml", "-n"], parsed_words);
    }
}<|MERGE_RESOLUTION|>--- conflicted
+++ resolved
@@ -240,11 +240,7 @@
         ] {
             assert!(
                 !is_safe_to_call_with_exec(&args),
-<<<<<<< HEAD
-                "expected {args:?} to be unsafe",
-=======
                 "expected {args:?} to be unsafe"
->>>>>>> bfeb8c92
             );
         }
     }
