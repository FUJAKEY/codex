<<<<<<< HEAD
use crate::codex::Session;
use crate::config_types::ReasoningEffort as ReasoningEffortConfig;
use crate::config_types::ReasoningSummary as ReasoningSummaryConfig;
use crate::config_types::SandboxMode;
=======
>>>>>>> 9193eb6b
use crate::error::Result;
use crate::model_family::ModelFamily;
use crate::models::ContentItem;
use crate::models::ResponseItem;
use crate::openai_tools::OpenAiTool;
use crate::protocol::TokenUsage;
use codex_apply_patch::APPLY_PATCH_TOOL_INSTRUCTIONS;
use codex_protocol::config_types::ReasoningEffort as ReasoningEffortConfig;
use codex_protocol::config_types::ReasoningSummary as ReasoningSummaryConfig;
use futures::Stream;
use serde::Deserialize;
use serde::Serialize;
use std::borrow::Cow;
use std::pin::Pin;
use std::task::Context;
use std::task::Poll;
use strum_macros::Display as DeriveDisplay;
use tokio::sync::mpsc;

/// The `instructions` field in the payload sent to a model should always start
/// with this content.
const BASE_INSTRUCTIONS: &str = include_str!("../prompt.md");

/// wraps user instructions message in a tag for the model to parse more easily.
const USER_INSTRUCTIONS_START: &str = "<user_instructions>\n\n";
const USER_INSTRUCTIONS_END: &str = "\n\n</user_instructions>";

<<<<<<< HEAD
#[derive(Debug, Clone, Serialize, Deserialize, PartialEq, DeriveDisplay)]
#[serde(rename_all = "kebab-case")]
#[strum(serialize_all = "snake_case")]
pub enum NetworkAccess {
    Restricted,
    Enabled,
}

#[derive(Debug, Clone, Serialize, Deserialize, PartialEq)]
#[serde(rename = "environment_context", rename_all = "snake_case")]
pub(crate) struct EnvironmentContext {
    pub cwd: PathBuf,
    pub approval_policy: AskForApproval,
    pub sandbox_mode: SandboxMode,
    pub network_access: NetworkAccess,
}

impl Display for EnvironmentContext {
    fn fmt(&self, f: &mut std::fmt::Formatter<'_>) -> std::fmt::Result {
        writeln!(
            f,
            "Current working directory: {}",
            self.cwd.to_string_lossy()
        )?;
        writeln!(f, "Approval policy: {}", self.approval_policy)?;

        let sandbox_mode = match self.sandbox_mode {
            SandboxMode::DangerFullAccess => "danger-full-access",
            SandboxMode::ReadOnly => "read-only",
            SandboxMode::WorkspaceWrite => "workspace-write",
        };
        writeln!(f, "Sandbox mode: {sandbox_mode}")?;
        writeln!(f, "Network access: {}", self.network_access)?;
        Ok(())
    }
}

impl From<&Session> for EnvironmentContext {
    fn from(sess: &Session) -> Self {
        EnvironmentContext {
            cwd: sess.get_cwd().to_path_buf(),
            approval_policy: sess.get_approval_policy(),
            sandbox_mode: match sess.get_sandbox_policy() {
                SandboxPolicy::DangerFullAccess => SandboxMode::DangerFullAccess,
                SandboxPolicy::ReadOnly => SandboxMode::ReadOnly,
                SandboxPolicy::WorkspaceWrite { .. } => SandboxMode::WorkspaceWrite,
            },
            network_access: match sess.get_sandbox_policy() {
                SandboxPolicy::DangerFullAccess => NetworkAccess::Enabled,
                SandboxPolicy::ReadOnly => NetworkAccess::Restricted,
                SandboxPolicy::WorkspaceWrite { network_access, .. } => {
                    if network_access {
                        NetworkAccess::Enabled
                    } else {
                        NetworkAccess::Restricted
                    }
                }
            },
        }
    }
}

/// API request payload for a single model turn.
=======
/// API request payload for a single model turn
>>>>>>> 9193eb6b
#[derive(Default, Debug, Clone)]
pub struct Prompt {
    /// Conversation context input items.
    pub input: Vec<ResponseItem>,

    /// Whether to store response on server side (disable_response_storage = !store).
    pub store: bool,

    /// Tools available to the model, including additional tools sourced from
    /// external MCP servers.
    pub tools: Vec<OpenAiTool>,

    /// Optional override for the built-in BASE_INSTRUCTIONS.
    pub base_instructions_override: Option<String>,
}

impl Prompt {
    pub(crate) fn get_full_instructions(&self, model: &ModelFamily) -> Cow<'_, str> {
        let base = self
            .base_instructions_override
            .as_deref()
            .unwrap_or(BASE_INSTRUCTIONS);
        let mut sections: Vec<&str> = vec![base];
        if model.needs_special_apply_patch_instructions {
            sections.push(APPLY_PATCH_TOOL_INSTRUCTIONS);
        }
        Cow::Owned(sections.join("\n"))
    }

<<<<<<< HEAD
    fn get_formatted_user_instructions(&self) -> Option<String> {
        self.user_instructions
            .as_ref()
            .map(|ui| format!("{USER_INSTRUCTIONS_START}{ui}{USER_INSTRUCTIONS_END}"))
    }

    fn get_formatted_environment_context(&self) -> Option<String> {
        let ec = self.environment_context.as_ref()?;
        let mut buffer = String::new();
        let mut ser = quick_xml::se::Serializer::new(&mut buffer);
        ser.indent(' ', 2);
        if let Err(err) = ec.serialize(ser) {
            tracing::error!("Error serializing environment context: {err}");
        }
        Some(buffer)
=======
    pub(crate) fn get_formatted_input(&self) -> Vec<ResponseItem> {
        self.input.clone()
>>>>>>> 9193eb6b
    }

    /// Creates a formatted user instructions message from a string
    pub(crate) fn format_user_instructions_message(ui: &str) -> ResponseItem {
        ResponseItem::Message {
            id: None,
            role: "user".to_string(),
            content: vec![ContentItem::InputText {
                text: format!("{USER_INSTRUCTIONS_START}{ui}{USER_INSTRUCTIONS_END}"),
            }],
        }
    }
}

#[derive(Debug)]
pub enum ResponseEvent {
    Created,
    OutputItemDone(ResponseItem),
    Completed {
        response_id: String,
        token_usage: Option<TokenUsage>,
    },
    OutputTextDelta(String),
    ReasoningSummaryDelta(String),
    ReasoningContentDelta(String),
    ReasoningSummaryPartAdded,
}

#[derive(Debug, Serialize)]
pub(crate) struct Reasoning {
    pub(crate) effort: ReasoningEffortConfig,
    pub(crate) summary: ReasoningSummaryConfig,
}

/// Request object that is serialized as JSON and POST'ed when using the
/// Responses API.
#[derive(Debug, Serialize)]
pub(crate) struct ResponsesApiRequest<'a> {
    pub(crate) model: &'a str,
    pub(crate) instructions: &'a str,
    // TODO(mbolin): ResponseItem::Other should not be serialized. Currently,
    // we code defensively to avoid this case, but perhaps we should use a
    // separate enum for serialization.
    pub(crate) input: &'a Vec<ResponseItem>,
    pub(crate) tools: &'a [serde_json::Value],
    pub(crate) tool_choice: &'static str,
    pub(crate) parallel_tool_calls: bool,
    pub(crate) reasoning: Option<Reasoning>,
    /// true when using the Responses API.
    pub(crate) store: bool,
    pub(crate) stream: bool,
    pub(crate) include: Vec<String>,
    #[serde(skip_serializing_if = "Option::is_none")]
    pub(crate) prompt_cache_key: Option<String>,
}

pub(crate) fn create_reasoning_param_for_request(
    model_family: &ModelFamily,
    effort: ReasoningEffortConfig,
    summary: ReasoningSummaryConfig,
) -> Option<Reasoning> {
    if model_family.supports_reasoning_summaries {
        Some(Reasoning { effort, summary })
    } else {
        None
    }
}

pub(crate) struct ResponseStream {
    pub(crate) rx_event: mpsc::Receiver<Result<ResponseEvent>>,
}

impl Stream for ResponseStream {
    type Item = Result<ResponseEvent>;

    fn poll_next(mut self: Pin<&mut Self>, cx: &mut Context<'_>) -> Poll<Option<Self::Item>> {
        self.rx_event.poll_recv(cx)
    }
}

#[cfg(test)]
mod tests {
    use crate::model_family::find_family_for_model;

    use super::*;

    #[test]
    fn get_full_instructions_no_user_content() {
        let prompt = Prompt {
            ..Default::default()
        };
        let expected = format!("{BASE_INSTRUCTIONS}\n{APPLY_PATCH_TOOL_INSTRUCTIONS}");
        let model_family = find_family_for_model("gpt-4.1").expect("known model slug");
        let full = prompt.get_full_instructions(&model_family);
        assert_eq!(full, expected);
    }
}<|MERGE_RESOLUTION|>--- conflicted
+++ resolved
@@ -1,10 +1,3 @@
-<<<<<<< HEAD
-use crate::codex::Session;
-use crate::config_types::ReasoningEffort as ReasoningEffortConfig;
-use crate::config_types::ReasoningSummary as ReasoningSummaryConfig;
-use crate::config_types::SandboxMode;
-=======
->>>>>>> 9193eb6b
 use crate::error::Result;
 use crate::model_family::ModelFamily;
 use crate::models::ContentItem;
@@ -32,73 +25,7 @@
 const USER_INSTRUCTIONS_START: &str = "<user_instructions>\n\n";
 const USER_INSTRUCTIONS_END: &str = "\n\n</user_instructions>";
 
-<<<<<<< HEAD
-#[derive(Debug, Clone, Serialize, Deserialize, PartialEq, DeriveDisplay)]
-#[serde(rename_all = "kebab-case")]
-#[strum(serialize_all = "snake_case")]
-pub enum NetworkAccess {
-    Restricted,
-    Enabled,
-}
-
-#[derive(Debug, Clone, Serialize, Deserialize, PartialEq)]
-#[serde(rename = "environment_context", rename_all = "snake_case")]
-pub(crate) struct EnvironmentContext {
-    pub cwd: PathBuf,
-    pub approval_policy: AskForApproval,
-    pub sandbox_mode: SandboxMode,
-    pub network_access: NetworkAccess,
-}
-
-impl Display for EnvironmentContext {
-    fn fmt(&self, f: &mut std::fmt::Formatter<'_>) -> std::fmt::Result {
-        writeln!(
-            f,
-            "Current working directory: {}",
-            self.cwd.to_string_lossy()
-        )?;
-        writeln!(f, "Approval policy: {}", self.approval_policy)?;
-
-        let sandbox_mode = match self.sandbox_mode {
-            SandboxMode::DangerFullAccess => "danger-full-access",
-            SandboxMode::ReadOnly => "read-only",
-            SandboxMode::WorkspaceWrite => "workspace-write",
-        };
-        writeln!(f, "Sandbox mode: {sandbox_mode}")?;
-        writeln!(f, "Network access: {}", self.network_access)?;
-        Ok(())
-    }
-}
-
-impl From<&Session> for EnvironmentContext {
-    fn from(sess: &Session) -> Self {
-        EnvironmentContext {
-            cwd: sess.get_cwd().to_path_buf(),
-            approval_policy: sess.get_approval_policy(),
-            sandbox_mode: match sess.get_sandbox_policy() {
-                SandboxPolicy::DangerFullAccess => SandboxMode::DangerFullAccess,
-                SandboxPolicy::ReadOnly => SandboxMode::ReadOnly,
-                SandboxPolicy::WorkspaceWrite { .. } => SandboxMode::WorkspaceWrite,
-            },
-            network_access: match sess.get_sandbox_policy() {
-                SandboxPolicy::DangerFullAccess => NetworkAccess::Enabled,
-                SandboxPolicy::ReadOnly => NetworkAccess::Restricted,
-                SandboxPolicy::WorkspaceWrite { network_access, .. } => {
-                    if network_access {
-                        NetworkAccess::Enabled
-                    } else {
-                        NetworkAccess::Restricted
-                    }
-                }
-            },
-        }
-    }
-}
-
-/// API request payload for a single model turn.
-=======
 /// API request payload for a single model turn
->>>>>>> 9193eb6b
 #[derive(Default, Debug, Clone)]
 pub struct Prompt {
     /// Conversation context input items.
@@ -128,26 +55,8 @@
         Cow::Owned(sections.join("\n"))
     }
 
-<<<<<<< HEAD
-    fn get_formatted_user_instructions(&self) -> Option<String> {
-        self.user_instructions
-            .as_ref()
-            .map(|ui| format!("{USER_INSTRUCTIONS_START}{ui}{USER_INSTRUCTIONS_END}"))
-    }
-
-    fn get_formatted_environment_context(&self) -> Option<String> {
-        let ec = self.environment_context.as_ref()?;
-        let mut buffer = String::new();
-        let mut ser = quick_xml::se::Serializer::new(&mut buffer);
-        ser.indent(' ', 2);
-        if let Err(err) = ec.serialize(ser) {
-            tracing::error!("Error serializing environment context: {err}");
-        }
-        Some(buffer)
-=======
     pub(crate) fn get_formatted_input(&self) -> Vec<ResponseItem> {
         self.input.clone()
->>>>>>> 9193eb6b
     }
 
     /// Creates a formatted user instructions message from a string
