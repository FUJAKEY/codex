use codex_core::CodexAuth;
use codex_core::ConversationManager;
use codex_core::ModelProviderInfo;
use codex_core::NewConversation;
use codex_core::built_in_model_providers;
use codex_core::protocol::ErrorEvent;
use codex_core::protocol::EventMsg;
use codex_core::protocol::InputItem;
use codex_core::protocol::Op;
use codex_core::protocol::RolloutItem;
use codex_core::protocol::RolloutLine;
use core_test_support::load_default_config_for_test;
use core_test_support::wait_for_event;
use tempfile::TempDir;
use wiremock::Mock;
use wiremock::Request;
use wiremock::Respond;
use wiremock::ResponseTemplate;
use wiremock::matchers::method;
use wiremock::matchers::path;

<<<<<<< HEAD
=======
use codex_core::codex::compact::SUMMARIZATION_PROMPT;
use core_test_support::non_sandbox_test;
>>>>>>> a0c37f5d
use core_test_support::responses::ev_assistant_message;
use core_test_support::responses::ev_completed;
use core_test_support::responses::ev_completed_with_tokens;
use core_test_support::responses::ev_function_call;
use core_test_support::responses::mount_sse_once;
use core_test_support::responses::sse;
use core_test_support::responses::sse_response;
use core_test_support::responses::start_mock_server;
use core_test_support::skip_if_no_network;
use pretty_assertions::assert_eq;
use std::sync::Arc;
use std::sync::Mutex;
use std::sync::atomic::AtomicUsize;
use std::sync::atomic::Ordering;
// --- Test helpers -----------------------------------------------------------

pub(super) const FIRST_REPLY: &str = "FIRST_REPLY";
pub(super) const SUMMARY_TEXT: &str = "SUMMARY_ONLY_CONTEXT";
const THIRD_USER_MSG: &str = "next turn";
const AUTO_SUMMARY_TEXT: &str = "AUTO_SUMMARY";
const FIRST_AUTO_MSG: &str = "token limit start";
const SECOND_AUTO_MSG: &str = "token limit push";
const STILL_TOO_BIG_REPLY: &str = "STILL_TOO_BIG";
const MULTI_AUTO_MSG: &str = "multi auto";
const SECOND_LARGE_REPLY: &str = "SECOND_LARGE_REPLY";
const FIRST_AUTO_SUMMARY: &str = "FIRST_AUTO_SUMMARY";
const SECOND_AUTO_SUMMARY: &str = "SECOND_AUTO_SUMMARY";
const FINAL_REPLY: &str = "FINAL_REPLY";
const DUMMY_FUNCTION_NAME: &str = "unsupported_tool";
const DUMMY_CALL_ID: &str = "call-multi-auto";

#[tokio::test(flavor = "multi_thread", worker_threads = 2)]
async fn summarize_context_three_requests_and_instructions() {
    skip_if_no_network!();

    // Set up a mock server that we can inspect after the run.
    let server = start_mock_server().await;

    // SSE 1: assistant replies normally so it is recorded in history.
    let sse1 = sse(vec![
        ev_assistant_message("m1", FIRST_REPLY),
        ev_completed("r1"),
    ]);

    // SSE 2: summarizer returns a summary message.
    let sse2 = sse(vec![
        ev_assistant_message("m2", SUMMARY_TEXT),
        ev_completed("r2"),
    ]);

    // SSE 3: minimal completed; we only need to capture the request body.
    let sse3 = sse(vec![ev_completed("r3")]);

    // Mount three expectations, one per request, matched by body content.
    let first_matcher = |req: &wiremock::Request| {
        let body = std::str::from_utf8(&req.body).unwrap_or("");
        body.contains("\"text\":\"hello world\"")
            && !body.contains("You have exceeded the maximum number of tokens")
    };
    mount_sse_once(&server, first_matcher, sse1).await;

    let second_matcher = |req: &wiremock::Request| {
        let body = std::str::from_utf8(&req.body).unwrap_or("");
        body.contains("You have exceeded the maximum number of tokens")
    };
    mount_sse_once(&server, second_matcher, sse2).await;

    let third_matcher = |req: &wiremock::Request| {
        let body = std::str::from_utf8(&req.body).unwrap_or("");
        body.contains(&format!("\"text\":\"{THIRD_USER_MSG}\""))
    };
    mount_sse_once(&server, third_matcher, sse3).await;

    // Build config pointing to the mock server and spawn Codex.
    let model_provider = ModelProviderInfo {
        base_url: Some(format!("{}/v1", server.uri())),
        ..built_in_model_providers()["openai"].clone()
    };
    let home = TempDir::new().unwrap();
    let mut config = load_default_config_for_test(&home);
    config.model_provider = model_provider;
    config.model_auto_compact_token_limit = Some(200_000);
    let conversation_manager = ConversationManager::with_auth(CodexAuth::from_api_key("dummy"));
    let NewConversation {
        conversation: codex,
        session_configured,
        ..
    } = conversation_manager.new_conversation(config).await.unwrap();
    let rollout_path = session_configured.rollout_path;

    // 1) Normal user input – should hit server once.
    codex
        .submit(Op::UserInput {
            items: vec![InputItem::Text {
                text: "hello world".into(),
            }],
        })
        .await
        .unwrap();
    wait_for_event(&codex, |ev| matches!(ev, EventMsg::TaskComplete(_))).await;

    // 2) Summarize – second hit should include the summarization prompt.
    codex.submit(Op::Compact).await.unwrap();
    wait_for_event(&codex, |ev| matches!(ev, EventMsg::TaskComplete(_))).await;

    // 3) Next user input – third hit; history should include only the summary.
    codex
        .submit(Op::UserInput {
            items: vec![InputItem::Text {
                text: THIRD_USER_MSG.into(),
            }],
        })
        .await
        .unwrap();
    wait_for_event(&codex, |ev| matches!(ev, EventMsg::TaskComplete(_))).await;

    // Inspect the three captured requests.
    let requests = server.received_requests().await.unwrap();
    assert_eq!(requests.len(), 3, "expected exactly three requests");

    let req1 = &requests[0];
    let req2 = &requests[1];
    let req3 = &requests[2];

    let body1 = req1.body_json::<serde_json::Value>().unwrap();
    let body2 = req2.body_json::<serde_json::Value>().unwrap();
    let body3 = req3.body_json::<serde_json::Value>().unwrap();

    // Manual compact should keep the baseline developer instructions.
    let instr1 = body1.get("instructions").and_then(|v| v.as_str()).unwrap();
    let instr2 = body2.get("instructions").and_then(|v| v.as_str()).unwrap();
    assert_eq!(
        instr1, instr2,
        "manual compact should keep the standard developer instructions"
    );

    // The summarization request should include the injected user input marker.
    let input2 = body2.get("input").and_then(|v| v.as_array()).unwrap();
    // The last item is the user message created from the injected input.
    let last2 = input2.last().unwrap();
    assert_eq!(last2.get("type").unwrap().as_str().unwrap(), "message");
    assert_eq!(last2.get("role").unwrap().as_str().unwrap(), "user");
    let text2 = last2["content"][0]["text"].as_str().unwrap();
    assert_eq!(
        text2, SUMMARIZATION_PROMPT,
        "expected summarize trigger, got `{text2}`"
    );

    // Third request must contain the refreshed instructions, bridge summary message and new user msg.
    let input3 = body3.get("input").and_then(|v| v.as_array()).unwrap();

    assert!(
        input3.len() >= 3,
        "expected refreshed context and new user message in third request"
    );

    // Collect all (role, text) message tuples.
    let mut messages: Vec<(String, String)> = Vec::new();
    for item in input3 {
        if item["type"].as_str() == Some("message") {
            let role = item["role"].as_str().unwrap_or_default().to_string();
            let text = item["content"][0]["text"]
                .as_str()
                .unwrap_or_default()
                .to_string();
            messages.push((role, text));
        }
    }

    // No previous assistant messages should remain and the new user message is present.
    let assistant_count = messages.iter().filter(|(r, _)| r == "assistant").count();
    assert_eq!(assistant_count, 0, "assistant history should be cleared");
    assert!(
        messages
            .iter()
            .any(|(r, t)| r == "user" && t == THIRD_USER_MSG),
        "third request should include the new user message"
    );
    let Some((_, bridge_text)) = messages.iter().find(|(role, text)| {
        role == "user"
            && (text.contains("Here were the user messages")
                || text.contains("Here are all the user messages"))
            && text.contains(SUMMARY_TEXT)
    }) else {
        panic!("expected a bridge message containing the summary");
    };
    assert!(
        bridge_text.contains("hello world"),
        "bridge should capture earlier user messages"
    );
    assert!(
        !bridge_text.contains(SUMMARIZATION_PROMPT),
        "bridge text should not echo the summarize trigger"
    );
    assert!(
        !messages
            .iter()
            .any(|(_, text)| text.contains(SUMMARIZATION_PROMPT)),
        "third request should not include the summarize trigger"
    );

    // Shut down Codex to flush rollout entries before inspecting the file.
    codex.submit(Op::Shutdown).await.unwrap();
    wait_for_event(&codex, |ev| matches!(ev, EventMsg::ShutdownComplete)).await;

    // Verify rollout contains APITurn entries for each API call and a Compacted entry.
    println!("rollout path: {}", rollout_path.display());
    let text = std::fs::read_to_string(&rollout_path).unwrap_or_else(|e| {
        panic!(
            "failed to read rollout file {}: {e}",
            rollout_path.display()
        )
    });
    let mut api_turn_count = 0usize;
    let mut saw_compacted_summary = false;
    for line in text.lines() {
        let trimmed = line.trim();
        if trimmed.is_empty() {
            continue;
        }
        let Ok(entry): Result<RolloutLine, _> = serde_json::from_str(trimmed) else {
            continue;
        };
        match entry.item {
            RolloutItem::TurnContext(_) => {
                api_turn_count += 1;
            }
            RolloutItem::Compacted(ci) => {
                if ci.message == SUMMARY_TEXT {
                    saw_compacted_summary = true;
                }
            }
            _ => {}
        }
    }

    assert!(
        api_turn_count == 3,
        "expected three APITurn entries in rollout"
    );
    assert!(
        saw_compacted_summary,
        "expected a Compacted entry containing the summarizer output"
    );
}

// Windows CI only: bump to 4 workers to prevent SSE/event starvation and test timeouts.
#[cfg_attr(windows, tokio::test(flavor = "multi_thread", worker_threads = 4))]
#[cfg_attr(not(windows), tokio::test(flavor = "multi_thread", worker_threads = 2))]
async fn auto_compact_runs_after_token_limit_hit() {
    skip_if_no_network!();

    let server = start_mock_server().await;

    let sse1 = sse(vec![
        ev_assistant_message("m1", FIRST_REPLY),
        ev_completed_with_tokens("r1", 70_000),
    ]);

    let sse2 = sse(vec![
        ev_assistant_message("m2", "SECOND_REPLY"),
        ev_completed_with_tokens("r2", 330_000),
    ]);

    let sse3 = sse(vec![
        ev_assistant_message("m3", AUTO_SUMMARY_TEXT),
        ev_completed_with_tokens("r3", 200),
    ]);

    let first_matcher = |req: &wiremock::Request| {
        let body = std::str::from_utf8(&req.body).unwrap_or("");
        body.contains(FIRST_AUTO_MSG)
            && !body.contains(SECOND_AUTO_MSG)
            && !body.contains("You have exceeded the maximum number of tokens")
    };
    Mock::given(method("POST"))
        .and(path("/v1/responses"))
        .and(first_matcher)
        .respond_with(sse_response(sse1))
        .mount(&server)
        .await;

    let second_matcher = |req: &wiremock::Request| {
        let body = std::str::from_utf8(&req.body).unwrap_or("");
        body.contains(SECOND_AUTO_MSG)
            && body.contains(FIRST_AUTO_MSG)
            && !body.contains("You have exceeded the maximum number of tokens")
    };
    Mock::given(method("POST"))
        .and(path("/v1/responses"))
        .and(second_matcher)
        .respond_with(sse_response(sse2))
        .mount(&server)
        .await;

    let third_matcher = |req: &wiremock::Request| {
        let body = std::str::from_utf8(&req.body).unwrap_or("");
        body.contains("You have exceeded the maximum number of tokens")
    };
    Mock::given(method("POST"))
        .and(path("/v1/responses"))
        .and(third_matcher)
        .respond_with(sse_response(sse3))
        .mount(&server)
        .await;

    let model_provider = ModelProviderInfo {
        base_url: Some(format!("{}/v1", server.uri())),
        ..built_in_model_providers()["openai"].clone()
    };

    let home = TempDir::new().unwrap();
    let mut config = load_default_config_for_test(&home);
    config.model_provider = model_provider;
    config.model_auto_compact_token_limit = Some(200_000);
    let conversation_manager = ConversationManager::with_auth(CodexAuth::from_api_key("dummy"));
    let codex = conversation_manager
        .new_conversation(config)
        .await
        .unwrap()
        .conversation;

    codex
        .submit(Op::UserInput {
            items: vec![InputItem::Text {
                text: FIRST_AUTO_MSG.into(),
            }],
        })
        .await
        .unwrap();

    wait_for_event(&codex, |ev| matches!(ev, EventMsg::TaskComplete(_))).await;

    codex
        .submit(Op::UserInput {
            items: vec![InputItem::Text {
                text: SECOND_AUTO_MSG.into(),
            }],
        })
        .await
        .unwrap();

    wait_for_event(&codex, |ev| matches!(ev, EventMsg::TaskComplete(_))).await;
    // wait_for_event(&codex, |ev| matches!(ev, EventMsg::TaskComplete(_))).await;

    let requests = server.received_requests().await.unwrap();
    assert!(
        requests.len() >= 3,
        "auto compact should add at least a third request, got {}",
        requests.len()
    );
    let is_auto_compact = |req: &wiremock::Request| {
        std::str::from_utf8(&req.body)
            .unwrap_or("")
            .contains("You have exceeded the maximum number of tokens")
    };
    let auto_compact_count = requests.iter().filter(|req| is_auto_compact(req)).count();
    assert_eq!(
        auto_compact_count, 1,
        "expected exactly one auto compact request"
    );
    let auto_compact_index = requests
        .iter()
        .enumerate()
        .find_map(|(idx, req)| is_auto_compact(req).then_some(idx))
        .expect("auto compact request missing");
    assert_eq!(
        auto_compact_index, 2,
        "auto compact should add a third request"
    );

    let body_first = requests[0].body_json::<serde_json::Value>().unwrap();
    let body3 = requests[auto_compact_index]
        .body_json::<serde_json::Value>()
        .unwrap();
    let instructions = body3
        .get("instructions")
        .and_then(|v| v.as_str())
        .unwrap_or_default();
    let baseline_instructions = body_first
        .get("instructions")
        .and_then(|v| v.as_str())
        .unwrap_or_default()
        .to_string();
    assert_eq!(
        instructions, baseline_instructions,
        "auto compact should keep the standard developer instructions",
    );

    let input3 = body3.get("input").and_then(|v| v.as_array()).unwrap();
    let last3 = input3
        .last()
        .expect("auto compact request should append a user message");
    assert_eq!(last3.get("type").and_then(|v| v.as_str()), Some("message"));
    assert_eq!(last3.get("role").and_then(|v| v.as_str()), Some("user"));
    let last_text = last3
        .get("content")
        .and_then(|v| v.as_array())
        .and_then(|items| items.first())
        .and_then(|item| item.get("text"))
        .and_then(|text| text.as_str())
        .unwrap_or_default();
    assert_eq!(
        last_text, SUMMARIZATION_PROMPT,
        "auto compact should send the summarization prompt as a user message",
    );
}

#[tokio::test(flavor = "multi_thread", worker_threads = 2)]
async fn auto_compact_persists_rollout_entries() {
    skip_if_no_network!();

    let server = start_mock_server().await;

    let sse1 = sse(vec![
        ev_assistant_message("m1", FIRST_REPLY),
        ev_completed_with_tokens("r1", 70_000),
    ]);

    let sse2 = sse(vec![
        ev_assistant_message("m2", "SECOND_REPLY"),
        ev_completed_with_tokens("r2", 330_000),
    ]);

    let sse3 = sse(vec![
        ev_assistant_message("m3", AUTO_SUMMARY_TEXT),
        ev_completed_with_tokens("r3", 200),
    ]);

    let first_matcher = |req: &wiremock::Request| {
        let body = std::str::from_utf8(&req.body).unwrap_or("");
        body.contains(FIRST_AUTO_MSG)
            && !body.contains(SECOND_AUTO_MSG)
            && !body.contains("You have exceeded the maximum number of tokens")
    };
    Mock::given(method("POST"))
        .and(path("/v1/responses"))
        .and(first_matcher)
        .respond_with(sse_response(sse1))
        .mount(&server)
        .await;

    let second_matcher = |req: &wiremock::Request| {
        let body = std::str::from_utf8(&req.body).unwrap_or("");
        body.contains(SECOND_AUTO_MSG)
            && body.contains(FIRST_AUTO_MSG)
            && !body.contains("You have exceeded the maximum number of tokens")
    };
    Mock::given(method("POST"))
        .and(path("/v1/responses"))
        .and(second_matcher)
        .respond_with(sse_response(sse2))
        .mount(&server)
        .await;

    let third_matcher = |req: &wiremock::Request| {
        let body = std::str::from_utf8(&req.body).unwrap_or("");
        body.contains("You have exceeded the maximum number of tokens")
    };
    Mock::given(method("POST"))
        .and(path("/v1/responses"))
        .and(third_matcher)
        .respond_with(sse_response(sse3))
        .mount(&server)
        .await;

    let model_provider = ModelProviderInfo {
        base_url: Some(format!("{}/v1", server.uri())),
        ..built_in_model_providers()["openai"].clone()
    };

    let home = TempDir::new().unwrap();
    let mut config = load_default_config_for_test(&home);
    config.model_provider = model_provider;
    let conversation_manager = ConversationManager::with_auth(CodexAuth::from_api_key("dummy"));
    let NewConversation {
        conversation: codex,
        session_configured,
        ..
    } = conversation_manager.new_conversation(config).await.unwrap();

    codex
        .submit(Op::UserInput {
            items: vec![InputItem::Text {
                text: FIRST_AUTO_MSG.into(),
            }],
        })
        .await
        .unwrap();
    wait_for_event(&codex, |ev| matches!(ev, EventMsg::TaskComplete(_))).await;

    codex
        .submit(Op::UserInput {
            items: vec![InputItem::Text {
                text: SECOND_AUTO_MSG.into(),
            }],
        })
        .await
        .unwrap();
    wait_for_event(&codex, |ev| matches!(ev, EventMsg::TaskComplete(_))).await;

    codex.submit(Op::Shutdown).await.unwrap();
    wait_for_event(&codex, |ev| matches!(ev, EventMsg::ShutdownComplete)).await;

    let rollout_path = session_configured.rollout_path;
    let text = std::fs::read_to_string(&rollout_path).unwrap_or_else(|e| {
        panic!(
            "failed to read rollout file {}: {e}",
            rollout_path.display()
        )
    });

    let mut turn_context_count = 0usize;
    for line in text.lines() {
        let trimmed = line.trim();
        if trimmed.is_empty() {
            continue;
        }
        let Ok(entry): Result<RolloutLine, _> = serde_json::from_str(trimmed) else {
            continue;
        };
        match entry.item {
            RolloutItem::TurnContext(_) => {
                turn_context_count += 1;
            }
            RolloutItem::Compacted(_) => {}
            _ => {}
        }
    }

    assert!(
        turn_context_count >= 2,
        "expected at least two turn context entries, got {turn_context_count}"
    );
}

#[tokio::test(flavor = "multi_thread", worker_threads = 2)]
async fn auto_compact_stops_after_failed_attempt() {
    skip_if_no_network!();

    let server = start_mock_server().await;

    let sse1 = sse(vec![
        ev_assistant_message("m1", FIRST_REPLY),
        ev_completed_with_tokens("r1", 500),
    ]);

    let sse2 = sse(vec![
        ev_assistant_message("m2", SUMMARY_TEXT),
        ev_completed_with_tokens("r2", 50),
    ]);

    let sse3 = sse(vec![
        ev_assistant_message("m3", STILL_TOO_BIG_REPLY),
        ev_completed_with_tokens("r3", 500),
    ]);

    let first_matcher = |req: &wiremock::Request| {
        let body = std::str::from_utf8(&req.body).unwrap_or("");
        body.contains(FIRST_AUTO_MSG)
            && !body.contains("You have exceeded the maximum number of tokens")
    };
    Mock::given(method("POST"))
        .and(path("/v1/responses"))
        .and(first_matcher)
        .respond_with(sse_response(sse1.clone()))
        .mount(&server)
        .await;

    let second_matcher = |req: &wiremock::Request| {
        let body = std::str::from_utf8(&req.body).unwrap_or("");
        body.contains("You have exceeded the maximum number of tokens")
    };
    Mock::given(method("POST"))
        .and(path("/v1/responses"))
        .and(second_matcher)
        .respond_with(sse_response(sse2.clone()))
        .mount(&server)
        .await;

    let third_matcher = |req: &wiremock::Request| {
        let body = std::str::from_utf8(&req.body).unwrap_or("");
        !body.contains("You have exceeded the maximum number of tokens")
            && body.contains(SUMMARY_TEXT)
    };
    Mock::given(method("POST"))
        .and(path("/v1/responses"))
        .and(third_matcher)
        .respond_with(sse_response(sse3.clone()))
        .mount(&server)
        .await;

    let model_provider = ModelProviderInfo {
        base_url: Some(format!("{}/v1", server.uri())),
        ..built_in_model_providers()["openai"].clone()
    };

    let home = TempDir::new().unwrap();
    let mut config = load_default_config_for_test(&home);
    config.model_provider = model_provider;
    config.model_auto_compact_token_limit = Some(200);
    let conversation_manager = ConversationManager::with_auth(CodexAuth::from_api_key("dummy"));
    let codex = conversation_manager
        .new_conversation(config)
        .await
        .unwrap()
        .conversation;

    codex
        .submit(Op::UserInput {
            items: vec![InputItem::Text {
                text: FIRST_AUTO_MSG.into(),
            }],
        })
        .await
        .unwrap();

    let error_event = wait_for_event(&codex, |ev| matches!(ev, EventMsg::Error(_))).await;
    let EventMsg::Error(ErrorEvent { message }) = error_event else {
        panic!("expected error event");
    };
    assert!(
        message.contains("limit"),
        "error message should include limit information: {message}"
    );
    wait_for_event(&codex, |ev| matches!(ev, EventMsg::TaskComplete(_))).await;

    let requests = server.received_requests().await.unwrap();
    assert_eq!(
        requests.len(),
        3,
        "auto compact should attempt at most one summarization before erroring"
    );

    let last_body = requests[2].body_json::<serde_json::Value>().unwrap();
    let input = last_body
        .get("input")
        .and_then(|v| v.as_array())
        .unwrap_or_else(|| panic!("unexpected request format: {last_body}"));
    let contains_prompt = input.iter().any(|item| {
        item.get("type").and_then(|v| v.as_str()) == Some("message")
            && item.get("role").and_then(|v| v.as_str()) == Some("user")
            && item
                .get("content")
                .and_then(|v| v.as_array())
                .and_then(|items| items.first())
                .and_then(|entry| entry.get("text"))
                .and_then(|text| text.as_str())
                .map(|text| text == SUMMARIZATION_PROMPT)
                .unwrap_or(false)
    });
    assert!(
        !contains_prompt,
        "third request should be the follow-up turn, not another summarization",
    );
}

#[tokio::test(flavor = "multi_thread", worker_threads = 2)]
async fn auto_compact_allows_multiple_attempts_when_interleaved_with_other_turn_events() {
    skip_if_no_network!();

    let server = start_mock_server().await;

    let sse1 = sse(vec![
        ev_assistant_message("m1", FIRST_REPLY),
        ev_completed_with_tokens("r1", 500),
    ]);
    let sse2 = sse(vec![
        ev_assistant_message("m2", FIRST_AUTO_SUMMARY),
        ev_completed_with_tokens("r2", 50),
    ]);
    let sse3 = sse(vec![
        ev_function_call(DUMMY_CALL_ID, DUMMY_FUNCTION_NAME, "{}"),
        ev_completed_with_tokens("r3", 150),
    ]);
    let sse4 = sse(vec![
        ev_assistant_message("m4", SECOND_LARGE_REPLY),
        ev_completed_with_tokens("r4", 450),
    ]);
    let sse5 = sse(vec![
        ev_assistant_message("m5", SECOND_AUTO_SUMMARY),
        ev_completed_with_tokens("r5", 60),
    ]);
    let sse6 = sse(vec![
        ev_assistant_message("m6", FINAL_REPLY),
        ev_completed_with_tokens("r6", 120),
    ]);

    #[derive(Clone)]
    struct SeqResponder {
        bodies: Arc<Vec<String>>,
        calls: Arc<AtomicUsize>,
        requests: Arc<Mutex<Vec<Vec<u8>>>>,
    }

    impl SeqResponder {
        fn new(bodies: Vec<String>) -> Self {
            Self {
                bodies: Arc::new(bodies),
                calls: Arc::new(AtomicUsize::new(0)),
                requests: Arc::new(Mutex::new(Vec::new())),
            }
        }

        fn recorded_requests(&self) -> Vec<Vec<u8>> {
            self.requests.lock().unwrap().clone()
        }
    }

    impl Respond for SeqResponder {
        fn respond(&self, req: &Request) -> ResponseTemplate {
            let idx = self.calls.fetch_add(1, Ordering::SeqCst);
            self.requests.lock().unwrap().push(req.body.clone());
            let body = self
                .bodies
                .get(idx)
                .unwrap_or_else(|| panic!("unexpected request index {idx}"))
                .clone();
            ResponseTemplate::new(200)
                .insert_header("content-type", "text/event-stream")
                .set_body_raw(body, "text/event-stream")
        }
    }

    let responder = SeqResponder::new(vec![sse1, sse2, sse3, sse4, sse5, sse6]);
    Mock::given(method("POST"))
        .and(path("/v1/responses"))
        .respond_with(responder.clone())
        .expect(6)
        .mount(&server)
        .await;

    let model_provider = ModelProviderInfo {
        base_url: Some(format!("{}/v1", server.uri())),
        ..built_in_model_providers()["openai"].clone()
    };

    let home = TempDir::new().unwrap();
    let mut config = load_default_config_for_test(&home);
    config.model_provider = model_provider;
    config.model_auto_compact_token_limit = Some(200);
    let conversation_manager = ConversationManager::with_auth(CodexAuth::from_api_key("dummy"));
    let codex = conversation_manager
        .new_conversation(config)
        .await
        .unwrap()
        .conversation;

    codex
        .submit(Op::UserInput {
            items: vec![InputItem::Text {
                text: MULTI_AUTO_MSG.into(),
            }],
        })
        .await
        .unwrap();

    let mut auto_compact_lifecycle_events = Vec::new();
    loop {
        let event = codex.next_event().await.unwrap();
        if event.id.starts_with("auto-compact-")
            && matches!(
                event.msg,
                EventMsg::TaskStarted(_) | EventMsg::TaskComplete(_)
            )
        {
            auto_compact_lifecycle_events.push(event);
            continue;
        }
        if let EventMsg::TaskComplete(_) = &event.msg
            && !event.id.starts_with("auto-compact-")
        {
            break;
        }
    }

    assert!(
        auto_compact_lifecycle_events.is_empty(),
        "auto compact should not emit task lifecycle events"
    );

    let request_bodies: Vec<String> = responder
        .recorded_requests()
        .into_iter()
        .map(|body| String::from_utf8(body).unwrap_or_default())
        .collect();
    assert_eq!(
        request_bodies.len(),
        6,
        "expected six requests including two auto compactions"
    );
    assert!(
        request_bodies[0].contains(MULTI_AUTO_MSG),
        "first request should contain the user input"
    );
    assert!(
        request_bodies[1].contains("You have exceeded the maximum number of tokens"),
        "first auto compact request should include the summarization prompt"
    );
    assert!(
        request_bodies[3].contains(&format!("unsupported call: {DUMMY_FUNCTION_NAME}")),
        "function call output should be sent before the second auto compact"
    );
    assert!(
        request_bodies[4].contains("You have exceeded the maximum number of tokens"),
        "second auto compact request should include the summarization prompt"
    );
}<|MERGE_RESOLUTION|>--- conflicted
+++ resolved
@@ -19,11 +19,8 @@
 use wiremock::matchers::method;
 use wiremock::matchers::path;
 
-<<<<<<< HEAD
-=======
 use codex_core::codex::compact::SUMMARIZATION_PROMPT;
 use core_test_support::non_sandbox_test;
->>>>>>> a0c37f5d
 use core_test_support::responses::ev_assistant_message;
 use core_test_support::responses::ev_completed;
 use core_test_support::responses::ev_completed_with_tokens;
@@ -32,7 +29,6 @@
 use core_test_support::responses::sse;
 use core_test_support::responses::sse_response;
 use core_test_support::responses::start_mock_server;
-use core_test_support::skip_if_no_network;
 use pretty_assertions::assert_eq;
 use std::sync::Arc;
 use std::sync::Mutex;
@@ -57,7 +53,7 @@
 
 #[tokio::test(flavor = "multi_thread", worker_threads = 2)]
 async fn summarize_context_three_requests_and_instructions() {
-    skip_if_no_network!();
+    non_sandbox_test!();
 
     // Set up a mock server that we can inspect after the run.
     let server = start_mock_server().await;
@@ -274,7 +270,7 @@
 #[cfg_attr(windows, tokio::test(flavor = "multi_thread", worker_threads = 4))]
 #[cfg_attr(not(windows), tokio::test(flavor = "multi_thread", worker_threads = 2))]
 async fn auto_compact_runs_after_token_limit_hit() {
-    skip_if_no_network!();
+    non_sandbox_test!();
 
     let server = start_mock_server().await;
 
@@ -434,7 +430,7 @@
 
 #[tokio::test(flavor = "multi_thread", worker_threads = 2)]
 async fn auto_compact_persists_rollout_entries() {
-    skip_if_no_network!();
+    non_sandbox_test!();
 
     let server = start_mock_server().await;
 
@@ -562,7 +558,7 @@
 
 #[tokio::test(flavor = "multi_thread", worker_threads = 2)]
 async fn auto_compact_stops_after_failed_attempt() {
-    skip_if_no_network!();
+    non_sandbox_test!();
 
     let server = start_mock_server().await;
 
@@ -683,7 +679,7 @@
 
 #[tokio::test(flavor = "multi_thread", worker_threads = 2)]
 async fn auto_compact_allows_multiple_attempts_when_interleaved_with_other_turn_events() {
-    skip_if_no_network!();
+    non_sandbox_test!();
 
     let server = start_mock_server().await;
 
