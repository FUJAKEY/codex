use codex_core::CodexAuth;
use codex_core::ConversationManager;
use codex_core::ModelProviderInfo;
use codex_core::NewConversation;
use codex_core::WireApi;
use codex_core::built_in_model_providers;
use codex_core::protocol::EventMsg;
use codex_core::protocol::InputItem;
use codex_core::protocol::Op;
use codex_core::spawn::CODEX_SANDBOX_NETWORK_DISABLED_ENV_VAR;
use core_test_support::load_default_config_for_test;
use core_test_support::load_sse_fixture_with_id;
use core_test_support::wait_for_event;
use serde_json::json;
use std::io::Write;
use tempfile::TempDir;
use wiremock::Mock;
use wiremock::MockServer;
use wiremock::ResponseTemplate;
use wiremock::matchers::header_regex;
use wiremock::matchers::method;
use wiremock::matchers::path;
use wiremock::matchers::query_param;

/// Build minimal SSE stream with completed marker using the JSON fixture.
fn sse_completed(id: &str) -> String {
    load_sse_fixture_with_id("tests/fixtures/completed_template.json", id)
}

#[expect(clippy::unwrap_used)]
fn assert_message_role(request_body: &serde_json::Value, role: &str) {
    assert_eq!(request_body["role"].as_str().unwrap(), role);
}

#[expect(clippy::expect_used)]
fn assert_message_starts_with(request_body: &serde_json::Value, text: &str) {
    let content = request_body["content"][0]["text"]
        .as_str()
        .expect("invalid message content");

    assert!(
        content.starts_with(text),
        "expected message content '{content}' to start with '{text}'"
    );
}

#[expect(clippy::expect_used)]
fn assert_message_ends_with(request_body: &serde_json::Value, text: &str) {
    let content = request_body["content"][0]["text"]
        .as_str()
        .expect("invalid message content");

    assert!(
        content.ends_with(text),
        "expected message content '{content}' to end with '{text}'"
    );
}

/// Writes an `auth.json` into the provided `codex_home` with the specified parameters.
/// Returns the fake JWT string written to `tokens.id_token`.
#[expect(clippy::unwrap_used)]
fn write_auth_json(
    codex_home: &TempDir,
    openai_api_key: Option<&str>,
    chatgpt_plan_type: &str,
    access_token: &str,
    account_id: Option<&str>,
) -> String {
    use base64::Engine as _;

    let header = json!({ "alg": "none", "typ": "JWT" });
    let payload = json!({
        "email": "user@example.com",
        "https://api.openai.com/auth": {
            "chatgpt_plan_type": chatgpt_plan_type,
            "chatgpt_account_id": account_id.unwrap_or("acc-123")
        }
    });

    let b64 = |b: &[u8]| base64::engine::general_purpose::URL_SAFE_NO_PAD.encode(b);
    let header_b64 = b64(&serde_json::to_vec(&header).unwrap());
    let payload_b64 = b64(&serde_json::to_vec(&payload).unwrap());
    let signature_b64 = b64(b"sig");
    let fake_jwt = format!("{header_b64}.{payload_b64}.{signature_b64}");

    let mut tokens = json!({
        "id_token": fake_jwt,
        "access_token": access_token,
        "refresh_token": "refresh-test",
    });
    if let Some(acc) = account_id {
        tokens["account_id"] = json!(acc);
    }

    let auth_json = json!({
        "OPENAI_API_KEY": openai_api_key,
        "tokens": tokens,
        // RFC3339 datetime; value doesn't matter for these tests
        "last_refresh": chrono::Utc::now(),
    });

    std::fs::write(
        codex_home.path().join("auth.json"),
        serde_json::to_string_pretty(&auth_json).unwrap(),
    )
    .unwrap();

    fake_jwt
}

#[tokio::test(flavor = "multi_thread", worker_threads = 2)]
async fn resume_includes_initial_messages_and_sends_prior_items() {
    if std::env::var(CODEX_SANDBOX_NETWORK_DISABLED_ENV_VAR).is_ok() {
        println!(
            "Skipping test because it cannot execute when network is disabled in a Codex sandbox."
        );
        return;
    }

    // Create a fake rollout session file with prior user + system + assistant messages.
    let tmpdir = TempDir::new().unwrap();
    let session_path = tmpdir.path().join("resume-session.jsonl");
    let mut f = std::fs::File::create(&session_path).unwrap();
    // First line: meta (content not used by reader other than non-empty)
    writeln!(
        f,
        "{}",
        serde_json::json!({"meta":"test","instructions":"be nice"})
    )
    .unwrap();

    // Prior item: user message (should be delivered)
    let prior_user = codex_protocol::models::ResponseItem::Message {
        id: None,
        role: "user".to_string(),
        content: vec![codex_protocol::models::ContentItem::InputText {
            text: "resumed user message".to_string(),
        }],
    };
    writeln!(f, "{}", serde_json::to_string(&prior_user).unwrap()).unwrap();

    // Prior item: system message (excluded from API history)
    let prior_system = codex_protocol::models::ResponseItem::Message {
        id: None,
        role: "system".to_string(),
        content: vec![codex_protocol::models::ContentItem::OutputText {
            text: "resumed system instruction".to_string(),
        }],
    };
    writeln!(f, "{}", serde_json::to_string(&prior_system).unwrap()).unwrap();

    // Prior item: assistant message
    let prior_item = codex_protocol::models::ResponseItem::Message {
        id: None,
        role: "assistant".to_string(),
        content: vec![codex_protocol::models::ContentItem::OutputText {
            text: "resumed assistant message".to_string(),
        }],
    };
    writeln!(f, "{}", serde_json::to_string(&prior_item).unwrap()).unwrap();
    drop(f);

    // Mock server that will receive the resumed request
    let server = MockServer::start().await;
    let first = ResponseTemplate::new(200)
        .insert_header("content-type", "text/event-stream")
        .set_body_raw(sse_completed("resp1"), "text/event-stream");
    Mock::given(method("POST"))
        .and(path("/v1/responses"))
        .respond_with(first)
        .expect(1)
        .mount(&server)
        .await;

    // Configure Codex to resume from our file
    let model_provider = ModelProviderInfo {
        base_url: Some(format!("{}/v1", server.uri())),
        ..built_in_model_providers()["openai"].clone()
    };
    let codex_home = TempDir::new().unwrap();
    let mut config = load_default_config_for_test(&codex_home);
    config.model_provider = model_provider;
    config.experimental_resume = Some(session_path.clone());
    // Also configure user instructions to ensure they are NOT delivered on resume.
    config.user_instructions = Some("be nice".to_string());

    let conversation_manager =
        ConversationManager::with_auth(CodexAuth::from_api_key("Test API Key"));
    let NewConversation {
        conversation: codex,
        session_configured,
        ..
    } = conversation_manager
        .new_conversation(config)
        .await
        .expect("create new conversation");

    // 1) Assert initial_messages contains the prior user + assistant messages as EventMsg entries
    let initial_msgs = session_configured
        .initial_messages
        .clone()
        .expect("expected initial messages for resumed session");
    let initial_json = serde_json::to_value(&initial_msgs).unwrap();
    let expected_initial_json = serde_json::json!([
        { "type": "user_message", "message": "resumed user message", "kind": "plain" },
        { "type": "agent_message", "message": "resumed assistant message" }
    ]);
    assert_eq!(initial_json, expected_initial_json);

    // 2) Submit new input; the request body must include the prior item followed by the new user input.
    codex
        .submit(Op::UserInput {
            items: vec![InputItem::Text {
                text: "hello".into(),
            }],
        })
        .await
        .unwrap();
    wait_for_event(&codex, |ev| matches!(ev, EventMsg::TaskComplete(_))).await;

    let request = &server.received_requests().await.unwrap()[0];
    let request_body = request.body_json::<serde_json::Value>().unwrap();
    let expected_input = serde_json::json!([
        {
            "type": "message",
            "role": "user",
            "content": [{ "type": "input_text", "text": "resumed user message" }]
        },
        {
            "type": "message",
            "role": "assistant",
            "content": [{ "type": "output_text", "text": "resumed assistant message" }]
        },
        {
            "type": "message",
            "role": "user",
            "content": [{ "type": "input_text", "text": "hello" }]
        }
    ]);
    assert_eq!(request_body["input"], expected_input);
}

#[tokio::test(flavor = "multi_thread", worker_threads = 2)]
async fn includes_session_id_and_model_headers_in_request() {
    if std::env::var(CODEX_SANDBOX_NETWORK_DISABLED_ENV_VAR).is_ok() {
        println!(
            "Skipping test because it cannot execute when network is disabled in a Codex sandbox."
        );
        return;
    }

    // Mock server
    let server = MockServer::start().await;

    // First request – must NOT include `previous_response_id`.
    let first = ResponseTemplate::new(200)
        .insert_header("content-type", "text/event-stream")
        .set_body_raw(sse_completed("resp1"), "text/event-stream");

    Mock::given(method("POST"))
        .and(path("/v1/responses"))
        .respond_with(first)
        .expect(1)
        .mount(&server)
        .await;

    let model_provider = ModelProviderInfo {
        base_url: Some(format!("{}/v1", server.uri())),
        ..built_in_model_providers()["openai"].clone()
    };

    // Init session
    let codex_home = TempDir::new().unwrap();
    let mut config = load_default_config_for_test(&codex_home);
    config.model_provider = model_provider;

    let conversation_manager =
        ConversationManager::with_auth(CodexAuth::from_api_key("Test API Key"));
    let NewConversation {
        conversation: codex,
        conversation_id,
        session_configured: _,
    } = conversation_manager
        .new_conversation(config)
        .await
        .expect("create new conversation");

    codex
        .submit(Op::UserInput {
            items: vec![InputItem::Text {
                text: "hello".into(),
            }],
        })
        .await
        .unwrap();

    wait_for_event(&codex, |ev| matches!(ev, EventMsg::TaskComplete(_))).await;

    // get request from the server
    let request = &server.received_requests().await.unwrap()[0];
    let request_session_id = request.headers.get("session_id").unwrap();
    let request_authorization = request.headers.get("authorization").unwrap();
    let request_originator = request.headers.get("originator").unwrap();

    assert_eq!(
        request_session_id.to_str().unwrap(),
        conversation_id.to_string()
    );
    assert_eq!(request_originator.to_str().unwrap(), "codex_cli_rs");
    assert_eq!(
        request_authorization.to_str().unwrap(),
        "Bearer Test API Key"
    );
}

#[tokio::test(flavor = "multi_thread", worker_threads = 2)]
async fn includes_base_instructions_override_in_request() {
    // Mock server
    let server = MockServer::start().await;

    // First request – must NOT include `previous_response_id`.
    let first = ResponseTemplate::new(200)
        .insert_header("content-type", "text/event-stream")
        .set_body_raw(sse_completed("resp1"), "text/event-stream");

    Mock::given(method("POST"))
        .and(path("/v1/responses"))
        .respond_with(first)
        .expect(1)
        .mount(&server)
        .await;

    let model_provider = ModelProviderInfo {
        base_url: Some(format!("{}/v1", server.uri())),
        ..built_in_model_providers()["openai"].clone()
    };
    let codex_home = TempDir::new().unwrap();
    let mut config = load_default_config_for_test(&codex_home);

    config.base_instructions = Some("test instructions".to_string());
    config.model_provider = model_provider;

    let conversation_manager =
        ConversationManager::with_auth(CodexAuth::from_api_key("Test API Key"));
    let codex = conversation_manager
        .new_conversation(config)
        .await
        .expect("create new conversation")
        .conversation;

    codex
        .submit(Op::UserInput {
            items: vec![InputItem::Text {
                text: "hello".into(),
            }],
        })
        .await
        .unwrap();

    wait_for_event(&codex, |ev| matches!(ev, EventMsg::TaskComplete(_))).await;

    let request = &server.received_requests().await.unwrap()[0];
    let request_body = request.body_json::<serde_json::Value>().unwrap();

    assert!(
        request_body["instructions"]
            .as_str()
            .unwrap()
            .contains("test instructions")
    );
}

#[tokio::test(flavor = "multi_thread", worker_threads = 2)]
async fn originator_config_override_is_used() {
    // Mock server
    let server = MockServer::start().await;

    let first = ResponseTemplate::new(200)
        .insert_header("content-type", "text/event-stream")
        .set_body_raw(sse_completed("resp1"), "text/event-stream");

    Mock::given(method("POST"))
        .and(path("/v1/responses"))
        .respond_with(first)
        .expect(1)
        .mount(&server)
        .await;

    let model_provider = ModelProviderInfo {
        base_url: Some(format!("{}/v1", server.uri())),
        ..built_in_model_providers()["openai"].clone()
    };

    let codex_home = TempDir::new().unwrap();
    let mut config = load_default_config_for_test(&codex_home);
    config.model_provider = model_provider;
    config.responses_originator_header = "my_override".to_owned();

    let conversation_manager =
        ConversationManager::with_auth(CodexAuth::from_api_key("Test API Key"));
    let codex = conversation_manager
        .new_conversation(config)
        .await
        .expect("create new conversation")
        .conversation;

    codex
        .submit(Op::UserInput {
            items: vec![InputItem::Text {
                text: "hello".into(),
            }],
        })
        .await
        .unwrap();

    wait_for_event(&codex, |ev| matches!(ev, EventMsg::TaskComplete(_))).await;

    let request = &server.received_requests().await.unwrap()[0];
    let request_originator = request.headers.get("originator").unwrap();
    assert_eq!(request_originator.to_str().unwrap(), "my_override");
}

#[tokio::test(flavor = "multi_thread", worker_threads = 2)]
async fn chatgpt_auth_sends_correct_request() {
    if std::env::var(CODEX_SANDBOX_NETWORK_DISABLED_ENV_VAR).is_ok() {
        println!(
            "Skipping test because it cannot execute when network is disabled in a Codex sandbox."
        );
        return;
    }

    // Mock server
    let server = MockServer::start().await;

    // First request – must NOT include `previous_response_id`.
    let first = ResponseTemplate::new(200)
        .insert_header("content-type", "text/event-stream")
        .set_body_raw(sse_completed("resp1"), "text/event-stream");

    Mock::given(method("POST"))
        .and(path("/api/codex/responses"))
        .respond_with(first)
        .expect(1)
        .mount(&server)
        .await;

    let model_provider = ModelProviderInfo {
        base_url: Some(format!("{}/api/codex", server.uri())),
        ..built_in_model_providers()["openai"].clone()
    };

    // Init session
    let codex_home = TempDir::new().unwrap();
    let mut config = load_default_config_for_test(&codex_home);
    config.model_provider = model_provider;
    let conversation_manager = ConversationManager::with_auth(create_dummy_codex_auth());
    let NewConversation {
        conversation: codex,
        conversation_id,
        session_configured: _,
    } = conversation_manager
        .new_conversation(config)
        .await
        .expect("create new conversation");

    codex
        .submit(Op::UserInput {
            items: vec![InputItem::Text {
                text: "hello".into(),
            }],
        })
        .await
        .unwrap();

    wait_for_event(&codex, |ev| matches!(ev, EventMsg::TaskComplete(_))).await;

    // get request from the server
    let request = &server.received_requests().await.unwrap()[0];
    let request_session_id = request.headers.get("session_id").unwrap();
    let request_authorization = request.headers.get("authorization").unwrap();
    let request_originator = request.headers.get("originator").unwrap();
    let request_chatgpt_account_id = request.headers.get("chatgpt-account-id").unwrap();
    let request_body = request.body_json::<serde_json::Value>().unwrap();

    assert_eq!(
        request_session_id.to_str().unwrap(),
        conversation_id.to_string()
    );
    assert_eq!(request_originator.to_str().unwrap(), "codex_cli_rs");
    assert_eq!(
        request_authorization.to_str().unwrap(),
        "Bearer Access Token"
    );
    assert_eq!(request_chatgpt_account_id.to_str().unwrap(), "account_id");
    assert!(request_body["stream"].as_bool().unwrap());
    assert_eq!(
        request_body["include"][0].as_str().unwrap(),
        "reasoning.encrypted_content"
    );
}

#[tokio::test(flavor = "multi_thread", worker_threads = 2)]
<<<<<<< HEAD
=======
async fn prefers_chatgpt_token_when_config_prefers_chatgpt() {
    if std::env::var(CODEX_SANDBOX_NETWORK_DISABLED_ENV_VAR).is_ok() {
        println!(
            "Skipping test because it cannot execute when network is disabled in a Codex sandbox."
        );
        return;
    }

    // Mock server
    let server = MockServer::start().await;

    let first = ResponseTemplate::new(200)
        .insert_header("content-type", "text/event-stream")
        .set_body_raw(sse_completed("resp1"), "text/event-stream");

    // Expect ChatGPT base path and correct headers
    Mock::given(method("POST"))
        .and(path("/v1/responses"))
        .and(header_regex("Authorization", r"Bearer Access-123"))
        .and(header_regex("chatgpt-account-id", r"acc-123"))
        .respond_with(first)
        .expect(1)
        .mount(&server)
        .await;

    let model_provider = ModelProviderInfo {
        base_url: Some(format!("{}/v1", server.uri())),
        ..built_in_model_providers()["openai"].clone()
    };

    // Init session
    let codex_home = TempDir::new().unwrap();
    // Write auth.json that contains both API key and ChatGPT tokens for a plan that should prefer ChatGPT.
    let _jwt = write_auth_json(
        &codex_home,
        Some("sk-test-key"),
        "pro",
        "Access-123",
        Some("acc-123"),
    );

    let mut config = load_default_config_for_test(&codex_home);
    config.model_provider = model_provider;
    config.preferred_auth_method = AuthMode::ChatGPT;

    let auth_manager = match CodexAuth::from_codex_home(
        codex_home.path(),
        config.preferred_auth_method,
        &config.responses_originator_header,
    ) {
        Ok(Some(auth)) => codex_core::AuthManager::from_auth_for_testing(auth),
        Ok(None) => panic!("No CodexAuth found in codex_home"),
        Err(e) => panic!("Failed to load CodexAuth: {e}"),
    };
    let conversation_manager = ConversationManager::new(auth_manager);
    let NewConversation {
        conversation: codex,
        ..
    } = conversation_manager
        .new_conversation(config)
        .await
        .expect("create new conversation");

    codex
        .submit(Op::UserInput {
            items: vec![InputItem::Text {
                text: "hello".into(),
            }],
        })
        .await
        .unwrap();

    wait_for_event(&codex, |ev| matches!(ev, EventMsg::TaskComplete(_))).await;
}

#[tokio::test(flavor = "multi_thread", worker_threads = 2)]
>>>>>>> ba9620ae
async fn prefers_apikey_when_config_prefers_apikey_even_with_chatgpt_tokens() {
    if std::env::var(CODEX_SANDBOX_NETWORK_DISABLED_ENV_VAR).is_ok() {
        println!(
            "Skipping test because it cannot execute when network is disabled in a Codex sandbox."
        );
        return;
    }

    // Mock server
    let server = MockServer::start().await;

    let first = ResponseTemplate::new(200)
        .insert_header("content-type", "text/event-stream")
        .set_body_raw(sse_completed("resp1"), "text/event-stream");

    // Expect API key header, no ChatGPT account header required.
    Mock::given(method("POST"))
        .and(path("/v1/responses"))
        .and(header_regex("Authorization", r"Bearer sk-test-key"))
        .respond_with(first)
        .expect(1)
        .mount(&server)
        .await;

    let model_provider = ModelProviderInfo {
        base_url: Some(format!("{}/v1", server.uri())),
        ..built_in_model_providers()["openai"].clone()
    };

    // Init session
    let codex_home = TempDir::new().unwrap();
    // Write auth.json that contains both API key and ChatGPT tokens for a plan that should prefer ChatGPT,
    // but config will force API key preference.
    let _jwt = write_auth_json(
        &codex_home,
        Some("sk-test-key"),
        "pro",
        "Access-123",
        Some("acc-123"),
    );

    let mut config = load_default_config_for_test(&codex_home);
    config.model_provider = model_provider;

    let auth_manager =
        match CodexAuth::from_codex_home(codex_home.path(), &config.responses_originator_header) {
            Ok(Some(auth)) => codex_core::AuthManager::from_auth_for_testing(auth),
            Ok(None) => panic!("No CodexAuth found in codex_home"),
            Err(e) => panic!("Failed to load CodexAuth: {e}"),
        };
    let conversation_manager = ConversationManager::new(auth_manager);
    let NewConversation {
        conversation: codex,
        ..
    } = conversation_manager
        .new_conversation(config)
        .await
        .expect("create new conversation");

    codex
        .submit(Op::UserInput {
            items: vec![InputItem::Text {
                text: "hello".into(),
            }],
        })
        .await
        .unwrap();

    wait_for_event(&codex, |ev| matches!(ev, EventMsg::TaskComplete(_))).await;
}

#[tokio::test(flavor = "multi_thread", worker_threads = 2)]
async fn includes_user_instructions_message_in_request() {
    let server = MockServer::start().await;

    let first = ResponseTemplate::new(200)
        .insert_header("content-type", "text/event-stream")
        .set_body_raw(sse_completed("resp1"), "text/event-stream");

    Mock::given(method("POST"))
        .and(path("/v1/responses"))
        .respond_with(first)
        .expect(1)
        .mount(&server)
        .await;

    let model_provider = ModelProviderInfo {
        base_url: Some(format!("{}/v1", server.uri())),
        ..built_in_model_providers()["openai"].clone()
    };

    let codex_home = TempDir::new().unwrap();
    let mut config = load_default_config_for_test(&codex_home);
    config.model_provider = model_provider;
    config.user_instructions = Some("be nice".to_string());

    let conversation_manager =
        ConversationManager::with_auth(CodexAuth::from_api_key("Test API Key"));
    let codex = conversation_manager
        .new_conversation(config)
        .await
        .expect("create new conversation")
        .conversation;

    codex
        .submit(Op::UserInput {
            items: vec![InputItem::Text {
                text: "hello".into(),
            }],
        })
        .await
        .unwrap();

    wait_for_event(&codex, |ev| matches!(ev, EventMsg::TaskComplete(_))).await;

    let request = &server.received_requests().await.unwrap()[0];
    let request_body = request.body_json::<serde_json::Value>().unwrap();

    assert!(
        !request_body["instructions"]
            .as_str()
            .unwrap()
            .contains("be nice")
    );
    assert_message_role(&request_body["input"][0], "user");
    assert_message_starts_with(&request_body["input"][0], "<user_instructions>");
    assert_message_ends_with(&request_body["input"][0], "</user_instructions>");
    assert_message_role(&request_body["input"][1], "user");
    assert_message_starts_with(&request_body["input"][1], "<environment_context>");
    assert_message_ends_with(&request_body["input"][1], "</environment_context>");
}

#[tokio::test(flavor = "multi_thread", worker_threads = 2)]
async fn azure_overrides_assign_properties_used_for_responses_url() {
    let existing_env_var_with_random_value = if cfg!(windows) { "USERNAME" } else { "USER" };

    // Mock server
    let server = MockServer::start().await;

    // First request – must NOT include `previous_response_id`.
    let first = ResponseTemplate::new(200)
        .insert_header("content-type", "text/event-stream")
        .set_body_raw(sse_completed("resp1"), "text/event-stream");

    // Expect POST to /openai/responses with api-version query param
    Mock::given(method("POST"))
        .and(path("/openai/responses"))
        .and(query_param("api-version", "2025-04-01-preview"))
        .and(header_regex("Custom-Header", "Value"))
        .and(header_regex(
            "Authorization",
            format!(
                "Bearer {}",
                std::env::var(existing_env_var_with_random_value).unwrap()
            )
            .as_str(),
        ))
        .respond_with(first)
        .expect(1)
        .mount(&server)
        .await;

    let provider = ModelProviderInfo {
        name: "custom".to_string(),
        base_url: Some(format!("{}/openai", server.uri())),
        // Reuse the existing environment variable to avoid using unsafe code
        env_key: Some(existing_env_var_with_random_value.to_string()),
        query_params: Some(std::collections::HashMap::from([(
            "api-version".to_string(),
            "2025-04-01-preview".to_string(),
        )])),
        env_key_instructions: None,
        wire_api: WireApi::Responses,
        http_headers: Some(std::collections::HashMap::from([(
            "Custom-Header".to_string(),
            "Value".to_string(),
        )])),
        env_http_headers: None,
        request_max_retries: None,
        stream_max_retries: None,
        stream_idle_timeout_ms: None,
        requires_openai_auth: false,
    };

    // Init session
    let codex_home = TempDir::new().unwrap();
    let mut config = load_default_config_for_test(&codex_home);
    config.model_provider = provider;

    let conversation_manager = ConversationManager::with_auth(create_dummy_codex_auth());
    let codex = conversation_manager
        .new_conversation(config)
        .await
        .expect("create new conversation")
        .conversation;

    codex
        .submit(Op::UserInput {
            items: vec![InputItem::Text {
                text: "hello".into(),
            }],
        })
        .await
        .unwrap();

    wait_for_event(&codex, |ev| matches!(ev, EventMsg::TaskComplete(_))).await;
}

#[tokio::test(flavor = "multi_thread", worker_threads = 2)]
async fn env_var_overrides_loaded_auth() {
    let existing_env_var_with_random_value = if cfg!(windows) { "USERNAME" } else { "USER" };

    // Mock server
    let server = MockServer::start().await;

    // First request – must NOT include `previous_response_id`.
    let first = ResponseTemplate::new(200)
        .insert_header("content-type", "text/event-stream")
        .set_body_raw(sse_completed("resp1"), "text/event-stream");

    // Expect POST to /openai/responses with api-version query param
    Mock::given(method("POST"))
        .and(path("/openai/responses"))
        .and(query_param("api-version", "2025-04-01-preview"))
        .and(header_regex("Custom-Header", "Value"))
        .and(header_regex(
            "Authorization",
            format!(
                "Bearer {}",
                std::env::var(existing_env_var_with_random_value).unwrap()
            )
            .as_str(),
        ))
        .respond_with(first)
        .expect(1)
        .mount(&server)
        .await;

    let provider = ModelProviderInfo {
        name: "custom".to_string(),
        base_url: Some(format!("{}/openai", server.uri())),
        // Reuse the existing environment variable to avoid using unsafe code
        env_key: Some(existing_env_var_with_random_value.to_string()),
        query_params: Some(std::collections::HashMap::from([(
            "api-version".to_string(),
            "2025-04-01-preview".to_string(),
        )])),
        env_key_instructions: None,
        wire_api: WireApi::Responses,
        http_headers: Some(std::collections::HashMap::from([(
            "Custom-Header".to_string(),
            "Value".to_string(),
        )])),
        env_http_headers: None,
        request_max_retries: None,
        stream_max_retries: None,
        stream_idle_timeout_ms: None,
        requires_openai_auth: false,
    };

    // Init session
    let codex_home = TempDir::new().unwrap();
    let mut config = load_default_config_for_test(&codex_home);
    config.model_provider = provider;

    let conversation_manager = ConversationManager::with_auth(create_dummy_codex_auth());
    let codex = conversation_manager
        .new_conversation(config)
        .await
        .expect("create new conversation")
        .conversation;

    codex
        .submit(Op::UserInput {
            items: vec![InputItem::Text {
                text: "hello".into(),
            }],
        })
        .await
        .unwrap();

    wait_for_event(&codex, |ev| matches!(ev, EventMsg::TaskComplete(_))).await;
}

fn create_dummy_codex_auth() -> CodexAuth {
    CodexAuth::create_dummy_chatgpt_auth_for_testing()
}

/// Scenario:
/// - Turn 1: user sends U1; model streams deltas then a final assistant message A.
/// - Turn 2: user sends U2; model streams a delta then the same final assistant message A.
/// - Turn 3: user sends U3; model responds (same SSE again, not important).
///
/// We assert that the `input` sent on each turn contains the expected conversation history
#[tokio::test(flavor = "multi_thread", worker_threads = 2)]
async fn history_dedupes_streamed_and_final_messages_across_turns() {
    // Skip under Codex sandbox network restrictions (mirrors other tests).
    if std::env::var(CODEX_SANDBOX_NETWORK_DISABLED_ENV_VAR).is_ok() {
        println!(
            "Skipping test because it cannot execute when network is disabled in a Codex sandbox."
        );
        return;
    }

    // Mock server that will receive three sequential requests and return the same SSE stream
    // each time: a few deltas, then a final assistant message, then completed.
    let server = MockServer::start().await;

    // Build a small SSE stream with deltas and a final assistant message.
    // We emit the same body for all 3 turns; ids vary but are unused by assertions.
    let sse_raw = r##"[
        {"type":"response.output_text.delta", "delta":"Hey "},
        {"type":"response.output_text.delta", "delta":"there"},
        {"type":"response.output_text.delta", "delta":"!\n"},
        {"type":"response.output_item.done", "item":{
            "type":"message", "role":"assistant",
            "content":[{"type":"output_text","text":"Hey there!\n"}]
        }},
        {"type":"response.completed", "response": {"id": "__ID__"}}
    ]"##;
    let sse1 = core_test_support::load_sse_fixture_with_id_from_str(sse_raw, "resp1");

    Mock::given(method("POST"))
        .and(path("/v1/responses"))
        .respond_with(
            ResponseTemplate::new(200)
                .insert_header("content-type", "text/event-stream")
                .set_body_raw(sse1.clone(), "text/event-stream"),
        )
        .expect(3) // respond identically to the three sequential turns
        .mount(&server)
        .await;

    // Configure provider to point to mock server (Responses API) and use API key auth.
    let model_provider = ModelProviderInfo {
        base_url: Some(format!("{}/v1", server.uri())),
        ..built_in_model_providers()["openai"].clone()
    };

    // Init session with isolated codex home.
    let codex_home = TempDir::new().unwrap();
    let mut config = load_default_config_for_test(&codex_home);
    config.model_provider = model_provider;

    let conversation_manager =
        ConversationManager::with_auth(CodexAuth::from_api_key("Test API Key"));
    let NewConversation {
        conversation: codex,
        ..
    } = conversation_manager
        .new_conversation(config)
        .await
        .expect("create new conversation");

    // Turn 1: user sends U1; wait for completion.
    codex
        .submit(Op::UserInput {
            items: vec![InputItem::Text { text: "U1".into() }],
        })
        .await
        .unwrap();
    wait_for_event(&codex, |ev| matches!(ev, EventMsg::TaskComplete(_))).await;

    // Turn 2: user sends U2; wait for completion.
    codex
        .submit(Op::UserInput {
            items: vec![InputItem::Text { text: "U2".into() }],
        })
        .await
        .unwrap();
    wait_for_event(&codex, |ev| matches!(ev, EventMsg::TaskComplete(_))).await;

    // Turn 3: user sends U3; wait for completion.
    codex
        .submit(Op::UserInput {
            items: vec![InputItem::Text { text: "U3".into() }],
        })
        .await
        .unwrap();
    wait_for_event(&codex, |ev| matches!(ev, EventMsg::TaskComplete(_))).await;

    // Inspect the three captured requests.
    let requests = server.received_requests().await.unwrap();
    assert_eq!(requests.len(), 3, "expected 3 requests (one per turn)");

    // Replace full-array compare with tail-only raw JSON compare using a single hard-coded value.
    let r3_tail_expected = serde_json::json!([
        {
            "type": "message",
            "role": "user",
            "content": [{"type":"input_text","text":"U1"}]
        },
        {
            "type": "message",
            "role": "assistant",
            "content": [{"type":"output_text","text":"Hey there!\n"}]
        },
        {
            "type": "message",
            "role": "user",
            "content": [{"type":"input_text","text":"U2"}]
        },
        {
            "type": "message",
            "role": "assistant",
            "content": [{"type":"output_text","text":"Hey there!\n"}]
        },
        {
            "type": "message",
            "role": "user",
            "content": [{"type":"input_text","text":"U3"}]
        }
    ]);

    let r3_input_array = requests[2]
        .body_json::<serde_json::Value>()
        .unwrap()
        .get("input")
        .and_then(|v| v.as_array())
        .cloned()
        .expect("r3 missing input array");
    // skipping earlier context and developer messages
    let tail_len = r3_tail_expected.as_array().unwrap().len();
    let actual_tail = &r3_input_array[r3_input_array.len() - tail_len..];
    assert_eq!(
        serde_json::Value::Array(actual_tail.to_vec()),
        r3_tail_expected,
        "request 3 tail mismatch",
    );
}<|MERGE_RESOLUTION|>--- conflicted
+++ resolved
@@ -500,85 +500,6 @@
 }
 
 #[tokio::test(flavor = "multi_thread", worker_threads = 2)]
-<<<<<<< HEAD
-=======
-async fn prefers_chatgpt_token_when_config_prefers_chatgpt() {
-    if std::env::var(CODEX_SANDBOX_NETWORK_DISABLED_ENV_VAR).is_ok() {
-        println!(
-            "Skipping test because it cannot execute when network is disabled in a Codex sandbox."
-        );
-        return;
-    }
-
-    // Mock server
-    let server = MockServer::start().await;
-
-    let first = ResponseTemplate::new(200)
-        .insert_header("content-type", "text/event-stream")
-        .set_body_raw(sse_completed("resp1"), "text/event-stream");
-
-    // Expect ChatGPT base path and correct headers
-    Mock::given(method("POST"))
-        .and(path("/v1/responses"))
-        .and(header_regex("Authorization", r"Bearer Access-123"))
-        .and(header_regex("chatgpt-account-id", r"acc-123"))
-        .respond_with(first)
-        .expect(1)
-        .mount(&server)
-        .await;
-
-    let model_provider = ModelProviderInfo {
-        base_url: Some(format!("{}/v1", server.uri())),
-        ..built_in_model_providers()["openai"].clone()
-    };
-
-    // Init session
-    let codex_home = TempDir::new().unwrap();
-    // Write auth.json that contains both API key and ChatGPT tokens for a plan that should prefer ChatGPT.
-    let _jwt = write_auth_json(
-        &codex_home,
-        Some("sk-test-key"),
-        "pro",
-        "Access-123",
-        Some("acc-123"),
-    );
-
-    let mut config = load_default_config_for_test(&codex_home);
-    config.model_provider = model_provider;
-    config.preferred_auth_method = AuthMode::ChatGPT;
-
-    let auth_manager = match CodexAuth::from_codex_home(
-        codex_home.path(),
-        config.preferred_auth_method,
-        &config.responses_originator_header,
-    ) {
-        Ok(Some(auth)) => codex_core::AuthManager::from_auth_for_testing(auth),
-        Ok(None) => panic!("No CodexAuth found in codex_home"),
-        Err(e) => panic!("Failed to load CodexAuth: {e}"),
-    };
-    let conversation_manager = ConversationManager::new(auth_manager);
-    let NewConversation {
-        conversation: codex,
-        ..
-    } = conversation_manager
-        .new_conversation(config)
-        .await
-        .expect("create new conversation");
-
-    codex
-        .submit(Op::UserInput {
-            items: vec![InputItem::Text {
-                text: "hello".into(),
-            }],
-        })
-        .await
-        .unwrap();
-
-    wait_for_event(&codex, |ev| matches!(ev, EventMsg::TaskComplete(_))).await;
-}
-
-#[tokio::test(flavor = "multi_thread", worker_threads = 2)]
->>>>>>> ba9620ae
 async fn prefers_apikey_when_config_prefers_apikey_even_with_chatgpt_tokens() {
     if std::env::var(CODEX_SANDBOX_NETWORK_DISABLED_ENV_VAR).is_ok() {
         println!(
