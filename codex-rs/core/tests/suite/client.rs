use codex_core::CodexAuth;
use codex_core::ContentItem;
use codex_core::ConversationManager;
use codex_core::LocalShellAction;
use codex_core::LocalShellExecAction;
use codex_core::LocalShellStatus;
use codex_core::ModelClient;
use codex_core::ModelProviderInfo;
use codex_core::NewConversation;
use codex_core::Prompt;
use codex_core::ReasoningItemContent;
use codex_core::ResponseEvent;
use codex_core::ResponseItem;
use codex_core::WireApi;
use codex_core::built_in_model_providers;
use codex_core::protocol::EventMsg;
use codex_core::protocol::InputItem;
use codex_core::protocol::Op;
use codex_protocol::mcp_protocol::ConversationId;
use codex_protocol::models::ReasoningItemReasoningSummary;
use codex_protocol::models::WebSearchAction;
use core_test_support::load_default_config_for_test;
use core_test_support::load_sse_fixture_with_id;
use core_test_support::responses;
<<<<<<< HEAD
use core_test_support::skip_if_no_network;
=======
use core_test_support::test_codex::test_codex;
>>>>>>> a0c37f5d
use core_test_support::wait_for_event;
use futures::StreamExt;
use serde_json::json;
use std::io::Write;
use std::sync::Arc;
use tempfile::TempDir;
use uuid::Uuid;
use wiremock::Mock;
use wiremock::MockServer;
use wiremock::ResponseTemplate;
use wiremock::matchers::header_regex;
use wiremock::matchers::method;
use wiremock::matchers::path;
use wiremock::matchers::query_param;

/// Build minimal SSE stream with completed marker using the JSON fixture.
fn sse_completed(id: &str) -> String {
    load_sse_fixture_with_id("tests/fixtures/completed_template.json", id)
}

#[expect(clippy::unwrap_used)]
fn assert_message_role(request_body: &serde_json::Value, role: &str) {
    assert_eq!(request_body["role"].as_str().unwrap(), role);
}

#[expect(clippy::expect_used)]
fn assert_message_starts_with(request_body: &serde_json::Value, text: &str) {
    let content = request_body["content"][0]["text"]
        .as_str()
        .expect("invalid message content");

    assert!(
        content.starts_with(text),
        "expected message content '{content}' to start with '{text}'"
    );
}

#[expect(clippy::expect_used)]
fn assert_message_ends_with(request_body: &serde_json::Value, text: &str) {
    let content = request_body["content"][0]["text"]
        .as_str()
        .expect("invalid message content");

    assert!(
        content.ends_with(text),
        "expected message content '{content}' to end with '{text}'"
    );
}

/// Writes an `auth.json` into the provided `codex_home` with the specified parameters.
/// Returns the fake JWT string written to `tokens.id_token`.
#[expect(clippy::unwrap_used)]
fn write_auth_json(
    codex_home: &TempDir,
    openai_api_key: Option<&str>,
    chatgpt_plan_type: &str,
    access_token: &str,
    account_id: Option<&str>,
) -> String {
    use base64::Engine as _;

    let header = json!({ "alg": "none", "typ": "JWT" });
    let payload = json!({
        "email": "user@example.com",
        "https://api.openai.com/auth": {
            "chatgpt_plan_type": chatgpt_plan_type,
            "chatgpt_account_id": account_id.unwrap_or("acc-123")
        }
    });

    let b64 = |b: &[u8]| base64::engine::general_purpose::URL_SAFE_NO_PAD.encode(b);
    let header_b64 = b64(&serde_json::to_vec(&header).unwrap());
    let payload_b64 = b64(&serde_json::to_vec(&payload).unwrap());
    let signature_b64 = b64(b"sig");
    let fake_jwt = format!("{header_b64}.{payload_b64}.{signature_b64}");

    let mut tokens = json!({
        "id_token": fake_jwt,
        "access_token": access_token,
        "refresh_token": "refresh-test",
    });
    if let Some(acc) = account_id {
        tokens["account_id"] = json!(acc);
    }

    let auth_json = json!({
        "OPENAI_API_KEY": openai_api_key,
        "tokens": tokens,
        // RFC3339 datetime; value doesn't matter for these tests
        "last_refresh": chrono::Utc::now(),
    });

    std::fs::write(
        codex_home.path().join("auth.json"),
        serde_json::to_string_pretty(&auth_json).unwrap(),
    )
    .unwrap();

    fake_jwt
}

#[tokio::test(flavor = "multi_thread", worker_threads = 2)]
async fn resume_includes_initial_messages_and_sends_prior_items() {
    skip_if_no_network!();

    // Create a fake rollout session file with prior user + system + assistant messages.
    let tmpdir = TempDir::new().unwrap();
    let session_path = tmpdir.path().join("resume-session.jsonl");
    let mut f = std::fs::File::create(&session_path).unwrap();
    let convo_id = Uuid::new_v4();
    writeln!(
        f,
        "{}",
        json!({
            "timestamp": "2024-01-01T00:00:00.000Z",
            "type": "session_meta",
            "payload": {
                "id": convo_id,
                "timestamp": "2024-01-01T00:00:00Z",
                "instructions": "be nice",
                "cwd": ".",
                "originator": "test_originator",
                "cli_version": "test_version"
            }
        })
    )
    .unwrap();

    // Prior item: user message (should be delivered)
    let prior_user = codex_protocol::models::ResponseItem::Message {
        id: None,
        role: "user".to_string(),
        content: vec![codex_protocol::models::ContentItem::InputText {
            text: "resumed user message".to_string(),
        }],
    };
    let prior_user_json = serde_json::to_value(&prior_user).unwrap();
    writeln!(
        f,
        "{}",
        json!({
            "timestamp": "2024-01-01T00:00:01.000Z",
            "type": "response_item",
            "payload": prior_user_json
        })
    )
    .unwrap();

    // Prior item: system message (excluded from API history)
    let prior_system = codex_protocol::models::ResponseItem::Message {
        id: None,
        role: "system".to_string(),
        content: vec![codex_protocol::models::ContentItem::OutputText {
            text: "resumed system instruction".to_string(),
        }],
    };
    let prior_system_json = serde_json::to_value(&prior_system).unwrap();
    writeln!(
        f,
        "{}",
        json!({
            "timestamp": "2024-01-01T00:00:02.000Z",
            "type": "response_item",
            "payload": prior_system_json
        })
    )
    .unwrap();

    // Prior item: assistant message
    let prior_item = codex_protocol::models::ResponseItem::Message {
        id: None,
        role: "assistant".to_string(),
        content: vec![codex_protocol::models::ContentItem::OutputText {
            text: "resumed assistant message".to_string(),
        }],
    };
    let prior_item_json = serde_json::to_value(&prior_item).unwrap();
    writeln!(
        f,
        "{}",
        json!({
            "timestamp": "2024-01-01T00:00:03.000Z",
            "type": "response_item",
            "payload": prior_item_json
        })
    )
    .unwrap();
    drop(f);

    // Mock server that will receive the resumed request
    let server = MockServer::start().await;
    let first = ResponseTemplate::new(200)
        .insert_header("content-type", "text/event-stream")
        .set_body_raw(sse_completed("resp1"), "text/event-stream");
    Mock::given(method("POST"))
        .and(path("/v1/responses"))
        .respond_with(first)
        .expect(1)
        .mount(&server)
        .await;

    // Configure Codex to resume from our file
    let model_provider = ModelProviderInfo {
        base_url: Some(format!("{}/v1", server.uri())),
        ..built_in_model_providers()["openai"].clone()
    };
    let codex_home = TempDir::new().unwrap();
    let mut config = load_default_config_for_test(&codex_home);
    config.model_provider = model_provider;
    // Also configure user instructions to ensure they are NOT delivered on resume.
    config.user_instructions = Some("be nice".to_string());

    let conversation_manager =
        ConversationManager::with_auth(CodexAuth::from_api_key("Test API Key"));
    let auth_manager =
        codex_core::AuthManager::from_auth_for_testing(CodexAuth::from_api_key("Test API Key"));
    let NewConversation {
        conversation: codex,
        session_configured,
        ..
    } = conversation_manager
        .resume_conversation_from_rollout(config, session_path.clone(), auth_manager)
        .await
        .expect("resume conversation");

    // 1) Assert initial_messages only includes existing EventMsg entries; response items are not converted
    let initial_msgs = session_configured
        .initial_messages
        .clone()
        .expect("expected initial messages option for resumed session");
    let initial_json = serde_json::to_value(&initial_msgs).unwrap();
    let expected_initial_json = json!([]);
    assert_eq!(initial_json, expected_initial_json);

    // 2) Submit new input; the request body must include the prior item followed by the new user input.
    codex
        .submit(Op::UserInput {
            items: vec![InputItem::Text {
                text: "hello".into(),
            }],
        })
        .await
        .unwrap();
    wait_for_event(&codex, |ev| matches!(ev, EventMsg::TaskComplete(_))).await;

    let request = &server.received_requests().await.unwrap()[0];
    let request_body = request.body_json::<serde_json::Value>().unwrap();
    let expected_input = json!([
        {
            "type": "message",
            "role": "user",
            "content": [{ "type": "input_text", "text": "resumed user message" }]
        },
        {
            "type": "message",
            "role": "assistant",
            "content": [{ "type": "output_text", "text": "resumed assistant message" }]
        },
        {
            "type": "message",
            "role": "user",
            "content": [{ "type": "input_text", "text": "hello" }]
        }
    ]);
    assert_eq!(request_body["input"], expected_input);
}

#[tokio::test(flavor = "multi_thread", worker_threads = 2)]
async fn includes_conversation_id_and_model_headers_in_request() {
    skip_if_no_network!();

    // Mock server
    let server = MockServer::start().await;

    // First request – must NOT include `previous_response_id`.
    let first = ResponseTemplate::new(200)
        .insert_header("content-type", "text/event-stream")
        .set_body_raw(sse_completed("resp1"), "text/event-stream");

    Mock::given(method("POST"))
        .and(path("/v1/responses"))
        .respond_with(first)
        .expect(1)
        .mount(&server)
        .await;

    let model_provider = ModelProviderInfo {
        base_url: Some(format!("{}/v1", server.uri())),
        ..built_in_model_providers()["openai"].clone()
    };

    // Init session
    let codex_home = TempDir::new().unwrap();
    let mut config = load_default_config_for_test(&codex_home);
    config.model_provider = model_provider;

    let conversation_manager =
        ConversationManager::with_auth(CodexAuth::from_api_key("Test API Key"));
    let NewConversation {
        conversation: codex,
        conversation_id,
        session_configured: _,
    } = conversation_manager
        .new_conversation(config)
        .await
        .expect("create new conversation");

    codex
        .submit(Op::UserInput {
            items: vec![InputItem::Text {
                text: "hello".into(),
            }],
        })
        .await
        .unwrap();

    wait_for_event(&codex, |ev| matches!(ev, EventMsg::TaskComplete(_))).await;

    // get request from the server
    let request = &server.received_requests().await.unwrap()[0];
    let request_conversation_id = request.headers.get("conversation_id").unwrap();
    let request_authorization = request.headers.get("authorization").unwrap();
    let request_originator = request.headers.get("originator").unwrap();

    assert_eq!(
        request_conversation_id.to_str().unwrap(),
        conversation_id.to_string()
    );
    assert_eq!(request_originator.to_str().unwrap(), "codex_cli_rs");
    assert_eq!(
        request_authorization.to_str().unwrap(),
        "Bearer Test API Key"
    );
}

#[tokio::test(flavor = "multi_thread", worker_threads = 2)]
async fn includes_base_instructions_override_in_request() {
    skip_if_no_network!();
    // Mock server
    let server = MockServer::start().await;

    // First request – must NOT include `previous_response_id`.
    let first = ResponseTemplate::new(200)
        .insert_header("content-type", "text/event-stream")
        .set_body_raw(sse_completed("resp1"), "text/event-stream");

    Mock::given(method("POST"))
        .and(path("/v1/responses"))
        .respond_with(first)
        .expect(1)
        .mount(&server)
        .await;

    let model_provider = ModelProviderInfo {
        base_url: Some(format!("{}/v1", server.uri())),
        ..built_in_model_providers()["openai"].clone()
    };
    let codex_home = TempDir::new().unwrap();
    let mut config = load_default_config_for_test(&codex_home);

    config.base_instructions = Some("test instructions".to_string());
    config.model_provider = model_provider;

    let conversation_manager =
        ConversationManager::with_auth(CodexAuth::from_api_key("Test API Key"));
    let codex = conversation_manager
        .new_conversation(config)
        .await
        .expect("create new conversation")
        .conversation;

    codex
        .submit(Op::UserInput {
            items: vec![InputItem::Text {
                text: "hello".into(),
            }],
        })
        .await
        .unwrap();

    wait_for_event(&codex, |ev| matches!(ev, EventMsg::TaskComplete(_))).await;

    let request = &server.received_requests().await.unwrap()[0];
    let request_body = request.body_json::<serde_json::Value>().unwrap();

    assert!(
        request_body["instructions"]
            .as_str()
            .unwrap()
            .contains("test instructions")
    );
}

#[tokio::test(flavor = "multi_thread", worker_threads = 2)]
async fn chatgpt_auth_sends_correct_request() {
    skip_if_no_network!();

    // Mock server
    let server = MockServer::start().await;

    // First request – must NOT include `previous_response_id`.
    let first = ResponseTemplate::new(200)
        .insert_header("content-type", "text/event-stream")
        .set_body_raw(sse_completed("resp1"), "text/event-stream");

    Mock::given(method("POST"))
        .and(path("/api/codex/responses"))
        .respond_with(first)
        .expect(1)
        .mount(&server)
        .await;

    let model_provider = ModelProviderInfo {
        base_url: Some(format!("{}/api/codex", server.uri())),
        ..built_in_model_providers()["openai"].clone()
    };

    // Init session
    let codex_home = TempDir::new().unwrap();
    let mut config = load_default_config_for_test(&codex_home);
    config.model_provider = model_provider;
    let conversation_manager = ConversationManager::with_auth(create_dummy_codex_auth());
    let NewConversation {
        conversation: codex,
        conversation_id,
        session_configured: _,
    } = conversation_manager
        .new_conversation(config)
        .await
        .expect("create new conversation");

    codex
        .submit(Op::UserInput {
            items: vec![InputItem::Text {
                text: "hello".into(),
            }],
        })
        .await
        .unwrap();

    wait_for_event(&codex, |ev| matches!(ev, EventMsg::TaskComplete(_))).await;

    // get request from the server
    let request = &server.received_requests().await.unwrap()[0];
    let request_conversation_id = request.headers.get("conversation_id").unwrap();
    let request_authorization = request.headers.get("authorization").unwrap();
    let request_originator = request.headers.get("originator").unwrap();
    let request_chatgpt_account_id = request.headers.get("chatgpt-account-id").unwrap();
    let request_body = request.body_json::<serde_json::Value>().unwrap();

    assert_eq!(
        request_conversation_id.to_str().unwrap(),
        conversation_id.to_string()
    );
    assert_eq!(request_originator.to_str().unwrap(), "codex_cli_rs");
    assert_eq!(
        request_authorization.to_str().unwrap(),
        "Bearer Access Token"
    );
    assert_eq!(request_chatgpt_account_id.to_str().unwrap(), "account_id");
    assert!(request_body["stream"].as_bool().unwrap());
    assert_eq!(
        request_body["include"][0].as_str().unwrap(),
        "reasoning.encrypted_content"
    );
}

#[tokio::test(flavor = "multi_thread", worker_threads = 2)]
async fn prefers_apikey_when_config_prefers_apikey_even_with_chatgpt_tokens() {
    skip_if_no_network!();

    // Mock server
    let server = MockServer::start().await;

    let first = ResponseTemplate::new(200)
        .insert_header("content-type", "text/event-stream")
        .set_body_raw(sse_completed("resp1"), "text/event-stream");

    // Expect API key header, no ChatGPT account header required.
    Mock::given(method("POST"))
        .and(path("/v1/responses"))
        .and(header_regex("Authorization", r"Bearer sk-test-key"))
        .respond_with(first)
        .expect(1)
        .mount(&server)
        .await;

    let model_provider = ModelProviderInfo {
        base_url: Some(format!("{}/v1", server.uri())),
        ..built_in_model_providers()["openai"].clone()
    };

    // Init session
    let codex_home = TempDir::new().unwrap();
    // Write auth.json that contains both API key and ChatGPT tokens for a plan that should prefer ChatGPT,
    // but config will force API key preference.
    let _jwt = write_auth_json(
        &codex_home,
        Some("sk-test-key"),
        "pro",
        "Access-123",
        Some("acc-123"),
    );

    let mut config = load_default_config_for_test(&codex_home);
    config.model_provider = model_provider;

    let auth_manager = match CodexAuth::from_codex_home(codex_home.path()) {
        Ok(Some(auth)) => codex_core::AuthManager::from_auth_for_testing(auth),
        Ok(None) => panic!("No CodexAuth found in codex_home"),
        Err(e) => panic!("Failed to load CodexAuth: {e}"),
    };
    let conversation_manager = ConversationManager::new(auth_manager);
    let NewConversation {
        conversation: codex,
        ..
    } = conversation_manager
        .new_conversation(config)
        .await
        .expect("create new conversation");

    codex
        .submit(Op::UserInput {
            items: vec![InputItem::Text {
                text: "hello".into(),
            }],
        })
        .await
        .unwrap();

    wait_for_event(&codex, |ev| matches!(ev, EventMsg::TaskComplete(_))).await;
}

#[tokio::test(flavor = "multi_thread", worker_threads = 2)]
async fn includes_user_instructions_message_in_request() {
    skip_if_no_network!();
    let server = MockServer::start().await;

    let first = ResponseTemplate::new(200)
        .insert_header("content-type", "text/event-stream")
        .set_body_raw(sse_completed("resp1"), "text/event-stream");

    Mock::given(method("POST"))
        .and(path("/v1/responses"))
        .respond_with(first)
        .expect(1)
        .mount(&server)
        .await;

    let model_provider = ModelProviderInfo {
        base_url: Some(format!("{}/v1", server.uri())),
        ..built_in_model_providers()["openai"].clone()
    };

    let codex_home = TempDir::new().unwrap();
    let mut config = load_default_config_for_test(&codex_home);
    config.model_provider = model_provider;
    config.user_instructions = Some("be nice".to_string());

    let conversation_manager =
        ConversationManager::with_auth(CodexAuth::from_api_key("Test API Key"));
    let codex = conversation_manager
        .new_conversation(config)
        .await
        .expect("create new conversation")
        .conversation;

    codex
        .submit(Op::UserInput {
            items: vec![InputItem::Text {
                text: "hello".into(),
            }],
        })
        .await
        .unwrap();

    wait_for_event(&codex, |ev| matches!(ev, EventMsg::TaskComplete(_))).await;

    let request = &server.received_requests().await.unwrap()[0];
    let request_body = request.body_json::<serde_json::Value>().unwrap();

    assert!(
        !request_body["instructions"]
            .as_str()
            .unwrap()
            .contains("be nice")
    );
    assert_message_role(&request_body["input"][0], "user");
    assert_message_starts_with(&request_body["input"][0], "<user_instructions>");
    assert_message_ends_with(&request_body["input"][0], "</user_instructions>");
    assert_message_role(&request_body["input"][1], "user");
    assert_message_starts_with(&request_body["input"][1], "<environment_context>");
    assert_message_ends_with(&request_body["input"][1], "</environment_context>");
}

#[tokio::test(flavor = "multi_thread", worker_threads = 2)]
async fn azure_responses_request_includes_store_and_reasoning_ids() {
    skip_if_no_network!();

    let server = MockServer::start().await;

    let sse_body = concat!(
        "data: {\"type\":\"response.created\",\"response\":{}}\n\n",
        "data: {\"type\":\"response.completed\",\"response\":{\"id\":\"resp_1\"}}\n\n",
    );

    let template = ResponseTemplate::new(200)
        .insert_header("content-type", "text/event-stream")
        .set_body_raw(sse_body, "text/event-stream");

    Mock::given(method("POST"))
        .and(path("/openai/responses"))
        .respond_with(template)
        .expect(1)
        .mount(&server)
        .await;

    let provider = ModelProviderInfo {
        name: "azure".into(),
        base_url: Some(format!("{}/openai", server.uri())),
        env_key: None,
        env_key_instructions: None,
        wire_api: WireApi::Responses,
        query_params: None,
        http_headers: None,
        env_http_headers: None,
        request_max_retries: Some(0),
        stream_max_retries: Some(0),
        stream_idle_timeout_ms: Some(5_000),
        requires_openai_auth: false,
    };

    let codex_home = TempDir::new().unwrap();
    let mut config = load_default_config_for_test(&codex_home);
    config.model_provider_id = provider.name.clone();
    config.model_provider = provider.clone();
    let effort = config.model_reasoning_effort;
    let summary = config.model_reasoning_summary;
    let config = Arc::new(config);

    let client = ModelClient::new(
        Arc::clone(&config),
        None,
        provider,
        effort,
        summary,
        ConversationId::new(),
    );

    let mut prompt = Prompt::default();
    prompt.input.push(ResponseItem::Reasoning {
        id: "reasoning-id".into(),
        summary: vec![ReasoningItemReasoningSummary::SummaryText {
            text: "summary".into(),
        }],
        content: Some(vec![ReasoningItemContent::ReasoningText {
            text: "content".into(),
        }]),
        encrypted_content: None,
    });
    prompt.input.push(ResponseItem::Message {
        id: Some("message-id".into()),
        role: "assistant".into(),
        content: vec![ContentItem::OutputText {
            text: "message".into(),
        }],
    });
    prompt.input.push(ResponseItem::WebSearchCall {
        id: Some("web-search-id".into()),
        status: Some("completed".into()),
        action: WebSearchAction::Search {
            query: "weather".into(),
        },
    });
    prompt.input.push(ResponseItem::FunctionCall {
        id: Some("function-id".into()),
        name: "do_thing".into(),
        arguments: "{}".into(),
        call_id: "function-call-id".into(),
    });
    prompt.input.push(ResponseItem::LocalShellCall {
        id: Some("local-shell-id".into()),
        call_id: Some("local-shell-call-id".into()),
        status: LocalShellStatus::Completed,
        action: LocalShellAction::Exec(LocalShellExecAction {
            command: vec!["echo".into(), "hello".into()],
            timeout_ms: None,
            working_directory: None,
            env: None,
            user: None,
        }),
    });
    prompt.input.push(ResponseItem::CustomToolCall {
        id: Some("custom-tool-id".into()),
        status: Some("completed".into()),
        call_id: "custom-tool-call-id".into(),
        name: "custom_tool".into(),
        input: "{}".into(),
    });

    let mut stream = client
        .stream(&prompt)
        .await
        .expect("responses stream to start");

    while let Some(event) = stream.next().await {
        if let Ok(ResponseEvent::Completed { .. }) = event {
            break;
        }
    }

    let requests = server
        .received_requests()
        .await
        .expect("mock server collected requests");
    assert_eq!(requests.len(), 1, "expected a single request");
    let body: serde_json::Value = requests[0]
        .body_json()
        .expect("request body to be valid JSON");

    assert_eq!(body["store"], serde_json::Value::Bool(true));
    assert_eq!(body["stream"], serde_json::Value::Bool(true));
    assert_eq!(body["input"].as_array().map(Vec::len), Some(6));
    assert_eq!(body["input"][0]["id"].as_str(), Some("reasoning-id"));
    assert_eq!(body["input"][1]["id"].as_str(), Some("message-id"));
    assert_eq!(body["input"][2]["id"].as_str(), Some("web-search-id"));
    assert_eq!(body["input"][3]["id"].as_str(), Some("function-id"));
    assert_eq!(body["input"][4]["id"].as_str(), Some("local-shell-id"));
    assert_eq!(body["input"][5]["id"].as_str(), Some("custom-tool-id"));
}

#[tokio::test(flavor = "multi_thread", worker_threads = 2)]
async fn token_count_includes_rate_limits_snapshot() {
    skip_if_no_network!();
    let server = MockServer::start().await;

    let sse_body = responses::sse(vec![responses::ev_completed_with_tokens("resp_rate", 123)]);

    let response = ResponseTemplate::new(200)
        .insert_header("content-type", "text/event-stream")
        .insert_header("x-codex-primary-used-percent", "12.5")
        .insert_header("x-codex-secondary-used-percent", "40.0")
        .insert_header("x-codex-primary-window-minutes", "10")
        .insert_header("x-codex-secondary-window-minutes", "60")
        .insert_header("x-codex-primary-reset-after-seconds", "1800")
        .insert_header("x-codex-secondary-reset-after-seconds", "7200")
        .set_body_raw(sse_body, "text/event-stream");

    Mock::given(method("POST"))
        .and(path("/v1/responses"))
        .respond_with(response)
        .expect(1)
        .mount(&server)
        .await;

    let mut provider = built_in_model_providers()["openai"].clone();
    provider.base_url = Some(format!("{}/v1", server.uri()));

    let home = TempDir::new().unwrap();
    let mut config = load_default_config_for_test(&home);
    config.model_provider = provider;

    let conversation_manager = ConversationManager::with_auth(CodexAuth::from_api_key("test"));
    let codex = conversation_manager
        .new_conversation(config)
        .await
        .expect("create conversation")
        .conversation;

    codex
        .submit(Op::UserInput {
            items: vec![InputItem::Text {
                text: "hello".into(),
            }],
        })
        .await
        .unwrap();

    let first_token_event =
        wait_for_event(&codex, |msg| matches!(msg, EventMsg::TokenCount(_))).await;
    let rate_limit_only = match first_token_event {
        EventMsg::TokenCount(ev) => ev,
        _ => unreachable!(),
    };

    let rate_limit_json = serde_json::to_value(&rate_limit_only).unwrap();
    pretty_assertions::assert_eq!(
        rate_limit_json,
        json!({
            "info": null,
            "rate_limits": {
                "primary": {
                    "used_percent": 12.5,
                    "window_minutes": 10,
                    "resets_in_seconds": 1800
                },
                "secondary": {
                    "used_percent": 40.0,
                    "window_minutes": 60,
                    "resets_in_seconds": 7200
                }
            }
        })
    );

    let token_event = wait_for_event(
        &codex,
        |msg| matches!(msg, EventMsg::TokenCount(ev) if ev.info.is_some()),
    )
    .await;
    let final_payload = match token_event {
        EventMsg::TokenCount(ev) => ev,
        _ => unreachable!(),
    };
    // Assert full JSON for the final token count event (usage + rate limits)
    let final_json = serde_json::to_value(&final_payload).unwrap();
    pretty_assertions::assert_eq!(
        final_json,
        json!({
            "info": {
                "total_token_usage": {
                    "input_tokens": 123,
                    "cached_input_tokens": 0,
                    "output_tokens": 0,
                    "reasoning_output_tokens": 0,
                    "total_tokens": 123
                },
                "last_token_usage": {
                    "input_tokens": 123,
                    "cached_input_tokens": 0,
                    "output_tokens": 0,
                    "reasoning_output_tokens": 0,
                    "total_tokens": 123
                },
                // Default model is gpt-5-codex in tests → 272000 context window
                "model_context_window": 272000
            },
            "rate_limits": {
                "primary": {
                    "used_percent": 12.5,
                    "window_minutes": 10,
                    "resets_in_seconds": 1800
                },
                "secondary": {
                    "used_percent": 40.0,
                    "window_minutes": 60,
                    "resets_in_seconds": 7200
                }
            }
        })
    );
    let usage = final_payload
        .info
        .expect("token usage info should be recorded after completion");
    assert_eq!(usage.total_token_usage.total_tokens, 123);
    let final_snapshot = final_payload
        .rate_limits
        .expect("latest rate limit snapshot should be retained");
    assert_eq!(
        final_snapshot
            .primary
            .as_ref()
            .map(|window| window.used_percent),
        Some(12.5)
    );
    assert_eq!(
        final_snapshot
            .primary
            .as_ref()
            .and_then(|window| window.resets_in_seconds),
        Some(1800)
    );

    wait_for_event(&codex, |msg| matches!(msg, EventMsg::TaskComplete(_))).await;
}

#[tokio::test(flavor = "multi_thread", worker_threads = 2)]
async fn usage_limit_error_emits_rate_limit_event() -> anyhow::Result<()> {
    let server = MockServer::start().await;

    let response = ResponseTemplate::new(429)
        .insert_header("x-codex-primary-used-percent", "100.0")
        .insert_header("x-codex-secondary-used-percent", "87.5")
        .insert_header("x-codex-primary-over-secondary-limit-percent", "95.0")
        .insert_header("x-codex-primary-window-minutes", "15")
        .insert_header("x-codex-secondary-window-minutes", "60")
        .set_body_json(json!({
            "error": {
                "type": "usage_limit_reached",
                "message": "limit reached",
                "resets_in_seconds": 42,
                "plan_type": "pro"
            }
        }));

    Mock::given(method("POST"))
        .and(path("/v1/responses"))
        .respond_with(response)
        .expect(1)
        .mount(&server)
        .await;

    let mut builder = test_codex();
    let codex_fixture = builder.build(&server).await?;
    let codex = codex_fixture.codex.clone();

    let expected_limits = json!({
        "primary": {
            "used_percent": 100.0,
            "window_minutes": 15,
            "resets_in_seconds": null
        },
        "secondary": {
            "used_percent": 87.5,
            "window_minutes": 60,
            "resets_in_seconds": null
        }
    });

    let submission_id = codex
        .submit(Op::UserInput {
            items: vec![InputItem::Text {
                text: "hello".into(),
            }],
        })
        .await
        .expect("submission should succeed while emitting usage limit error events");

    let token_event = wait_for_event(&codex, |msg| matches!(msg, EventMsg::TokenCount(_))).await;
    let EventMsg::TokenCount(event) = token_event else {
        unreachable!();
    };

    let event_json = serde_json::to_value(&event).expect("serialize token count event");
    pretty_assertions::assert_eq!(
        event_json,
        json!({
            "info": null,
            "rate_limits": expected_limits
        })
    );

    let error_event = wait_for_event(&codex, |msg| matches!(msg, EventMsg::Error(_))).await;
    let EventMsg::Error(error_event) = error_event else {
        unreachable!();
    };
    assert!(
        error_event.message.to_lowercase().contains("usage limit"),
        "unexpected error message for submission {submission_id}: {}",
        error_event.message
    );

    Ok(())
}

#[tokio::test(flavor = "multi_thread", worker_threads = 2)]
async fn azure_overrides_assign_properties_used_for_responses_url() {
    skip_if_no_network!();
    let existing_env_var_with_random_value = if cfg!(windows) { "USERNAME" } else { "USER" };

    // Mock server
    let server = MockServer::start().await;

    // First request – must NOT include `previous_response_id`.
    let first = ResponseTemplate::new(200)
        .insert_header("content-type", "text/event-stream")
        .set_body_raw(sse_completed("resp1"), "text/event-stream");

    // Expect POST to /openai/responses with api-version query param
    Mock::given(method("POST"))
        .and(path("/openai/responses"))
        .and(query_param("api-version", "2025-04-01-preview"))
        .and(header_regex("Custom-Header", "Value"))
        .and(header_regex(
            "Authorization",
            format!(
                "Bearer {}",
                std::env::var(existing_env_var_with_random_value).unwrap()
            )
            .as_str(),
        ))
        .respond_with(first)
        .expect(1)
        .mount(&server)
        .await;

    let provider = ModelProviderInfo {
        name: "custom".to_string(),
        base_url: Some(format!("{}/openai", server.uri())),
        // Reuse the existing environment variable to avoid using unsafe code
        env_key: Some(existing_env_var_with_random_value.to_string()),
        query_params: Some(std::collections::HashMap::from([(
            "api-version".to_string(),
            "2025-04-01-preview".to_string(),
        )])),
        env_key_instructions: None,
        wire_api: WireApi::Responses,
        http_headers: Some(std::collections::HashMap::from([(
            "Custom-Header".to_string(),
            "Value".to_string(),
        )])),
        env_http_headers: None,
        request_max_retries: None,
        stream_max_retries: None,
        stream_idle_timeout_ms: None,
        requires_openai_auth: false,
    };

    // Init session
    let codex_home = TempDir::new().unwrap();
    let mut config = load_default_config_for_test(&codex_home);
    config.model_provider = provider;

    let conversation_manager = ConversationManager::with_auth(create_dummy_codex_auth());
    let codex = conversation_manager
        .new_conversation(config)
        .await
        .expect("create new conversation")
        .conversation;

    codex
        .submit(Op::UserInput {
            items: vec![InputItem::Text {
                text: "hello".into(),
            }],
        })
        .await
        .unwrap();

    wait_for_event(&codex, |ev| matches!(ev, EventMsg::TaskComplete(_))).await;
}

#[tokio::test(flavor = "multi_thread", worker_threads = 2)]
async fn env_var_overrides_loaded_auth() {
    skip_if_no_network!();
    let existing_env_var_with_random_value = if cfg!(windows) { "USERNAME" } else { "USER" };

    // Mock server
    let server = MockServer::start().await;

    // First request – must NOT include `previous_response_id`.
    let first = ResponseTemplate::new(200)
        .insert_header("content-type", "text/event-stream")
        .set_body_raw(sse_completed("resp1"), "text/event-stream");

    // Expect POST to /openai/responses with api-version query param
    Mock::given(method("POST"))
        .and(path("/openai/responses"))
        .and(query_param("api-version", "2025-04-01-preview"))
        .and(header_regex("Custom-Header", "Value"))
        .and(header_regex(
            "Authorization",
            format!(
                "Bearer {}",
                std::env::var(existing_env_var_with_random_value).unwrap()
            )
            .as_str(),
        ))
        .respond_with(first)
        .expect(1)
        .mount(&server)
        .await;

    let provider = ModelProviderInfo {
        name: "custom".to_string(),
        base_url: Some(format!("{}/openai", server.uri())),
        // Reuse the existing environment variable to avoid using unsafe code
        env_key: Some(existing_env_var_with_random_value.to_string()),
        query_params: Some(std::collections::HashMap::from([(
            "api-version".to_string(),
            "2025-04-01-preview".to_string(),
        )])),
        env_key_instructions: None,
        wire_api: WireApi::Responses,
        http_headers: Some(std::collections::HashMap::from([(
            "Custom-Header".to_string(),
            "Value".to_string(),
        )])),
        env_http_headers: None,
        request_max_retries: None,
        stream_max_retries: None,
        stream_idle_timeout_ms: None,
        requires_openai_auth: false,
    };

    // Init session
    let codex_home = TempDir::new().unwrap();
    let mut config = load_default_config_for_test(&codex_home);
    config.model_provider = provider;

    let conversation_manager = ConversationManager::with_auth(create_dummy_codex_auth());
    let codex = conversation_manager
        .new_conversation(config)
        .await
        .expect("create new conversation")
        .conversation;

    codex
        .submit(Op::UserInput {
            items: vec![InputItem::Text {
                text: "hello".into(),
            }],
        })
        .await
        .unwrap();

    wait_for_event(&codex, |ev| matches!(ev, EventMsg::TaskComplete(_))).await;
}

fn create_dummy_codex_auth() -> CodexAuth {
    CodexAuth::create_dummy_chatgpt_auth_for_testing()
}

/// Scenario:
/// - Turn 1: user sends U1; model streams deltas then a final assistant message A.
/// - Turn 2: user sends U2; model streams a delta then the same final assistant message A.
/// - Turn 3: user sends U3; model responds (same SSE again, not important).
///
/// We assert that the `input` sent on each turn contains the expected conversation history
#[tokio::test(flavor = "multi_thread", worker_threads = 2)]
async fn history_dedupes_streamed_and_final_messages_across_turns() {
    // Skip under Codex sandbox network restrictions (mirrors other tests).
    skip_if_no_network!();

    // Mock server that will receive three sequential requests and return the same SSE stream
    // each time: a few deltas, then a final assistant message, then completed.
    let server = MockServer::start().await;

    // Build a small SSE stream with deltas and a final assistant message.
    // We emit the same body for all 3 turns; ids vary but are unused by assertions.
    let sse_raw = r##"[
        {"type":"response.output_text.delta", "delta":"Hey "},
        {"type":"response.output_text.delta", "delta":"there"},
        {"type":"response.output_text.delta", "delta":"!\n"},
        {"type":"response.output_item.done", "item":{
            "type":"message", "role":"assistant",
            "content":[{"type":"output_text","text":"Hey there!\n"}]
        }},
        {"type":"response.completed", "response": {"id": "__ID__"}}
    ]"##;
    let sse1 = core_test_support::load_sse_fixture_with_id_from_str(sse_raw, "resp1");

    Mock::given(method("POST"))
        .and(path("/v1/responses"))
        .respond_with(
            ResponseTemplate::new(200)
                .insert_header("content-type", "text/event-stream")
                .set_body_raw(sse1.clone(), "text/event-stream"),
        )
        .expect(3) // respond identically to the three sequential turns
        .mount(&server)
        .await;

    // Configure provider to point to mock server (Responses API) and use API key auth.
    let model_provider = ModelProviderInfo {
        base_url: Some(format!("{}/v1", server.uri())),
        ..built_in_model_providers()["openai"].clone()
    };

    // Init session with isolated codex home.
    let codex_home = TempDir::new().unwrap();
    let mut config = load_default_config_for_test(&codex_home);
    config.model_provider = model_provider;

    let conversation_manager =
        ConversationManager::with_auth(CodexAuth::from_api_key("Test API Key"));
    let NewConversation {
        conversation: codex,
        ..
    } = conversation_manager
        .new_conversation(config)
        .await
        .expect("create new conversation");

    // Turn 1: user sends U1; wait for completion.
    codex
        .submit(Op::UserInput {
            items: vec![InputItem::Text { text: "U1".into() }],
        })
        .await
        .unwrap();
    wait_for_event(&codex, |ev| matches!(ev, EventMsg::TaskComplete(_))).await;

    // Turn 2: user sends U2; wait for completion.
    codex
        .submit(Op::UserInput {
            items: vec![InputItem::Text { text: "U2".into() }],
        })
        .await
        .unwrap();
    wait_for_event(&codex, |ev| matches!(ev, EventMsg::TaskComplete(_))).await;

    // Turn 3: user sends U3; wait for completion.
    codex
        .submit(Op::UserInput {
            items: vec![InputItem::Text { text: "U3".into() }],
        })
        .await
        .unwrap();
    wait_for_event(&codex, |ev| matches!(ev, EventMsg::TaskComplete(_))).await;

    // Inspect the three captured requests.
    let requests = server.received_requests().await.unwrap();
    assert_eq!(requests.len(), 3, "expected 3 requests (one per turn)");

    // Replace full-array compare with tail-only raw JSON compare using a single hard-coded value.
    let r3_tail_expected = json!([
        {
            "type": "message",
            "role": "user",
            "content": [{"type":"input_text","text":"U1"}]
        },
        {
            "type": "message",
            "role": "assistant",
            "content": [{"type":"output_text","text":"Hey there!\n"}]
        },
        {
            "type": "message",
            "role": "user",
            "content": [{"type":"input_text","text":"U2"}]
        },
        {
            "type": "message",
            "role": "assistant",
            "content": [{"type":"output_text","text":"Hey there!\n"}]
        },
        {
            "type": "message",
            "role": "user",
            "content": [{"type":"input_text","text":"U3"}]
        }
    ]);

    let r3_input_array = requests[2]
        .body_json::<serde_json::Value>()
        .unwrap()
        .get("input")
        .and_then(|v| v.as_array())
        .cloned()
        .expect("r3 missing input array");
    // skipping earlier context and developer messages
    let tail_len = r3_tail_expected.as_array().unwrap().len();
    let actual_tail = &r3_input_array[r3_input_array.len() - tail_len..];
    assert_eq!(
        serde_json::Value::Array(actual_tail.to_vec()),
        r3_tail_expected,
        "request 3 tail mismatch",
    );
}<|MERGE_RESOLUTION|>--- conflicted
+++ resolved
@@ -21,12 +21,9 @@
 use codex_protocol::models::WebSearchAction;
 use core_test_support::load_default_config_for_test;
 use core_test_support::load_sse_fixture_with_id;
+use core_test_support::non_sandbox_test;
 use core_test_support::responses;
-<<<<<<< HEAD
-use core_test_support::skip_if_no_network;
-=======
 use core_test_support::test_codex::test_codex;
->>>>>>> a0c37f5d
 use core_test_support::wait_for_event;
 use futures::StreamExt;
 use serde_json::json;
@@ -130,7 +127,7 @@
 
 #[tokio::test(flavor = "multi_thread", worker_threads = 2)]
 async fn resume_includes_initial_messages_and_sends_prior_items() {
-    skip_if_no_network!();
+    non_sandbox_test!();
 
     // Create a fake rollout session file with prior user + system + assistant messages.
     let tmpdir = TempDir::new().unwrap();
@@ -296,7 +293,7 @@
 
 #[tokio::test(flavor = "multi_thread", worker_threads = 2)]
 async fn includes_conversation_id_and_model_headers_in_request() {
-    skip_if_no_network!();
+    non_sandbox_test!();
 
     // Mock server
     let server = MockServer::start().await;
@@ -364,7 +361,6 @@
 
 #[tokio::test(flavor = "multi_thread", worker_threads = 2)]
 async fn includes_base_instructions_override_in_request() {
-    skip_if_no_network!();
     // Mock server
     let server = MockServer::start().await;
 
@@ -422,7 +418,7 @@
 
 #[tokio::test(flavor = "multi_thread", worker_threads = 2)]
 async fn chatgpt_auth_sends_correct_request() {
-    skip_if_no_network!();
+    non_sandbox_test!();
 
     // Mock server
     let server = MockServer::start().await;
@@ -496,7 +492,7 @@
 
 #[tokio::test(flavor = "multi_thread", worker_threads = 2)]
 async fn prefers_apikey_when_config_prefers_apikey_even_with_chatgpt_tokens() {
-    skip_if_no_network!();
+    non_sandbox_test!();
 
     // Mock server
     let server = MockServer::start().await;
@@ -562,7 +558,6 @@
 
 #[tokio::test(flavor = "multi_thread", worker_threads = 2)]
 async fn includes_user_instructions_message_in_request() {
-    skip_if_no_network!();
     let server = MockServer::start().await;
 
     let first = ResponseTemplate::new(200)
@@ -624,7 +619,7 @@
 
 #[tokio::test(flavor = "multi_thread", worker_threads = 2)]
 async fn azure_responses_request_includes_store_and_reasoning_ids() {
-    skip_if_no_network!();
+    non_sandbox_test!();
 
     let server = MockServer::start().await;
 
@@ -760,7 +755,6 @@
 
 #[tokio::test(flavor = "multi_thread", worker_threads = 2)]
 async fn token_count_includes_rate_limits_snapshot() {
-    skip_if_no_network!();
     let server = MockServer::start().await;
 
     let sse_body = responses::sse(vec![responses::ev_completed_with_tokens("resp_rate", 123)]);
@@ -984,7 +978,6 @@
 
 #[tokio::test(flavor = "multi_thread", worker_threads = 2)]
 async fn azure_overrides_assign_properties_used_for_responses_url() {
-    skip_if_no_network!();
     let existing_env_var_with_random_value = if cfg!(windows) { "USERNAME" } else { "USER" };
 
     // Mock server
@@ -1061,7 +1054,6 @@
 
 #[tokio::test(flavor = "multi_thread", worker_threads = 2)]
 async fn env_var_overrides_loaded_auth() {
-    skip_if_no_network!();
     let existing_env_var_with_random_value = if cfg!(windows) { "USERNAME" } else { "USER" };
 
     // Mock server
@@ -1149,7 +1141,7 @@
 #[tokio::test(flavor = "multi_thread", worker_threads = 2)]
 async fn history_dedupes_streamed_and_final_messages_across_turns() {
     // Skip under Codex sandbox network restrictions (mirrors other tests).
-    skip_if_no_network!();
+    non_sandbox_test!();
 
     // Mock server that will receive three sequential requests and return the same SSE stream
     // each time: a few deltas, then a final assistant message, then completed.
