use std::path::PathBuf;

use chrono::Utc;
use codex_core::Codex;
use codex_core::CodexSpawnOk;
use codex_core::ModelProviderInfo;
use codex_core::built_in_model_providers;
use codex_core::exec::CODEX_SANDBOX_NETWORK_DISABLED_ENV_VAR;
use codex_core::protocol::EventMsg;
use codex_core::protocol::InputItem;
use codex_core::protocol::Op;
use codex_core::protocol::SessionConfiguredEvent;
use codex_login::AuthDotJson;
use codex_login::AuthMode;
use codex_login::CodexAuth;
use codex_login::TokenData;
use core_test_support::load_default_config_for_test;
use core_test_support::load_sse_fixture_with_id;
use core_test_support::wait_for_event;
use tempfile::TempDir;
use wiremock::Mock;
use wiremock::MockServer;
use wiremock::ResponseTemplate;
use wiremock::matchers::method;
use wiremock::matchers::path;

/// Build minimal SSE stream with completed marker using the JSON fixture.
fn sse_completed(id: &str) -> String {
    load_sse_fixture_with_id("tests/fixtures/completed_template.json", id)
}

#[tokio::test(flavor = "multi_thread", worker_threads = 2)]
async fn includes_session_id_and_model_headers_in_request() {
    #![allow(clippy::unwrap_used)]

    if std::env::var(CODEX_SANDBOX_NETWORK_DISABLED_ENV_VAR).is_ok() {
        println!(
            "Skipping test because it cannot execute when network is disabled in a Codex sandbox."
        );
        return;
    }

    // Mock server
    let server = MockServer::start().await;

    // First request – must NOT include `previous_response_id`.
    let first = ResponseTemplate::new(200)
        .insert_header("content-type", "text/event-stream")
        .set_body_raw(sse_completed("resp1"), "text/event-stream");

    Mock::given(method("POST"))
        .and(path("/v1/responses"))
        .respond_with(first)
        .expect(1)
        .mount(&server)
        .await;

    let model_provider = ModelProviderInfo {
        base_url: Some(format!("{}/v1", server.uri())),
        ..built_in_model_providers()["openai"].clone()
    };

    // Init session
    let codex_home = TempDir::new().unwrap();
    let mut config = load_default_config_for_test(&codex_home);
    config.model_provider = model_provider;

    let ctrl_c = std::sync::Arc::new(tokio::sync::Notify::new());
    let CodexSpawnOk { codex, .. } = Codex::spawn(
        config,
        Some(CodexAuth::from_api_key("Test API Key".to_string())),
        ctrl_c.clone(),
    )
    .await
    .unwrap();

    codex
        .submit(Op::UserInput {
            items: vec![InputItem::Text {
                text: "hello".into(),
            }],
        })
        .await
        .unwrap();

    let EventMsg::SessionConfigured(SessionConfiguredEvent { session_id, .. }) =
        wait_for_event(&codex, |ev| matches!(ev, EventMsg::SessionConfigured(_))).await
    else {
        unreachable!()
    };

    let current_session_id = Some(session_id.to_string());
    wait_for_event(&codex, |ev| matches!(ev, EventMsg::TaskComplete(_))).await;

    // get request from the server
    let request = &server.received_requests().await.unwrap()[0];
    let request_session_id = request.headers.get("session_id").unwrap();
    let request_originator = request.headers.get("originator").unwrap();
    let request_authorization = request.headers.get("authorization").unwrap();

    assert!(current_session_id.is_some());
    assert_eq!(
        request_session_id.to_str().unwrap(),
        current_session_id.as_ref().unwrap()
    );
    assert_eq!(request_originator.to_str().unwrap(), "codex_cli_rs");
    assert_eq!(
        request_authorization.to_str().unwrap(),
        "Bearer Test API Key"
    );
}

#[tokio::test(flavor = "multi_thread", worker_threads = 2)]
async fn includes_base_instructions_override_in_request() {
    #![allow(clippy::unwrap_used)]

    // Mock server
    let server = MockServer::start().await;

    // First request – must NOT include `previous_response_id`.
    let first = ResponseTemplate::new(200)
        .insert_header("content-type", "text/event-stream")
        .set_body_raw(sse_completed("resp1"), "text/event-stream");

    Mock::given(method("POST"))
        .and(path("/v1/responses"))
        .respond_with(first)
        .expect(1)
        .mount(&server)
        .await;

    let model_provider = ModelProviderInfo {
        base_url: Some(format!("{}/v1", server.uri())),
        ..built_in_model_providers()["openai"].clone()
    };
    let codex_home = TempDir::new().unwrap();
    let mut config = load_default_config_for_test(&codex_home);

    config.base_instructions = Some("test instructions".to_string());
    config.model_provider = model_provider;

    let ctrl_c = std::sync::Arc::new(tokio::sync::Notify::new());
    let CodexSpawnOk { codex, .. } = Codex::spawn(
        config,
        Some(CodexAuth::from_api_key("Test API Key".to_string())),
        ctrl_c.clone(),
    )
    .await
    .unwrap();

    codex
        .submit(Op::UserInput {
            items: vec![InputItem::Text {
                text: "hello".into(),
            }],
        })
        .await
        .unwrap();

    wait_for_event(&codex, |ev| matches!(ev, EventMsg::TaskComplete(_))).await;

    let request = &server.received_requests().await.unwrap()[0];
    let request_body = request.body_json::<serde_json::Value>().unwrap();

    assert!(
        request_body["instructions"]
            .as_str()
            .unwrap()
            .contains("test instructions")
    );
}

#[tokio::test(flavor = "multi_thread", worker_threads = 2)]
<<<<<<< HEAD
async fn includes_user_instructions_message_in_request() {
    #![allow(clippy::unwrap_used)]

    let server = MockServer::start().await;

=======
async fn chatgpt_auth_sends_correct_request() {
    #![allow(clippy::unwrap_used)]

    if std::env::var(CODEX_SANDBOX_NETWORK_DISABLED_ENV_VAR).is_ok() {
        println!(
            "Skipping test because it cannot execute when network is disabled in a Codex sandbox."
        );
        return;
    }

    // Mock server
    let server = MockServer::start().await;

    // First request – must NOT include `previous_response_id`.
>>>>>>> ea01a5ff
    let first = ResponseTemplate::new(200)
        .insert_header("content-type", "text/event-stream")
        .set_body_raw(sse_completed("resp1"), "text/event-stream");

    Mock::given(method("POST"))
<<<<<<< HEAD
        .and(path("/v1/responses"))
=======
        .and(path("/api/codex/responses"))
>>>>>>> ea01a5ff
        .respond_with(first)
        .expect(1)
        .mount(&server)
        .await;

    let model_provider = ModelProviderInfo {
<<<<<<< HEAD
        name: "openai".into(),
        base_url: format!("{}/v1", server.uri()),
        env_key: Some("PATH".into()),
        env_key_instructions: None,
        wire_api: codex_core::WireApi::Responses,
        query_params: None,
        http_headers: None,
        env_http_headers: None,
        request_max_retries: Some(0),
        stream_max_retries: Some(0),
        stream_idle_timeout_ms: None,
    };

    let codex_home = TempDir::new().unwrap();
    let mut config = load_default_config_for_test(&codex_home);
    config.model_provider = model_provider;
    config.user_instructions = Some("be nice".to_string());

    let ctrl_c = std::sync::Arc::new(tokio::sync::Notify::new());
    let CodexSpawnOk { codex, .. } = Codex::spawn(config, ctrl_c.clone()).await.unwrap();
=======
        base_url: Some(format!("{}/api/codex", server.uri())),
        ..built_in_model_providers()["openai"].clone()
    };

    // Init session
    let codex_home = TempDir::new().unwrap();
    let mut config = load_default_config_for_test(&codex_home);
    config.model_provider = model_provider;
    let ctrl_c = std::sync::Arc::new(tokio::sync::Notify::new());
    let CodexSpawnOk { codex, .. } = Codex::spawn(
        config,
        Some(auth_from_token("Access Token".to_string())),
        ctrl_c.clone(),
    )
    .await
    .unwrap();
>>>>>>> ea01a5ff

    codex
        .submit(Op::UserInput {
            items: vec![InputItem::Text {
                text: "hello".into(),
            }],
        })
        .await
        .unwrap();

<<<<<<< HEAD
    wait_for_event(&codex, |ev| matches!(ev, EventMsg::TaskComplete(_))).await;

    let request = &server.received_requests().await.unwrap()[0];
    let request_body = request.body_json::<serde_json::Value>().unwrap();

    assert!(
        !request_body["instructions"]
            .as_str()
            .unwrap()
            .contains("be nice")
    );
    assert_eq!(request_body["input"][0]["role"], "user");
    assert!(
        request_body["input"][0]["content"][0]["text"]
            .as_str()
            .unwrap()
            .starts_with("be nice")
    );
=======
    let EventMsg::SessionConfigured(SessionConfiguredEvent { session_id, .. }) =
        wait_for_event(&codex, |ev| matches!(ev, EventMsg::SessionConfigured(_))).await
    else {
        unreachable!()
    };

    let current_session_id = Some(session_id.to_string());
    wait_for_event(&codex, |ev| matches!(ev, EventMsg::TaskComplete(_))).await;

    // get request from the server
    let request = &server.received_requests().await.unwrap()[0];
    let request_session_id = request.headers.get("session_id").unwrap();
    let request_originator = request.headers.get("originator").unwrap();
    let request_authorization = request.headers.get("authorization").unwrap();
    let request_body = request.body_json::<serde_json::Value>().unwrap();

    assert!(current_session_id.is_some());
    assert_eq!(
        request_session_id.to_str().unwrap(),
        current_session_id.as_ref().unwrap()
    );
    assert_eq!(request_originator.to_str().unwrap(), "codex_cli_rs");
    assert_eq!(
        request_authorization.to_str().unwrap(),
        "Bearer Access Token"
    );
    assert!(!request_body["store"].as_bool().unwrap());
    assert!(request_body["stream"].as_bool().unwrap());
    assert_eq!(
        request_body["include"][0].as_str().unwrap(),
        "reasoning.encrypted_content"
    );
}

fn auth_from_token(id_token: String) -> CodexAuth {
    CodexAuth::new(
        None,
        AuthMode::ChatGPT,
        PathBuf::new(),
        Some(AuthDotJson {
            tokens: TokenData {
                id_token,
                access_token: "Access Token".to_string(),
                refresh_token: "test".to_string(),
                account_id: None,
            },
            last_refresh: Utc::now(),
            openai_api_key: None,
        }),
    )
>>>>>>> ea01a5ff
}<|MERGE_RESOLUTION|>--- conflicted
+++ resolved
@@ -171,13 +171,6 @@
 }
 
 #[tokio::test(flavor = "multi_thread", worker_threads = 2)]
-<<<<<<< HEAD
-async fn includes_user_instructions_message_in_request() {
-    #![allow(clippy::unwrap_used)]
-
-    let server = MockServer::start().await;
-
-=======
 async fn chatgpt_auth_sends_correct_request() {
     #![allow(clippy::unwrap_used)]
 
@@ -192,45 +185,18 @@
     let server = MockServer::start().await;
 
     // First request – must NOT include `previous_response_id`.
->>>>>>> ea01a5ff
     let first = ResponseTemplate::new(200)
         .insert_header("content-type", "text/event-stream")
         .set_body_raw(sse_completed("resp1"), "text/event-stream");
 
     Mock::given(method("POST"))
-<<<<<<< HEAD
-        .and(path("/v1/responses"))
-=======
         .and(path("/api/codex/responses"))
->>>>>>> ea01a5ff
         .respond_with(first)
         .expect(1)
         .mount(&server)
         .await;
 
     let model_provider = ModelProviderInfo {
-<<<<<<< HEAD
-        name: "openai".into(),
-        base_url: format!("{}/v1", server.uri()),
-        env_key: Some("PATH".into()),
-        env_key_instructions: None,
-        wire_api: codex_core::WireApi::Responses,
-        query_params: None,
-        http_headers: None,
-        env_http_headers: None,
-        request_max_retries: Some(0),
-        stream_max_retries: Some(0),
-        stream_idle_timeout_ms: None,
-    };
-
-    let codex_home = TempDir::new().unwrap();
-    let mut config = load_default_config_for_test(&codex_home);
-    config.model_provider = model_provider;
-    config.user_instructions = Some("be nice".to_string());
-
-    let ctrl_c = std::sync::Arc::new(tokio::sync::Notify::new());
-    let CodexSpawnOk { codex, .. } = Codex::spawn(config, ctrl_c.clone()).await.unwrap();
-=======
         base_url: Some(format!("{}/api/codex", server.uri())),
         ..built_in_model_providers()["openai"].clone()
     };
@@ -247,7 +213,6 @@
     )
     .await
     .unwrap();
->>>>>>> ea01a5ff
 
     codex
         .submit(Op::UserInput {
@@ -258,7 +223,89 @@
         .await
         .unwrap();
 
-<<<<<<< HEAD
+    let EventMsg::SessionConfigured(SessionConfiguredEvent { session_id, .. }) =
+        wait_for_event(&codex, |ev| matches!(ev, EventMsg::SessionConfigured(_))).await
+    else {
+        unreachable!()
+    };
+
+    let current_session_id = Some(session_id.to_string());
+    wait_for_event(&codex, |ev| matches!(ev, EventMsg::TaskComplete(_))).await;
+
+    // get request from the server
+    let request = &server.received_requests().await.unwrap()[0];
+    let request_session_id = request.headers.get("session_id").unwrap();
+    let request_originator = request.headers.get("originator").unwrap();
+    let request_authorization = request.headers.get("authorization").unwrap();
+    let request_body = request.body_json::<serde_json::Value>().unwrap();
+
+    assert!(current_session_id.is_some());
+    assert_eq!(
+        request_session_id.to_str().unwrap(),
+        current_session_id.as_ref().unwrap()
+    );
+    assert_eq!(request_originator.to_str().unwrap(), "codex_cli_rs");
+    assert_eq!(
+        request_authorization.to_str().unwrap(),
+        "Bearer Access Token"
+    );
+    assert!(!request_body["store"].as_bool().unwrap());
+    assert!(request_body["stream"].as_bool().unwrap());
+    assert_eq!(
+        request_body["include"][0].as_str().unwrap(),
+        "reasoning.encrypted_content"
+    );
+}
+
+
+#[tokio::test(flavor = "multi_thread", worker_threads = 2)]
+async fn includes_user_instructions_message_in_request() {
+    #![allow(clippy::unwrap_used)]
+
+    let server = MockServer::start().await;
+
+    let first = ResponseTemplate::new(200)
+        .insert_header("content-type", "text/event-stream")
+        .set_body_raw(sse_completed("resp1"), "text/event-stream");
+
+    Mock::given(method("POST"))
+        .and(path("/v1/responses"))
+        .respond_with(first)
+        .expect(1)
+        .mount(&server)
+        .await;
+
+    let model_provider = ModelProviderInfo {
+        name: "openai".into(),
+        base_url: format!("{}/v1", server.uri()),
+        env_key: Some("PATH".into()),
+        env_key_instructions: None,
+        wire_api: codex_core::WireApi::Responses,
+        query_params: None,
+        http_headers: None,
+        env_http_headers: None,
+        request_max_retries: Some(0),
+        stream_max_retries: Some(0),
+        stream_idle_timeout_ms: None,
+    };
+
+    let codex_home = TempDir::new().unwrap();
+    let mut config = load_default_config_for_test(&codex_home);
+    config.model_provider = model_provider;
+    config.user_instructions = Some("be nice".to_string());
+
+    let ctrl_c = std::sync::Arc::new(tokio::sync::Notify::new());
+    let CodexSpawnOk { codex, .. } = Codex::spawn(config, ctrl_c.clone()).await.unwrap();
+
+    codex
+        .submit(Op::UserInput {
+            items: vec![InputItem::Text {
+                text: "hello".into(),
+            }],
+        })
+        .await
+        .unwrap();
+
     wait_for_event(&codex, |ev| matches!(ev, EventMsg::TaskComplete(_))).await;
 
     let request = &server.received_requests().await.unwrap()[0];
@@ -277,41 +324,7 @@
             .unwrap()
             .starts_with("be nice")
     );
-=======
-    let EventMsg::SessionConfigured(SessionConfiguredEvent { session_id, .. }) =
-        wait_for_event(&codex, |ev| matches!(ev, EventMsg::SessionConfigured(_))).await
-    else {
-        unreachable!()
-    };
-
-    let current_session_id = Some(session_id.to_string());
-    wait_for_event(&codex, |ev| matches!(ev, EventMsg::TaskComplete(_))).await;
-
-    // get request from the server
-    let request = &server.received_requests().await.unwrap()[0];
-    let request_session_id = request.headers.get("session_id").unwrap();
-    let request_originator = request.headers.get("originator").unwrap();
-    let request_authorization = request.headers.get("authorization").unwrap();
-    let request_body = request.body_json::<serde_json::Value>().unwrap();
-
-    assert!(current_session_id.is_some());
-    assert_eq!(
-        request_session_id.to_str().unwrap(),
-        current_session_id.as_ref().unwrap()
-    );
-    assert_eq!(request_originator.to_str().unwrap(), "codex_cli_rs");
-    assert_eq!(
-        request_authorization.to_str().unwrap(),
-        "Bearer Access Token"
-    );
-    assert!(!request_body["store"].as_bool().unwrap());
-    assert!(request_body["stream"].as_bool().unwrap());
-    assert_eq!(
-        request_body["include"][0].as_str().unwrap(),
-        "reasoning.encrypted_content"
-    );
-}
-
+}
 fn auth_from_token(id_token: String) -> CodexAuth {
     CodexAuth::new(
         None,
@@ -328,5 +341,4 @@
             openai_api_key: None,
         }),
     )
->>>>>>> ea01a5ff
 }