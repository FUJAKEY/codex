[package]
name = "codex-core"
version = { workspace = true }
edition = "2024"

[lib]
name = "codex_core"
path = "src/lib.rs"

[lints]
workspace = true

[dependencies]
anyhow = "1"
async-channel = "2.3.1"
base64 = "0.22"
bytes = "1.10.1"
codex-apply-patch = { path = "../apply-patch" }
codex-mcp-client = { path = "../mcp-client" }
codex-login = { path = "../login" }
dirs = "6"
env-flags = "0.1.1"
eventsource-stream = "0.2.3"
fs2 = "0.4.3"
futures = "0.3"
libc = "0.2.174"
mcp-types = { path = "../mcp-types" }
mime_guess = "2.0"
rand = "0.9"
reqwest = { version = "0.12", features = ["json", "stream"] }
serde = { version = "1", features = ["derive"] }
serde_json = "1"
sha1 = "0.10.6"
shlex = "1.3.0"
strum_macros = "0.27.2"
thiserror = "2.0.12"
time = { version = "0.3", features = ["formatting", "local-offset", "macros"] }
tokio = { version = "1", features = [
    "io-std",
    "macros",
    "process",
    "rt-multi-thread",
    "signal",
] }
tokio-util = "0.7.14"
toml = "0.9.2"
tracing = { version = "0.1.41", features = ["log"] }
tree-sitter = "0.25.8"
tree-sitter-bash = "0.25.0"
uuid = { version = "1", features = ["serde", "v4"] }
wildmatch = "2.4.0"
<<<<<<< HEAD
chrono = { version = "0.4", features = ["serde"] }
=======
whoami = "1.6.0"

>>>>>>> 094d7af8

[target.'cfg(target_os = "linux")'.dependencies]
landlock = "0.4.1"
seccompiler = "0.5.0"

# Build OpenSSL from source for musl builds.
[target.x86_64-unknown-linux-musl.dependencies]
openssl-sys = { version = "*", features = ["vendored"] }

# Build OpenSSL from source for musl builds.
[target.aarch64-unknown-linux-musl.dependencies]
openssl-sys = { version = "*", features = ["vendored"] }

[dev-dependencies]
assert_cmd = "2"
core_test_support = { path = "tests/common" }
maplit = "1.0.2"
predicates = "3"
pretty_assertions = "1.4.1"
tempfile = "3"
tokio-test = "0.4"
walkdir = "2.5.0"
wiremock = "0.6"<|MERGE_RESOLUTION|>--- conflicted
+++ resolved
@@ -18,6 +18,7 @@
 codex-apply-patch = { path = "../apply-patch" }
 codex-mcp-client = { path = "../mcp-client" }
 codex-login = { path = "../login" }
+chrono = { version = "0.4", features = ["serde"] }
 dirs = "6"
 env-flags = "0.1.1"
 eventsource-stream = "0.2.3"
@@ -49,12 +50,8 @@
 tree-sitter-bash = "0.25.0"
 uuid = { version = "1", features = ["serde", "v4"] }
 wildmatch = "2.4.0"
-<<<<<<< HEAD
-chrono = { version = "0.4", features = ["serde"] }
-=======
 whoami = "1.6.0"
 
->>>>>>> 094d7af8
 
 [target.'cfg(target_os = "linux")'.dependencies]
 landlock = "0.4.1"
