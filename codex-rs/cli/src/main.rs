use clap::CommandFactory;
use clap::Parser;
use clap_complete::Shell;
use clap_complete::generate;
use codex_arg0::arg0_dispatch_or_else;
use codex_chatgpt::apply_command::ApplyCommand;
use codex_chatgpt::apply_command::run_apply_command;
use codex_cli::LandlockCommand;
use codex_cli::SeatbeltCommand;
use codex_cli::login::run_login_status;
use codex_cli::login::run_login_with_api_key;
use codex_cli::login::run_login_with_chatgpt;
use codex_cli::login::run_logout;
use codex_cli::proto;
use codex_common::CliConfigOverrides;
use codex_exec::Cli as ExecCli;
use codex_tui::Cli as TuiCli;
use std::path::PathBuf;

mod mcp_cmd;

use crate::mcp_cmd::McpCli;
use crate::proto::ProtoCli;

/// Codex CLI
///
/// If no subcommand is specified, options will be forwarded to the interactive CLI.
#[derive(Debug, Parser)]
#[clap(
    author,
    version,
    // If a sub‑command is given, ignore requirements of the default args.
    subcommand_negates_reqs = true,
    // The executable is sometimes invoked via a platform‑specific name like
    // `codex-x86_64-unknown-linux-musl`, but the help output should always use
    // the generic `codex` command name that users run.
    bin_name = "codex"
)]
struct MultitoolCli {
    #[clap(flatten)]
    pub config_overrides: CliConfigOverrides,

    #[clap(flatten)]
    interactive: TuiCli,

    #[clap(subcommand)]
    subcommand: Option<Subcommand>,
}

#[derive(Debug, clap::Subcommand)]
enum Subcommand {
    /// Run Codex non-interactively.
    #[clap(visible_alias = "e")]
    Exec(ExecCli),

    /// Manage login.
    Login(LoginCommand),

    /// Remove stored authentication credentials.
    Logout(LogoutCommand),

    /// [experimental] Run Codex as an MCP server and manage MCP servers.
    Mcp(McpCli),

    /// Run the Protocol stream via stdin/stdout
    #[clap(visible_alias = "p")]
    Proto(ProtoCli),

    /// Generate shell completion scripts.
    Completion(CompletionCommand),

    /// Internal debugging commands.
    Debug(DebugArgs),

    /// Apply the latest diff produced by Codex agent as a `git apply` to your local working tree.
    #[clap(visible_alias = "a")]
    Apply(ApplyCommand),

    /// Resume a previous interactive session (picker by default; use --last to continue the most recent).
    Resume(ResumeCommand),

    /// Internal: generate TypeScript protocol bindings.
    #[clap(hide = true)]
    GenerateTs(GenerateTsCommand),
}

#[derive(Debug, Parser)]
struct CompletionCommand {
    /// Shell to generate completions for
    #[clap(value_enum, default_value_t = Shell::Bash)]
    shell: Shell,
}

#[derive(Debug, Parser)]
struct ResumeCommand {
    /// Conversation/session id (UUID). When provided, resumes this session.
    /// If omitted, use --last to pick the most recent recorded session.
    #[arg(value_name = "SESSION_ID")]
    session_id: Option<String>,

    /// Continue the most recent session without showing the picker.
    #[arg(long = "last", default_value_t = false, conflicts_with = "session_id")]
    last: bool,
}

#[derive(Debug, Parser)]
struct DebugArgs {
    #[command(subcommand)]
    cmd: DebugCommand,
}

#[derive(Debug, clap::Subcommand)]
enum DebugCommand {
    /// Run a command under Seatbelt (macOS only).
    Seatbelt(SeatbeltCommand),

    /// Run a command under Landlock+seccomp (Linux only).
    Landlock(LandlockCommand),
}

#[derive(Debug, Parser)]
struct LoginCommand {
    #[clap(skip)]
    config_overrides: CliConfigOverrides,

    #[arg(long = "api-key", value_name = "API_KEY")]
    api_key: Option<String>,

    #[command(subcommand)]
    action: Option<LoginSubcommand>,
}

#[derive(Debug, clap::Subcommand)]
enum LoginSubcommand {
    /// Show login status.
    Status,
}

#[derive(Debug, Parser)]
struct LogoutCommand {
    #[clap(skip)]
    config_overrides: CliConfigOverrides,
}

#[derive(Debug, Parser)]
struct GenerateTsCommand {
    /// Output directory where .ts files will be written
    #[arg(short = 'o', long = "out", value_name = "DIR")]
    out_dir: PathBuf,

    /// Optional path to the Prettier executable to format generated files
    #[arg(short = 'p', long = "prettier", value_name = "PRETTIER_BIN")]
    prettier: Option<PathBuf>,
}

fn main() -> anyhow::Result<()> {
    arg0_dispatch_or_else(|codex_linux_sandbox_exe| async move {
        cli_main(codex_linux_sandbox_exe).await?;
        Ok(())
    })
}

async fn cli_main(codex_linux_sandbox_exe: Option<PathBuf>) -> anyhow::Result<()> {
    let MultitoolCli {
        config_overrides: root_config_overrides,
        mut interactive,
        subcommand,
    } = MultitoolCli::parse();

    match subcommand {
        None => {
            prepend_config_flags(
                &mut interactive.config_overrides,
                root_config_overrides.clone(),
            );
            let usage = codex_tui::run_main(interactive, codex_linux_sandbox_exe).await?;
            if !usage.is_zero() {
                println!("{}", codex_core::protocol::FinalOutput::from(usage));
            }
        }
        Some(Subcommand::Exec(mut exec_cli)) => {
            prepend_config_flags(
                &mut exec_cli.config_overrides,
                root_config_overrides.clone(),
            );
            codex_exec::run_main(exec_cli, codex_linux_sandbox_exe).await?;
        }
<<<<<<< HEAD
        Some(Subcommand::Mcp(mut mcp_cli)) => {
            prepend_config_flags(&mut mcp_cli.config_overrides, cli.config_overrides);
            mcp_cli.run(codex_linux_sandbox_exe).await?;
=======
        Some(Subcommand::Mcp) => {
            codex_mcp_server::run_main(codex_linux_sandbox_exe, root_config_overrides.clone())
                .await?;
        }
        Some(Subcommand::Resume(ResumeCommand { session_id, last })) => {
            // Start with the parsed interactive CLI so resume shares the same
            // configuration surface area as `codex` without additional flags.
            let resume_session_id = session_id;
            interactive.resume_picker = resume_session_id.is_none() && !last;
            interactive.resume_last = last;
            interactive.resume_session_id = resume_session_id;

            // Propagate any root-level config overrides (e.g. `-c key=value`).
            prepend_config_flags(
                &mut interactive.config_overrides,
                root_config_overrides.clone(),
            );
            codex_tui::run_main(interactive, codex_linux_sandbox_exe).await?;
>>>>>>> d7d9d96d
        }
        Some(Subcommand::Login(mut login_cli)) => {
            prepend_config_flags(
                &mut login_cli.config_overrides,
                root_config_overrides.clone(),
            );
            match login_cli.action {
                Some(LoginSubcommand::Status) => {
                    run_login_status(login_cli.config_overrides).await;
                }
                None => {
                    if let Some(api_key) = login_cli.api_key {
                        run_login_with_api_key(login_cli.config_overrides, api_key).await;
                    } else {
                        run_login_with_chatgpt(login_cli.config_overrides).await;
                    }
                }
            }
        }
        Some(Subcommand::Logout(mut logout_cli)) => {
            prepend_config_flags(
                &mut logout_cli.config_overrides,
                root_config_overrides.clone(),
            );
            run_logout(logout_cli.config_overrides).await;
        }
        Some(Subcommand::Proto(mut proto_cli)) => {
            prepend_config_flags(
                &mut proto_cli.config_overrides,
                root_config_overrides.clone(),
            );
            proto::run_main(proto_cli).await?;
        }
        Some(Subcommand::Completion(completion_cli)) => {
            print_completion(completion_cli);
        }
        Some(Subcommand::Debug(debug_args)) => match debug_args.cmd {
            DebugCommand::Seatbelt(mut seatbelt_cli) => {
                prepend_config_flags(
                    &mut seatbelt_cli.config_overrides,
                    root_config_overrides.clone(),
                );
                codex_cli::debug_sandbox::run_command_under_seatbelt(
                    seatbelt_cli,
                    codex_linux_sandbox_exe,
                )
                .await?;
            }
            DebugCommand::Landlock(mut landlock_cli) => {
                prepend_config_flags(
                    &mut landlock_cli.config_overrides,
                    root_config_overrides.clone(),
                );
                codex_cli::debug_sandbox::run_command_under_landlock(
                    landlock_cli,
                    codex_linux_sandbox_exe,
                )
                .await?;
            }
        },
        Some(Subcommand::Apply(mut apply_cli)) => {
            prepend_config_flags(
                &mut apply_cli.config_overrides,
                root_config_overrides.clone(),
            );
            run_apply_command(apply_cli, None).await?;
        }
        Some(Subcommand::GenerateTs(gen_cli)) => {
            codex_protocol_ts::generate_ts(&gen_cli.out_dir, gen_cli.prettier.as_deref())?;
        }
    }

    Ok(())
}

/// Prepend root-level overrides so they have lower precedence than
/// CLI-specific ones specified after the subcommand (if any).
fn prepend_config_flags(
    subcommand_config_overrides: &mut CliConfigOverrides,
    cli_config_overrides: CliConfigOverrides,
) {
    subcommand_config_overrides
        .raw_overrides
        .splice(0..0, cli_config_overrides.raw_overrides);
}

fn print_completion(cmd: CompletionCommand) {
    let mut app = MultitoolCli::command();
    let name = "codex";
    generate(cmd.shell, &mut app, name, &mut std::io::stdout());
}<|MERGE_RESOLUTION|>--- conflicted
+++ resolved
@@ -185,14 +185,10 @@
             );
             codex_exec::run_main(exec_cli, codex_linux_sandbox_exe).await?;
         }
-<<<<<<< HEAD
         Some(Subcommand::Mcp(mut mcp_cli)) => {
-            prepend_config_flags(&mut mcp_cli.config_overrides, cli.config_overrides);
+            // Propagate any root-level config overrides (e.g. `-c key=value`).
+            prepend_config_flags(&mut mcp_cli.config_overrides, root_config_overrides.clone());
             mcp_cli.run(codex_linux_sandbox_exe).await?;
-=======
-        Some(Subcommand::Mcp) => {
-            codex_mcp_server::run_main(codex_linux_sandbox_exe, root_config_overrides.clone())
-                .await?;
         }
         Some(Subcommand::Resume(ResumeCommand { session_id, last })) => {
             // Start with the parsed interactive CLI so resume shares the same
@@ -208,7 +204,6 @@
                 root_config_overrides.clone(),
             );
             codex_tui::run_main(interactive, codex_linux_sandbox_exe).await?;
->>>>>>> d7d9d96d
         }
         Some(Subcommand::Login(mut login_cli)) => {
             prepend_config_flags(
