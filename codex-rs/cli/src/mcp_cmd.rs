--- conflicted
+++ resolved
@@ -12,11 +12,8 @@
 use codex_core::config::load_global_mcp_servers;
 use codex_core::config::write_global_mcp_servers;
 use codex_core::config_types::McpServerConfig;
-<<<<<<< HEAD
+use codex_core::config_types::McpServerTransportConfig;
 use codex_core::git_info::resolve_root_git_project_for_trust;
-=======
-use codex_core::config_types::McpServerTransportConfig;
->>>>>>> 2719fdd1
 
 /// [experimental] Launch Codex as an MCP server or manage configured MCP servers.
 ///
@@ -164,9 +161,11 @@
             &project_root,
             &name,
             McpServerConfig {
-                command: command_bin,
-                args: command_args,
-                env: env_map,
+                transport: McpServerTransportConfig::Stdio {
+                    command: command_bin,
+                    args: command_args,
+                    env: env_map,
+                },
                 startup_timeout_sec: None,
                 tool_timeout_sec: None,
             },
@@ -256,7 +255,11 @@
     name: &str,
     entry: McpServerConfig,
 ) -> Result<()> {
-    use toml_edit::{Array as TomlArray, DocumentMut, Item as TomlItem, Table as TomlTable, value};
+    use toml_edit::Array as TomlArray;
+    use toml_edit::DocumentMut;
+    use toml_edit::Item as TomlItem;
+    use toml_edit::Table as TomlTable;
+    use toml_edit::value;
 
     let path = ensure_project_codex_path(project_root)?;
     let mut doc = match std::fs::read_to_string(&path) {
@@ -271,33 +274,54 @@
         doc["mcp_servers"] = TomlItem::Table(table);
     }
 
+    let McpServerConfig {
+        transport,
+        startup_timeout_sec,
+        tool_timeout_sec,
+    } = entry;
+
     let mut entry_tbl = TomlTable::new();
     entry_tbl.set_implicit(false);
-    entry_tbl["command"] = value(entry.command);
-
-    if !entry.args.is_empty() {
-        let mut args = TomlArray::new();
-        for a in entry.args {
-            args.push(a);
-        }
-        entry_tbl["args"] = TomlItem::Value(args.into());
-    }
-
-    if let Some(env) = entry.env {
-        if !env.is_empty() {
-            let mut env_tbl = TomlTable::new();
-            env_tbl.set_implicit(false);
-            let mut pairs: Vec<_> = env.into_iter().collect();
-            pairs.sort_by(|(a, _), (b, _)| a.cmp(&b));
-            for (k, v) in pairs {
-                env_tbl.insert(&k, value(v));
-            }
-            entry_tbl["env"] = TomlItem::Table(env_tbl);
-        }
-    }
-
-    if let Some(timeout) = entry.startup_timeout_sec {
+
+    match transport {
+        McpServerTransportConfig::Stdio { command, args, env } => {
+            entry_tbl["command"] = value(command);
+
+            if !args.is_empty() {
+                let mut args_array = TomlArray::new();
+                for arg in args {
+                    args_array.push(arg);
+                }
+                entry_tbl["args"] = TomlItem::Value(args_array.into());
+            }
+
+            if let Some(env) = env {
+                if !env.is_empty() {
+                    let mut env_tbl = TomlTable::new();
+                    env_tbl.set_implicit(false);
+                    let mut pairs: Vec<_> = env.into_iter().collect();
+                    pairs.sort_by(|(a, _), (b, _)| a.cmp(b));
+                    for (key, value_str) in pairs {
+                        env_tbl.insert(&key, value(value_str));
+                    }
+                    entry_tbl["env"] = TomlItem::Table(env_tbl);
+                }
+            }
+        }
+        McpServerTransportConfig::StreamableHttp { url, bearer_token } => {
+            entry_tbl["url"] = value(url);
+            if let Some(token) = bearer_token {
+                entry_tbl["bearer_token"] = value(token);
+            }
+        }
+    }
+
+    if let Some(timeout) = startup_timeout_sec {
         entry_tbl["startup_timeout_sec"] = value(timeout.as_secs_f64());
+    }
+
+    if let Some(timeout) = tool_timeout_sec {
+        entry_tbl["tool_timeout_sec"] = value(timeout.as_secs_f64());
     }
 
     doc["mcp_servers"][name] = TomlItem::Table(entry_tbl);
