--- conflicted
+++ resolved
@@ -31,11 +31,8 @@
 codex-protocol-ts = { workspace = true }
 codex-responses-api-proxy = { workspace = true }
 codex-tui = { workspace = true }
-<<<<<<< HEAD
 codex-rmcp-client = { workspace = true }
-=======
 codex-cloud-tasks = { path = "../cloud-tasks" }
->>>>>>> 6910be32
 ctor = { workspace = true }
 owo-colors = { workspace = true }
 serde_json = { workspace = true }
