--- conflicted
+++ resolved
@@ -56,15 +56,7 @@
         config: Arc<Config>,
     ) -> Self {
         let outgoing = Arc::new(outgoing);
-<<<<<<< HEAD
-        let auth_manager = AuthManager::shared(
-            config.codex_home.clone(),
-            config.responses_originator_header.clone(),
-        );
-=======
-        let auth_manager =
-            AuthManager::shared(config.codex_home.clone(), config.preferred_auth_method);
->>>>>>> 87654ec0
+        let auth_manager = AuthManager::shared(config.codex_home.clone());
         let conversation_manager = Arc::new(ConversationManager::new(auth_manager.clone()));
         let codex_message_processor = CodexMessageProcessor::new(
             auth_manager,
