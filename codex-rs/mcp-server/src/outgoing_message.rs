--- conflicted
+++ resolved
@@ -275,11 +275,7 @@
         let event = Event {
             id: "1".to_string(),
             msg: EventMsg::SessionConfigured(SessionConfiguredEvent {
-<<<<<<< HEAD
-                session_id: ConversationId::new(),
-=======
                 session_id: conversation_id,
->>>>>>> c8fab513
                 model: "gpt-4o".to_string(),
                 history_log_id: 1,
                 history_entry_count: 1000,
@@ -310,11 +306,7 @@
 
         let conversation_id = ConversationId::new();
         let session_configured_event = SessionConfiguredEvent {
-<<<<<<< HEAD
-            session_id: ConversationId::new(),
-=======
             session_id: conversation_id,
->>>>>>> c8fab513
             model: "gpt-4o".to_string(),
             history_log_id: 1,
             history_entry_count: 1000,
