use codex_core::config_types::SandboxMode;
use codex_core::protocol::AskForApproval;
use codex_core::protocol::EventMsg;
use codex_core::protocol::InputItem;
use serde::Deserialize;
use serde::Serialize;
use strum_macros::Display;
use uuid::Uuid;

use mcp_types::RequestId;

#[derive(Debug, Clone, Copy, PartialEq, Eq, Serialize, Deserialize)]
#[serde(transparent)]
pub struct ConversationId(pub Uuid);

#[derive(Debug, Clone, Copy, PartialEq, Eq, Serialize, Deserialize)]
#[serde(transparent)]
pub struct MessageId(pub Uuid);

// Requests
#[derive(Debug, Clone, Serialize, Deserialize)]
pub struct ToolCallRequest {
    #[serde(rename = "jsonrpc")]
    pub jsonrpc: &'static str,
    pub id: RequestId,
    pub method: &'static str,
    pub params: ToolCallRequestParams,
}

#[derive(Debug, Clone, PartialEq, Serialize, Deserialize)]
#[serde(tag = "name", content = "arguments", rename_all = "camelCase")]
pub enum ToolCallRequestParams {
    ConversationCreate(ConversationCreateArgs),
    ConversationStream(ConversationStreamArgs),
    ConversationSendMessage(ConversationSendMessageArgs),
    ConversationsList(ConversationsListArgs),
}

impl ToolCallRequestParams {
    /// Wrap this request in a JSON-RPC request.
    #[allow(dead_code)]
    pub fn into_request(self, id: RequestId) -> ToolCallRequest {
        ToolCallRequest {
            jsonrpc: "2.0",
            id,
            method: "tools/call",
            params: self,
        }
    }
}

#[derive(Debug, Clone, PartialEq, Serialize, Deserialize)]
pub struct ConversationCreateArgs {
    pub prompt: String,
    pub model: String,
    pub cwd: String,
    #[serde(default, skip_serializing_if = "Option::is_none")]
    pub approval_policy: Option<AskForApproval>,
    #[serde(default, skip_serializing_if = "Option::is_none")]
    pub sandbox: Option<SandboxMode>,
    #[serde(default, skip_serializing_if = "Option::is_none")]
    pub config: Option<serde_json::Value>,
    #[serde(default, skip_serializing_if = "Option::is_none")]
    pub profile: Option<String>,
    #[serde(default, skip_serializing_if = "Option::is_none")]
    pub base_instructions: Option<String>,
}

/// Optional overrides for an existing conversation's execution context when sending a message.
/// Fields left as `None` inherit the current conversation/session settings.
#[derive(Debug, Clone, PartialEq, Serialize, Deserialize)]
pub struct ConversationOverrides {
    #[serde(default, skip_serializing_if = "Option::is_none")]
    pub model: Option<String>,
    #[serde(default, skip_serializing_if = "Option::is_none")]
    pub cwd: Option<String>,
    #[serde(default, skip_serializing_if = "Option::is_none")]
    pub approval_policy: Option<AskForApproval>,
    #[serde(default, skip_serializing_if = "Option::is_none")]
    pub sandbox: Option<SandboxMode>,
    #[serde(default, skip_serializing_if = "Option::is_none")]
    pub config: Option<serde_json::Value>,
    #[serde(default, skip_serializing_if = "Option::is_none")]
    pub profile: Option<String>,
    #[serde(default, skip_serializing_if = "Option::is_none")]
    pub base_instructions: Option<String>,
}

#[derive(Debug, Clone, PartialEq, Serialize, Deserialize)]
pub struct ConversationStreamArgs {
    pub conversation_id: ConversationId,
}

/// If omitted, the message continues from the latest turn.
/// Set to resume/edit from an earlier parent message in the thread.
#[derive(Debug, Clone, PartialEq, Serialize, Deserialize)]
pub struct ConversationSendMessageArgs {
    pub conversation_id: ConversationId,
    pub content: Vec<InputItem>,
    #[serde(default, skip_serializing_if = "Option::is_none")]
    pub parent_message_id: Option<MessageId>,
    #[serde(default, skip_serializing_if = "Option::is_none")]
    #[serde(flatten)]
    pub conversation_overrides: Option<ConversationOverrides>,
}
<<<<<<< HEAD

/// Source of an image.
/// Following OpenAI's API: https://platform.openai.com/docs/guides/images-vision#giving-a-model-images-as-input
#[derive(Debug, Clone, PartialEq, Serialize, Deserialize)]
#[serde(untagged)]
pub enum ImageSource {
    ImageUrl { image_url: String },
    FileId { file_id: String },
}

/// Source of a file.
/// Following OpenAI's Responses API: https://platform.openai.com/docs/guides/pdf-files?api-mode=responses#uploading-files
#[derive(Debug, Clone, PartialEq, Serialize, Deserialize)]
#[serde(untagged)]
pub enum FileSource {
    Url {
        file_url: String,
    },
    Id {
        file_id: String,
    },
    Base64 {
        #[serde(default, skip_serializing_if = "Option::is_none")]
        filename: Option<String>,
        // Base64-encoded file contents.
        file_data: String,
    },
}

#[derive(Debug, Clone, Copy, PartialEq, Serialize, Deserialize)]
#[serde(rename_all = "camelCase")]
pub enum ImageDetail {
    Low,
    High,
    Auto,
}

=======
>>>>>>> a70acfce
#[derive(Debug, Clone, PartialEq, Serialize, Deserialize)]
pub struct ConversationsListArgs {
    #[serde(default, skip_serializing_if = "Option::is_none")]
    pub limit: Option<u32>,
    #[serde(default, skip_serializing_if = "Option::is_none")]
    pub cursor: Option<String>,
}

// Responses
#[derive(Debug, Clone, PartialEq, Serialize, Deserialize)]
#[serde(rename_all = "camelCase")]
pub struct ToolCallResponse {
    pub request_id: RequestId,
    #[serde(default, skip_serializing_if = "Option::is_none")]
    pub is_error: Option<bool>,
    #[serde(default, skip_serializing_if = "Option::is_none")]
    pub result: Option<ToolCallResponseResult>,
}

#[derive(Debug, Clone, PartialEq, Serialize, Deserialize)]
#[serde(untagged)]
pub enum ToolCallResponseResult {
    ConversationCreate(ConversationCreateResult),
    ConversationStream(ConversationStreamResult),
    ConversationSendMessage(ConversationSendMessageResult),
    ConversationsList(ConversationsListResult),
}

#[derive(Debug, Clone, PartialEq, Serialize, Deserialize)]
pub struct ConversationCreateResult {
    pub conversation_id: ConversationId,
    pub model: String,
}

#[derive(Debug, Clone, PartialEq, Serialize, Deserialize)]
pub struct ConversationStreamResult {}

#[derive(Debug, Clone, PartialEq, Serialize, Deserialize)]
pub struct ConversationSendMessageResult {
    pub success: bool,
}

#[derive(Debug, Clone, PartialEq, Serialize, Deserialize)]
pub struct ConversationsListResult {
    pub conversations: Vec<ConversationSummary>,
    #[serde(skip_serializing_if = "Option::is_none")]
    pub next_cursor: Option<String>,
}

#[derive(Debug, Clone, PartialEq, Serialize, Deserialize)]
pub struct ConversationSummary {
    pub conversation_id: ConversationId,
    pub title: String,
}

// Notifications
#[derive(Debug, Clone, Deserialize, Display)]
pub enum ServerNotification {
    InitialState(InitialStateNotificationParams),
    StreamDisconnected(StreamDisconnectedNotificationParams),
    CodexEvent(Box<CodexEventNotificationParams>),
}

#[derive(Debug, Clone, PartialEq, Serialize, Deserialize)]
#[serde(rename_all = "camelCase")]
pub struct NotificationMeta {
    #[serde(skip_serializing_if = "Option::is_none")]
    pub conversation_id: Option<ConversationId>,
    #[serde(skip_serializing_if = "Option::is_none")]
    pub request_id: Option<RequestId>,
}

#[derive(Debug, Clone, Serialize, Deserialize)]
pub struct InitialStateNotificationParams {
    #[serde(rename = "_meta", skip_serializing_if = "Option::is_none")]
    pub meta: Option<NotificationMeta>,
    pub initial_state: InitialStatePayload,
}

#[derive(Debug, Clone, Serialize, Deserialize)]
pub struct InitialStatePayload {
    #[serde(default)]
    pub events: Vec<CodexEventNotificationParams>,
}

#[derive(Debug, Clone, PartialEq, Serialize, Deserialize)]
pub struct StreamDisconnectedNotificationParams {
    #[serde(rename = "_meta", skip_serializing_if = "Option::is_none")]
    pub meta: Option<NotificationMeta>,
    pub reason: String,
}

#[derive(Debug, Clone, Serialize, Deserialize)]
pub struct CodexEventNotificationParams {
    #[serde(rename = "_meta", skip_serializing_if = "Option::is_none")]
    pub meta: Option<NotificationMeta>,
    pub msg: EventMsg,
}

#[derive(Debug, Clone, PartialEq, Serialize, Deserialize)]
#[serde(rename_all = "camelCase")]
pub struct CancelNotificationParams {
    pub request_id: RequestId,
    #[serde(default, skip_serializing_if = "Option::is_none")]
    pub reason: Option<String>,
}

impl Serialize for ServerNotification {
    fn serialize<S>(&self, serializer: S) -> Result<S::Ok, S::Error>
    where
        S: serde::Serializer,
    {
        use serde::ser::SerializeMap;

        let mut map = serializer.serialize_map(Some(2))?;
        match self {
            ServerNotification::CodexEvent(p) => {
                map.serialize_entry("method", &format!("notifications/{}", p.msg))?;
                map.serialize_entry("params", p)?;
            }
            ServerNotification::InitialState(p) => {
                map.serialize_entry("method", "notifications/initial_state")?;
                map.serialize_entry("params", p)?;
            }
            ServerNotification::StreamDisconnected(p) => {
                map.serialize_entry("method", "notifications/stream_disconnected")?;
                map.serialize_entry("params", p)?;
            }
        }
        map.end()
    }
}

#[derive(Debug, Clone, Deserialize, Serialize)]
#[serde(tag = "method", content = "params", rename_all = "camelCase")]
pub enum ClientNotification {
    #[serde(rename = "notifications/cancelled")]
    Cancelled(CancelNotificationParams),
}

#[cfg(test)]
#[allow(clippy::expect_used)]
#[allow(clippy::unwrap_used)]
mod tests {
    use std::path::PathBuf;

    use super::*;
    use codex_core::protocol::McpInvocation;
    use codex_core::protocol::McpToolCallBeginEvent;
    use pretty_assertions::assert_eq;
    use serde::Serialize;
    use serde_json::Value;
    use serde_json::json;
    use uuid::uuid;

    fn to_val<T: Serialize>(v: &T) -> Value {
        serde_json::to_value(v).expect("serialize to Value")
    }

    // ----- Requests -----

    #[test]
    fn serialize_tool_call_request_params_conversation_create_minimal() {
        let req = ToolCallRequestParams::ConversationCreate(ConversationCreateArgs {
            prompt: "".into(),
            model: "o3".into(),
            cwd: "/repo".into(),
            approval_policy: None,
            sandbox: None,
            config: None,
            profile: None,
            base_instructions: None,
        });

        let observed = to_val(&req.into_request(mcp_types::RequestId::Integer(2)));
        let expected = json!({
            "jsonrpc": "2.0",
            "id": 2,
            "method": "tools/call",
            "params": {
                "name": "conversationCreate",
                "arguments": {
                    "prompt": "",
                    "model": "o3",
                    "cwd": "/repo"
                }
            }
        });
        assert_eq!(observed, expected);
    }

    #[test]
    fn serialize_tool_call_request_params_conversation_send_message_with_overrides_and_parent_message_id()
     {
        let req = ToolCallRequestParams::ConversationSendMessage(ConversationSendMessageArgs {
            conversation_id: ConversationId(uuid!("d0f6ecbe-84a2-41c1-b23d-b20473b25eab")),
            content: vec![
                InputItem::Text { text: "Hi".into() },
                InputItem::Image {
                    image_url: "https://example.com/cat.jpg".into(),
                },
                InputItem::LocalImage {
                    path: "notes.txt".into(),
                },
            ],
            parent_message_id: Some(MessageId(uuid!("67e55044-10b1-426f-9247-bb680e5fe0c8"))),
            conversation_overrides: Some(ConversationOverrides {
                model: Some("o4-mini".into()),
                cwd: Some("/workdir".into()),
                approval_policy: None,
                sandbox: Some(SandboxMode::DangerFullAccess),
                config: Some(json!({"temp": 0.2})),
                profile: Some("eng".into()),
                base_instructions: Some("Be terse".into()),
            }),
        });

        let observed = to_val(&req.into_request(mcp_types::RequestId::Integer(2)));
        let expected = json!({
            "jsonrpc": "2.0",
            "id": 2,
            "method": "tools/call",
            "params": {
                "name": "conversationSendMessage",
                "arguments": {
                    "conversation_id": "d0f6ecbe-84a2-41c1-b23d-b20473b25eab",
                    "content": [
                        { "type": "text", "text": "Hi" },
                        { "type": "image", "image_url": "https://example.com/cat.jpg" },
                        { "type": "local_image", "path": "notes.txt" }
                    ],
                    "parent_message_id": "67e55044-10b1-426f-9247-bb680e5fe0c8",
                    "model": "o4-mini",
                    "cwd": "/workdir",
                    "sandbox": "danger-full-access",
                    "config": { "temp": 0.2 },
                    "profile": "eng",
                    "base_instructions": "Be terse"
                }
            }
        });
        assert_eq!(observed, expected);
    }

    #[test]
    fn serialize_tool_call_request_params_conversations_list_with_opts() {
        let req = ToolCallRequestParams::ConversationsList(ConversationsListArgs {
            limit: Some(50),
            cursor: Some("abc".into()),
        });

        let observed = to_val(&req.into_request(RequestId::Integer(2)));
        let expected = json!({
            "jsonrpc": "2.0",
            "id": 2,
            "method": "tools/call",
            "params": {
                "name": "conversationsList",
                "arguments": {
                    "limit": 50,
                    "cursor": "abc"
                }
            }
        });
        assert_eq!(observed, expected);
    }

    #[test]
    fn serialize_tool_call_request_params_conversation_stream() {
        let req = ToolCallRequestParams::ConversationStream(ConversationStreamArgs {
            conversation_id: ConversationId(uuid!("67e55044-10b1-426f-9247-bb680e5fe0c8")),
        });

        let observed = to_val(&req.into_request(mcp_types::RequestId::Integer(2)));
        let expected = json!({
            "jsonrpc": "2.0",
            "id": 2,
            "method": "tools/call",
            "params": {
                "name": "conversationStream",
                "arguments": {
                    "conversation_id": "67e55044-10b1-426f-9247-bb680e5fe0c8"
                }
            }
        });
        assert_eq!(observed, expected);
    }

    // ----- Message inputs / sources -----

    #[test]
<<<<<<< HEAD
    fn serialize_message_input_image_file_id_auto_detail() {
=======
    fn serialize_message_input_image_url() {
>>>>>>> a70acfce
        let item = InputItem::Image {
            image_url: "https://example.com/x.png".into(),
        };
        let observed = to_val(&item);
        let expected = json!({
            "type": "image",
            "image_url": "https://example.com/x.png"
        });
        assert_eq!(observed, expected);
    }

    #[test]
<<<<<<< HEAD
    fn serialize_message_input_file_url_and_id_variants() {
=======
    fn serialize_message_input_local_image_path() {
>>>>>>> a70acfce
        let url = InputItem::LocalImage {
            path: PathBuf::from("https://example.com/a.pdf"),
        };
        let id = InputItem::LocalImage {
            path: PathBuf::from("file_456"),
        };
        let observed_url = to_val(&url);
        let expected_url = json!({"type":"local_image","path":"https://example.com/a.pdf"});
        assert_eq!(
            observed_url, expected_url,
            "LocalImage with URL path should serialize as image_url"
        );
        let observed_id = to_val(&id);
        let expected_id = json!({"type":"local_image","path":"file_456"});
        assert_eq!(
            observed_id, expected_id,
            "LocalImage with file id should serialize as image_url"
        );
    }

    #[test]
    fn serialize_message_input_image_url_without_detail() {
        let item = InputItem::Image {
            image_url: "https://example.com/x.png".into(),
        };
        let observed = to_val(&item);
        let expected = json!({
            "type": "image",
            "image_url": "https://example.com/x.png"
        });
        assert_eq!(observed, expected);
    }

    // ----- Responses -----

    #[test]
    fn response_success_conversation_create_full_schema() {
        let env = ToolCallResponse {
            request_id: RequestId::Integer(1),
            is_error: None,
            result: Some(ToolCallResponseResult::ConversationCreate(
                ConversationCreateResult {
                    conversation_id: ConversationId(uuid!("d0f6ecbe-84a2-41c1-b23d-b20473b25eab")),
                    model: "o3".into(),
                },
            )),
        };
        let observed = to_val(&env);
        let expected = json!({
            "requestId": 1,
            "result": {
                "conversation_id": "d0f6ecbe-84a2-41c1-b23d-b20473b25eab",
                "model": "o3"
            }
        });
        assert_eq!(
            observed, expected,
            "response (ConversationCreate) must match"
        );
    }

    #[test]
    fn response_success_conversation_stream_empty_result_object() {
        let env = ToolCallResponse {
            request_id: RequestId::Integer(2),
            is_error: None,
            result: Some(ToolCallResponseResult::ConversationStream(
                ConversationStreamResult {},
            )),
        };
        let observed = to_val(&env);
        let expected = json!({
            "requestId": 2,
            "result": {}
        });
        assert_eq!(
            observed, expected,
            "response (ConversationStream) must have empty object result"
        );
    }

    #[test]
    fn response_success_send_message_accepted_full_schema() {
        let env = ToolCallResponse {
            request_id: RequestId::Integer(3),
            is_error: None,
            result: Some(ToolCallResponseResult::ConversationSendMessage(
                ConversationSendMessageResult { success: true },
            )),
        };
        let observed = to_val(&env);
        let expected = json!({
            "requestId": 3,
            "result": { "success": true }
        });
        assert_eq!(
            observed, expected,
            "response (ConversationSendMessageAccepted) must match"
        );
    }

    #[test]
    fn response_success_conversations_list_with_next_cursor_full_schema() {
        let env = ToolCallResponse {
            request_id: RequestId::Integer(4),
            is_error: None,
            result: Some(ToolCallResponseResult::ConversationsList(
                ConversationsListResult {
                    conversations: vec![ConversationSummary {
                        conversation_id: ConversationId(uuid!(
                            "67e55044-10b1-426f-9247-bb680e5fe0c8"
                        )),
                        title: "Refactor config loader".into(),
                    }],
                    next_cursor: Some("next123".into()),
                },
            )),
        };
        let observed = to_val(&env);
        let expected = json!({
            "requestId": 4,
            "result": {
                "conversations": [
                    {
                        "conversation_id": "67e55044-10b1-426f-9247-bb680e5fe0c8",
                        "title": "Refactor config loader"
                    }
                ],
                "next_cursor": "next123"
            }
        });
        assert_eq!(
            observed, expected,
            "response (ConversationsList with cursor) must match"
        );
    }

    #[test]
    fn response_error_only_is_error_and_request_id_string() {
        let env = ToolCallResponse {
            request_id: RequestId::Integer(4),
            is_error: Some(true),
            result: None,
        };
        let observed = to_val(&env);
        let expected = json!({
            "requestId": 4,
            "isError": true
        });
        assert_eq!(
            observed, expected,
            "error response must omit `result` and include `isError`"
        );
    }

    // ----- Notifications -----

    #[test]
    fn serialize_notification_initial_state_minimal() {
        let params = InitialStateNotificationParams {
            meta: Some(NotificationMeta {
                conversation_id: Some(ConversationId(uuid!(
                    "67e55044-10b1-426f-9247-bb680e5fe0c8"
                ))),
                request_id: Some(RequestId::Integer(44)),
            }),
            initial_state: InitialStatePayload {
                events: vec![
                    CodexEventNotificationParams {
                        meta: None,
                        msg: EventMsg::TaskStarted,
                    },
                    CodexEventNotificationParams {
                        meta: None,
                        msg: EventMsg::AgentMessageDelta(
                            codex_core::protocol::AgentMessageDeltaEvent {
                                delta: "Loading...".into(),
                            },
                        ),
                    },
                ],
            },
        };

        let observed = to_val(&ServerNotification::InitialState(params.clone()));
        let expected = json!({
            "method": "notifications/initial_state",
            "params": {
                "_meta": {
                    "conversationId": "67e55044-10b1-426f-9247-bb680e5fe0c8",
                    "requestId": 44
                },
                "initial_state": {
                    "events": [
                        { "msg": { "type": "task_started" } },
                        { "msg": { "type": "agent_message_delta", "delta": "Loading..." } }
                    ]
                }
            }
        });
        assert_eq!(observed, expected);
    }

    #[test]
    fn serialize_notification_initial_state_omits_empty_events_full_json() {
        let params = InitialStateNotificationParams {
            meta: None,
            initial_state: InitialStatePayload { events: vec![] },
        };

        let observed = to_val(&ServerNotification::InitialState(params));
        let expected = json!({
            "method": "notifications/initial_state",
            "params": {
                "initial_state": { "events": [] }
            }
        });
        assert_eq!(observed, expected);
    }

    #[test]
    fn serialize_notification_stream_disconnected() {
        let params = StreamDisconnectedNotificationParams {
            meta: Some(NotificationMeta {
                conversation_id: Some(ConversationId(uuid!(
                    "67e55044-10b1-426f-9247-bb680e5fe0c8"
                ))),
                request_id: None,
            }),
            reason: "New stream() took over".into(),
        };

        let observed = to_val(&ServerNotification::StreamDisconnected(params));
        let expected = json!({
            "method": "notifications/stream_disconnected",
            "params": {
                "_meta": { "conversationId": "67e55044-10b1-426f-9247-bb680e5fe0c8" },
                "reason": "New stream() took over"
            }
        });
        assert_eq!(observed, expected);
    }

    #[test]
    fn serialize_notification_codex_event_uses_eventmsg_type_in_method() {
        let params = CodexEventNotificationParams {
            meta: Some(NotificationMeta {
                conversation_id: Some(ConversationId(uuid!(
                    "67e55044-10b1-426f-9247-bb680e5fe0c8"
                ))),
                request_id: Some(RequestId::Integer(44)),
            }),
            msg: EventMsg::AgentMessage(codex_core::protocol::AgentMessageEvent {
                message: "hi".into(),
            }),
        };

        let observed = to_val(&ServerNotification::CodexEvent(Box::new(params)));
        let expected = json!({
            "method": "notifications/agent_message",
            "params": {
                "_meta": {
                    "conversationId": "67e55044-10b1-426f-9247-bb680e5fe0c8",
                    "requestId": 44
                },
                "msg": { "type": "agent_message", "message": "hi" }
            }
        });
        assert_eq!(observed, expected);
    }

    #[test]
    fn serialize_notification_codex_event_task_started_full_json() {
        let params = CodexEventNotificationParams {
            meta: Some(NotificationMeta {
                conversation_id: Some(ConversationId(uuid!(
                    "67e55044-10b1-426f-9247-bb680e5fe0c8"
                ))),
                request_id: Some(RequestId::Integer(7)),
            }),
            msg: EventMsg::TaskStarted,
        };

        let observed = to_val(&ServerNotification::CodexEvent(Box::new(params)));
        let expected = json!({
            "method": "notifications/task_started",
            "params": {
                "_meta": {
                    "conversationId": "67e55044-10b1-426f-9247-bb680e5fe0c8",
                    "requestId": 7
                },
                "msg": { "type": "task_started" }
            }
        });
        assert_eq!(observed, expected);
    }

    #[test]
    fn serialize_notification_codex_event_agent_message_delta_full_json() {
        let params = CodexEventNotificationParams {
            meta: None,
            msg: EventMsg::AgentMessageDelta(codex_core::protocol::AgentMessageDeltaEvent {
                delta: "stream...".into(),
            }),
        };

        let observed = to_val(&ServerNotification::CodexEvent(Box::new(params)));
        let expected = json!({
            "method": "notifications/agent_message_delta",
            "params": {
                "msg": { "type": "agent_message_delta", "delta": "stream..." }
            }
        });
        assert_eq!(observed, expected);
    }

    #[test]
    fn serialize_notification_codex_event_agent_message_full_json() {
        let params = CodexEventNotificationParams {
            meta: Some(NotificationMeta {
                conversation_id: Some(ConversationId(uuid!(
                    "67e55044-10b1-426f-9247-bb680e5fe0c8"
                ))),
                request_id: Some(RequestId::Integer(44)),
            }),
            msg: EventMsg::AgentMessage(codex_core::protocol::AgentMessageEvent {
                message: "hi".into(),
            }),
        };

        let observed = to_val(&ServerNotification::CodexEvent(Box::new(params)));
        let expected = json!({
            "method": "notifications/agent_message",
            "params": {
                "_meta": {
                    "conversationId": "67e55044-10b1-426f-9247-bb680e5fe0c8",
                    "requestId": 44
                },
                "msg": { "type": "agent_message", "message": "hi" }
            }
        });
        assert_eq!(observed, expected);
    }

    #[test]
    fn serialize_notification_codex_event_agent_reasoning_full_json() {
        let params = CodexEventNotificationParams {
            meta: None,
            msg: EventMsg::AgentReasoning(codex_core::protocol::AgentReasoningEvent {
                text: "thinking…".into(),
            }),
        };

        let observed = to_val(&ServerNotification::CodexEvent(Box::new(params)));
        let expected = json!({
            "method": "notifications/agent_reasoning",
            "params": {
                "msg": { "type": "agent_reasoning", "text": "thinking…" }
            }
        });
        assert_eq!(observed, expected);
    }

    #[test]
    fn serialize_notification_codex_event_token_count_full_json() {
        let usage = codex_core::protocol::TokenUsage {
            input_tokens: 10,
            cached_input_tokens: Some(2),
            output_tokens: 5,
            reasoning_output_tokens: Some(1),
            total_tokens: 16,
        };
        let params = CodexEventNotificationParams {
            meta: None,
            msg: EventMsg::TokenCount(usage),
        };

        let observed = to_val(&ServerNotification::CodexEvent(Box::new(params)));
        let expected = json!({
            "method": "notifications/token_count",
            "params": {
                "msg": {
                    "type": "token_count",
                    "input_tokens": 10,
                    "cached_input_tokens": 2,
                    "output_tokens": 5,
                    "reasoning_output_tokens": 1,
                    "total_tokens": 16
                }
            }
        });
        assert_eq!(observed, expected);
    }

    #[test]
    fn serialize_notification_codex_event_session_configured_full_json() {
        let params = CodexEventNotificationParams {
            meta: Some(NotificationMeta {
                conversation_id: Some(ConversationId(uuid!(
                    "67e55044-10b1-426f-9247-bb680e5fe0c8"
                ))),
                request_id: None,
            }),
            msg: EventMsg::SessionConfigured(codex_core::protocol::SessionConfiguredEvent {
                session_id: uuid!("67e55044-10b1-426f-9247-bb680e5fe0c8"),
                model: "codex-mini-latest".into(),
                history_log_id: 42,
                history_entry_count: 3,
            }),
        };

        let observed = to_val(&ServerNotification::CodexEvent(Box::new(params)));
        let expected = json!({
            "method": "notifications/session_configured",
            "params": {
                "_meta": { "conversationId": "67e55044-10b1-426f-9247-bb680e5fe0c8" },
                "msg": {
                    "type": "session_configured",
                    "session_id": "67e55044-10b1-426f-9247-bb680e5fe0c8",
                    "model": "codex-mini-latest",
                    "history_log_id": 42,
                    "history_entry_count": 3
                }
            }
        });
        assert_eq!(observed, expected);
    }

    #[test]
    fn serialize_notification_codex_event_exec_command_begin_full_json() {
        let params = CodexEventNotificationParams {
            meta: None,
            msg: EventMsg::ExecCommandBegin(codex_core::protocol::ExecCommandBeginEvent {
                call_id: "c1".into(),
                command: vec!["bash".into(), "-lc".into(), "echo hi".into()],
                cwd: std::path::PathBuf::from("/work"),
            }),
        };

        let observed = to_val(&ServerNotification::CodexEvent(Box::new(params)));
        let expected = json!({
            "method": "notifications/exec_command_begin",
            "params": {
                "msg": {
                    "type": "exec_command_begin",
                    "call_id": "c1",
                    "command": ["bash", "-lc", "echo hi"],
                    "cwd": "/work"
                }
            }
        });
        assert_eq!(observed, expected);
    }

    #[test]
    fn serialize_notification_codex_event_mcp_tool_call_begin_full_json() {
        let params = CodexEventNotificationParams {
            meta: None,
            msg: EventMsg::McpToolCallBegin(McpToolCallBeginEvent {
                call_id: "m1".into(),
                invocation: McpInvocation {
                    server: "calc".into(),
                    tool: "add".into(),
                    arguments: Some(json!({"a":1,"b":2})),
                },
            }),
        };

        let observed = to_val(&ServerNotification::CodexEvent(Box::new(params)));
        let expected = json!({
            "method": "notifications/mcp_tool_call_begin",
            "params": {
                "msg": {
                    "type": "mcp_tool_call_begin",
                    "call_id": "m1",
                    "invocation": {
                        "server": "calc",
                        "tool": "add",
                        "arguments": { "a": 1, "b": 2 }
                    }
                }
            }
        });
        assert_eq!(observed, expected);
    }

    #[test]
    fn serialize_notification_codex_event_patch_apply_end_full_json() {
        let params = CodexEventNotificationParams {
            meta: None,
            msg: EventMsg::PatchApplyEnd(codex_core::protocol::PatchApplyEndEvent {
                call_id: "p1".into(),
                stdout: "ok".into(),
                stderr: "".into(),
                success: true,
            }),
        };

        let observed = to_val(&ServerNotification::CodexEvent(Box::new(params)));
        let expected = json!({
            "method": "notifications/patch_apply_end",
            "params": {
                "msg": {
                    "type": "patch_apply_end",
                    "call_id": "p1",
                    "stdout": "ok",
                    "stderr": "",
                    "success": true
                }
            }
        });
        assert_eq!(observed, expected);
    }

    // ----- Cancelled notifications -----

    #[test]
    fn serialize_notification_cancelled_with_reason_full_json() {
        let params = CancelNotificationParams {
            request_id: RequestId::String("r-123".into()),
            reason: Some("user_cancelled".into()),
        };

        let observed = to_val(&ClientNotification::Cancelled(params));
        let expected = json!({
            "method": "notifications/cancelled",
            "params": {
                "requestId": "r-123",
                "reason": "user_cancelled"
            }
        });
        assert_eq!(observed, expected);
    }

    #[test]
    fn serialize_notification_cancelled_without_reason_full_json() {
        let params = CancelNotificationParams {
            request_id: RequestId::Integer(77),
            reason: None,
        };

        let observed = to_val(&ClientNotification::Cancelled(params));

        // Check exact structure: reason must be omitted.
        assert_eq!(observed["method"], "notifications/cancelled");
        assert_eq!(observed["params"]["requestId"], 77);
        assert!(
            observed["params"].get("reason").is_none(),
            "reason must be omitted when None"
        );
    }
}<|MERGE_RESOLUTION|>--- conflicted
+++ resolved
@@ -103,46 +103,6 @@
     #[serde(flatten)]
     pub conversation_overrides: Option<ConversationOverrides>,
 }
-<<<<<<< HEAD
-
-/// Source of an image.
-/// Following OpenAI's API: https://platform.openai.com/docs/guides/images-vision#giving-a-model-images-as-input
-#[derive(Debug, Clone, PartialEq, Serialize, Deserialize)]
-#[serde(untagged)]
-pub enum ImageSource {
-    ImageUrl { image_url: String },
-    FileId { file_id: String },
-}
-
-/// Source of a file.
-/// Following OpenAI's Responses API: https://platform.openai.com/docs/guides/pdf-files?api-mode=responses#uploading-files
-#[derive(Debug, Clone, PartialEq, Serialize, Deserialize)]
-#[serde(untagged)]
-pub enum FileSource {
-    Url {
-        file_url: String,
-    },
-    Id {
-        file_id: String,
-    },
-    Base64 {
-        #[serde(default, skip_serializing_if = "Option::is_none")]
-        filename: Option<String>,
-        // Base64-encoded file contents.
-        file_data: String,
-    },
-}
-
-#[derive(Debug, Clone, Copy, PartialEq, Serialize, Deserialize)]
-#[serde(rename_all = "camelCase")]
-pub enum ImageDetail {
-    Low,
-    High,
-    Auto,
-}
-
-=======
->>>>>>> a70acfce
 #[derive(Debug, Clone, PartialEq, Serialize, Deserialize)]
 pub struct ConversationsListArgs {
     #[serde(default, skip_serializing_if = "Option::is_none")]
@@ -434,11 +394,7 @@
     // ----- Message inputs / sources -----
 
     #[test]
-<<<<<<< HEAD
-    fn serialize_message_input_image_file_id_auto_detail() {
-=======
     fn serialize_message_input_image_url() {
->>>>>>> a70acfce
         let item = InputItem::Image {
             image_url: "https://example.com/x.png".into(),
         };
@@ -451,11 +407,7 @@
     }
 
     #[test]
-<<<<<<< HEAD
-    fn serialize_message_input_file_url_and_id_variants() {
-=======
     fn serialize_message_input_local_image_path() {
->>>>>>> a70acfce
         let url = InputItem::LocalImage {
             path: PathBuf::from("https://example.com/a.pdf"),
         };
