//! Asynchronous worker that executes a **Codex** tool-call inside a spawned
//! Tokio task. Separated from `message_processor.rs` to keep that file small
//! and to make future feature-growth easier to manage.

<<<<<<< HEAD
=======
use std::collections::HashMap;
use std::path::PathBuf;
>>>>>>> 18b2b308
use std::sync::Arc;

use codex_core::codex_wrapper::init_codex;
use codex_core::config::Config as CodexConfig;
use codex_core::protocol::AgentMessageEvent;
use codex_core::protocol::ApplyPatchApprovalRequestEvent;
use codex_core::protocol::EventMsg;
use codex_core::protocol::ExecApprovalRequestEvent;
use codex_core::protocol::InputItem;
use codex_core::protocol::Op;
use codex_core::protocol::Submission;
use codex_core::protocol::TaskCompleteEvent;
use mcp_types::CallToolResult;
use mcp_types::ContentBlock;
use mcp_types::RequestId;
use mcp_types::TextContent;
<<<<<<< HEAD
=======
use serde::Deserialize;
use serde::Serialize;
use serde_json::json;
use tokio::sync::Mutex;
use tracing::error;
use uuid::Uuid;
>>>>>>> 18b2b308

use crate::exec_approval::handle_exec_approval_request;
use crate::outgoing_message::OutgoingMessageSender;
use crate::patch_approval::handle_patch_approval_request;

/// Run a complete Codex session and stream events back to the client.
///
/// On completion (success or error) the function sends the appropriate
/// `tools/call` response so the LLM can continue the conversation.
pub async fn run_codex_tool_session(
    id: RequestId,
    initial_prompt: String,
    config: CodexConfig,
    outgoing: Arc<OutgoingMessageSender>,
    session_map: Arc<Mutex<HashMap<Uuid, Arc<Codex>>>>,
) {
    let (codex, first_event, _ctrl_c, session_id) = match init_codex(config).await {
        Ok(res) => res,
        Err(e) => {
            let result = CallToolResult {
                content: vec![ContentBlock::TextContent(TextContent {
                    r#type: "text".to_string(),
                    text: format!("Failed to start Codex session: {e}"),
                    annotations: None,
                })],
                is_error: Some(true),
                structured_content: None,
            };
            outgoing.send_response(id.clone(), result.into()).await;
            return;
        }
    };
    let codex = Arc::new(codex);

    // update the session map so we can retrieve the session in a reply, and then drop it, since
    // we no longer need it for this function
    session_map.lock().await.insert(session_id, codex.clone());
    drop(session_map);

    // Send initial SessionConfigured event.
    outgoing.send_event_as_notification(&first_event).await;

    // Use the original MCP request ID as the `sub_id` for the Codex submission so that
    // any events emitted for this tool-call can be correlated with the
    // originating `tools/call` request.
    let sub_id = match &id {
        RequestId::String(s) => s.clone(),
        RequestId::Integer(n) => n.to_string(),
    };

    let submission = Submission {
        id: sub_id.clone(),
        op: Op::UserInput {
            items: vec![InputItem::Text {
                text: initial_prompt.clone(),
            }],
        },
    };

    if let Err(e) = codex.submit_with_id(submission).await {
        tracing::error!("Failed to submit initial prompt: {e}");
    }

    run_codex_tool_session_inner(codex, outgoing, id).await;
}

pub async fn run_codex_tool_session_reply(
    codex: Arc<Codex>,
    outgoing: Arc<OutgoingMessageSender>,
    request_id: RequestId,
    prompt: String,
) {
    if let Err(e) = codex
        .submit(Op::UserInput {
            items: vec![InputItem::Text { text: prompt }],
        })
        .await
    {
        tracing::error!("Failed to submit user input: {e}");
    }

    run_codex_tool_session_inner(codex, outgoing, request_id).await;
}

async fn run_codex_tool_session_inner(
    codex: Arc<Codex>,
    outgoing: Arc<OutgoingMessageSender>,
    request_id: RequestId,
) {
    let sub_id = match &request_id {
        RequestId::String(s) => s.clone(),
        RequestId::Integer(n) => n.to_string(),
    };

    // Stream events until the task needs to pause for user interaction or
    // completes.
    loop {
        match codex.next_event().await {
            Ok(event) => {
                outgoing.send_event_as_notification(&event).await;

                match event.msg {
                    EventMsg::ExecApprovalRequest(ExecApprovalRequestEvent {
                        command,
                        cwd,
                        reason: _,
                    }) => {
<<<<<<< HEAD
                        handle_exec_approval_request(
                            command,
                            cwd,
                            outgoing.clone(),
                            codex.clone(),
                            sub_id.clone(),
                            event.id.clone(),
                        )
                        .await;
                        continue;
                    }
                    EventMsg::ApplyPatchApprovalRequest(ApplyPatchApprovalRequestEvent {
                        reason,
                        grant_root,
                        changes,
                    }) => {
                        handle_patch_approval_request(
                            reason,
                            grant_root,
                            changes,
                            outgoing.clone(),
                            codex.clone(),
                            sub_id.clone(),
                            event.id.clone(),
                        )
                        .await;
=======
                        let escaped_command = shlex::try_join(command.iter().map(|s| s.as_str()))
                            .unwrap_or_else(|_| command.join(" "));
                        let message = format!(
                            "Allow Codex to run `{escaped_command}` in `{cwd}`?",
                            cwd = cwd.to_string_lossy()
                        );

                        let params = ExecApprovalElicitRequestParams {
                            message,
                            requested_schema: ElicitRequestParamsRequestedSchema {
                                r#type: "object".to_string(),
                                properties: json!({}),
                                required: None,
                            },
                            codex_elicitation: "exec-approval".to_string(),
                            codex_mcp_tool_call_id: sub_id.clone(),
                            codex_event_id: event.id.clone(),
                            codex_command: command,
                            codex_cwd: cwd,
                        };
                        let params_json = match serde_json::to_value(&params) {
                            Ok(value) => value,
                            Err(err) => {
                                let message = format!(
                                    "Failed to serialize ExecApprovalElicitRequestParams: {err}"
                                );
                                tracing::error!("{message}");

                                outgoing
                                    .send_error(
                                        request_id.clone(),
                                        JSONRPCErrorError {
                                            code: INVALID_PARAMS_ERROR_CODE,
                                            message,
                                            data: None,
                                        },
                                    )
                                    .await;

                                continue;
                            }
                        };

                        let on_response = outgoing
                            .send_request(ElicitRequest::METHOD, Some(params_json))
                            .await;

                        // Listen for the response on a separate task so we do
                        // not block the main loop of this function.
                        {
                            let codex = codex.clone();
                            let event_id = event.id.clone();
                            tokio::spawn(async move {
                                on_exec_approval_response(event_id, on_response, codex).await;
                            });
                        }

                        // Continue, don't break so the session continues.
                        continue;
                    }
                    EventMsg::ApplyPatchApprovalRequest(_) => {
                        let result = CallToolResult {
                            content: vec![ContentBlock::TextContent(TextContent {
                                r#type: "text".to_string(),
                                text: "PATCH_APPROVAL_REQUIRED".to_string(),
                                annotations: None,
                            })],
                            is_error: None,
                            structured_content: None,
                        };
                        outgoing
                            .send_response(request_id.clone(), result.into())
                            .await;
                        // Continue, don't break so the session continues.
>>>>>>> 18b2b308
                        continue;
                    }
                    EventMsg::TaskComplete(TaskCompleteEvent { last_agent_message }) => {
                        let text = match last_agent_message {
                            Some(msg) => msg.clone(),
                            None => "".to_string(),
                        };
                        let result = CallToolResult {
                            content: vec![ContentBlock::TextContent(TextContent {
                                r#type: "text".to_string(),
                                text,
                                annotations: None,
                            })],
                            is_error: None,
                            structured_content: None,
                        };
                        outgoing
                            .send_response(request_id.clone(), result.into())
                            .await;
                        break;
                    }
                    EventMsg::SessionConfigured(_) => {
                        tracing::error!("unexpected SessionConfigured event");
                    }
                    EventMsg::AgentMessageDelta(_) => {
                        // TODO: think how we want to support this in the MCP
                    }
                    EventMsg::AgentReasoningDelta(_) => {
                        // TODO: think how we want to support this in the MCP
                    }
                    EventMsg::AgentMessage(AgentMessageEvent { .. }) => {
                        // TODO: think how we want to support this in the MCP
                    }
                    EventMsg::Error(_)
                    | EventMsg::TaskStarted
                    | EventMsg::TokenCount(_)
                    | EventMsg::AgentReasoning(_)
                    | EventMsg::McpToolCallBegin(_)
                    | EventMsg::McpToolCallEnd(_)
                    | EventMsg::ExecCommandBegin(_)
                    | EventMsg::ExecCommandEnd(_)
                    | EventMsg::BackgroundEvent(_)
                    | EventMsg::PatchApplyBegin(_)
                    | EventMsg::PatchApplyEnd(_)
                    | EventMsg::GetHistoryEntryResponse(_) => {
                        // For now, we do not do anything extra for these
                        // events. Note that
                        // send(codex_event_to_notification(&event)) above has
                        // already dispatched these events as notifications,
                        // though we may want to do give different treatment to
                        // individual events in the future.
                    }
                }
            }
            Err(e) => {
                let result = CallToolResult {
                    content: vec![ContentBlock::TextContent(TextContent {
                        r#type: "text".to_string(),
                        text: format!("Codex runtime error: {e}"),
                        annotations: None,
                    })],
                    is_error: Some(true),
                    // TODO(mbolin): Could present the error in a more
                    // structured way.
                    structured_content: None,
                };
                outgoing
                    .send_response(request_id.clone(), result.into())
                    .await;
                break;
            }
        }
    }
}<|MERGE_RESOLUTION|>--- conflicted
+++ resolved
@@ -2,13 +2,10 @@
 //! Tokio task. Separated from `message_processor.rs` to keep that file small
 //! and to make future feature-growth easier to manage.
 
-<<<<<<< HEAD
-=======
 use std::collections::HashMap;
-use std::path::PathBuf;
->>>>>>> 18b2b308
 use std::sync::Arc;
 
+use codex_core::Codex;
 use codex_core::codex_wrapper::init_codex;
 use codex_core::config::Config as CodexConfig;
 use codex_core::protocol::AgentMessageEvent;
@@ -23,19 +20,14 @@
 use mcp_types::ContentBlock;
 use mcp_types::RequestId;
 use mcp_types::TextContent;
-<<<<<<< HEAD
-=======
-use serde::Deserialize;
-use serde::Serialize;
-use serde_json::json;
 use tokio::sync::Mutex;
-use tracing::error;
 use uuid::Uuid;
->>>>>>> 18b2b308
 
 use crate::exec_approval::handle_exec_approval_request;
 use crate::outgoing_message::OutgoingMessageSender;
 use crate::patch_approval::handle_patch_approval_request;
+
+pub(crate) const INVALID_PARAMS_ERROR_CODE: i64 = -32602;
 
 /// Run a complete Codex session and stream events back to the client.
 ///
@@ -139,12 +131,12 @@
                         cwd,
                         reason: _,
                     }) => {
-<<<<<<< HEAD
                         handle_exec_approval_request(
                             command,
                             cwd,
                             outgoing.clone(),
                             codex.clone(),
+                            request_id.clone(),
                             sub_id.clone(),
                             event.id.clone(),
                         )
@@ -162,86 +154,11 @@
                             changes,
                             outgoing.clone(),
                             codex.clone(),
+                            request_id.clone(),
                             sub_id.clone(),
                             event.id.clone(),
                         )
                         .await;
-=======
-                        let escaped_command = shlex::try_join(command.iter().map(|s| s.as_str()))
-                            .unwrap_or_else(|_| command.join(" "));
-                        let message = format!(
-                            "Allow Codex to run `{escaped_command}` in `{cwd}`?",
-                            cwd = cwd.to_string_lossy()
-                        );
-
-                        let params = ExecApprovalElicitRequestParams {
-                            message,
-                            requested_schema: ElicitRequestParamsRequestedSchema {
-                                r#type: "object".to_string(),
-                                properties: json!({}),
-                                required: None,
-                            },
-                            codex_elicitation: "exec-approval".to_string(),
-                            codex_mcp_tool_call_id: sub_id.clone(),
-                            codex_event_id: event.id.clone(),
-                            codex_command: command,
-                            codex_cwd: cwd,
-                        };
-                        let params_json = match serde_json::to_value(&params) {
-                            Ok(value) => value,
-                            Err(err) => {
-                                let message = format!(
-                                    "Failed to serialize ExecApprovalElicitRequestParams: {err}"
-                                );
-                                tracing::error!("{message}");
-
-                                outgoing
-                                    .send_error(
-                                        request_id.clone(),
-                                        JSONRPCErrorError {
-                                            code: INVALID_PARAMS_ERROR_CODE,
-                                            message,
-                                            data: None,
-                                        },
-                                    )
-                                    .await;
-
-                                continue;
-                            }
-                        };
-
-                        let on_response = outgoing
-                            .send_request(ElicitRequest::METHOD, Some(params_json))
-                            .await;
-
-                        // Listen for the response on a separate task so we do
-                        // not block the main loop of this function.
-                        {
-                            let codex = codex.clone();
-                            let event_id = event.id.clone();
-                            tokio::spawn(async move {
-                                on_exec_approval_response(event_id, on_response, codex).await;
-                            });
-                        }
-
-                        // Continue, don't break so the session continues.
-                        continue;
-                    }
-                    EventMsg::ApplyPatchApprovalRequest(_) => {
-                        let result = CallToolResult {
-                            content: vec![ContentBlock::TextContent(TextContent {
-                                r#type: "text".to_string(),
-                                text: "PATCH_APPROVAL_REQUIRED".to_string(),
-                                annotations: None,
-                            })],
-                            is_error: None,
-                            structured_content: None,
-                        };
-                        outgoing
-                            .send_response(request_id.clone(), result.into())
-                            .await;
-                        // Continue, don't break so the session continues.
->>>>>>> 18b2b308
                         continue;
                     }
                     EventMsg::TaskComplete(TaskCompleteEvent { last_agent_message }) => {
