//! Defines the protocol for a Codex session between a client and an agent.
//!
//! Uses a SQ (Submission Queue) / EQ (Event Queue) pattern to asynchronously communicate
//! between user and agent.

use std::collections::HashMap;
use std::fmt;
use std::path::Path;
use std::path::PathBuf;
use std::str::FromStr;
use std::time::Duration;

use crate::config_types::ReasoningEffort as ReasoningEffortConfig;
use crate::config_types::ReasoningSummary as ReasoningSummaryConfig;
use crate::custom_prompts::CustomPrompt;
use crate::mcp_protocol::ConversationId;
use crate::message_history::HistoryEntry;
use crate::models::ResponseItem;
use crate::num_format::format_with_separators;
use crate::parse_command::ParsedCommand;
use crate::plan_tool::UpdatePlanArgs;
use mcp_types::CallToolResult;
use mcp_types::Tool as McpTool;
use serde::Deserialize;
use serde::Serialize;
use serde_with::serde_as;
use strum_macros::Display;
use ts_rs::TS;

/// Open/close tags for special user-input blocks. Used across crates to avoid
/// duplicated hardcoded strings.
pub const USER_INSTRUCTIONS_OPEN_TAG: &str = "<user_instructions>";
pub const USER_INSTRUCTIONS_CLOSE_TAG: &str = "</user_instructions>";
pub const ENVIRONMENT_CONTEXT_OPEN_TAG: &str = "<environment_context>";
pub const ENVIRONMENT_CONTEXT_CLOSE_TAG: &str = "</environment_context>";
pub const USER_MESSAGE_BEGIN: &str = "## My request for Codex:";

/// Submission Queue Entry - requests from user
#[derive(Debug, Clone, Deserialize, Serialize)]
pub struct Submission {
    /// Unique id for this Submission to correlate with Events
    pub id: String,
    /// Payload
    pub op: Op,
}

/// Submission operation
#[derive(Debug, Clone, Deserialize, Serialize, PartialEq)]
#[serde(tag = "type", rename_all = "snake_case")]
#[allow(clippy::large_enum_variant)]
#[non_exhaustive]
pub enum Op {
    /// Abort current task.
    /// This server sends [`EventMsg::TurnAborted`] in response.
    Interrupt,

    /// Input from the user
    UserInput {
        /// User input items, see `InputItem`
        items: Vec<InputItem>,
    },

    /// Similar to [`Op::UserInput`], but contains additional context required
    /// for a turn of a [`crate::codex_conversation::CodexConversation`].
    UserTurn {
        /// User input items, see `InputItem`
        items: Vec<InputItem>,

        /// `cwd` to use with the [`SandboxPolicy`] and potentially tool calls
        /// such as `local_shell`.
        cwd: PathBuf,

        /// Policy to use for command approval.
        approval_policy: AskForApproval,

        /// Policy to use for tool calls such as `local_shell`.
        sandbox_policy: SandboxPolicy,

        /// Must be a valid model slug for the [`crate::client::ModelClient`]
        /// associated with this conversation.
        model: String,

        /// Will only be honored if the model is configured to use reasoning.
        effort: ReasoningEffortConfig,

        /// Will only be honored if the model is configured to use reasoning.
        summary: ReasoningSummaryConfig,
    },

    /// Override parts of the persistent turn context for subsequent turns.
    ///
    /// All fields are optional; when omitted, the existing value is preserved.
    /// This does not enqueue any input – it only updates defaults used for
    /// future `UserInput` turns.
    OverrideTurnContext {
        /// Updated `cwd` for sandbox/tool calls.
        #[serde(skip_serializing_if = "Option::is_none")]
        cwd: Option<PathBuf>,

        /// Updated command approval policy.
        #[serde(skip_serializing_if = "Option::is_none")]
        approval_policy: Option<AskForApproval>,

        /// Updated sandbox policy for tool calls.
        #[serde(skip_serializing_if = "Option::is_none")]
        sandbox_policy: Option<SandboxPolicy>,

        /// Updated model slug. When set, the model family is derived
        /// automatically.
        #[serde(skip_serializing_if = "Option::is_none")]
        model: Option<String>,

        /// Updated reasoning effort (honored only for reasoning-capable models).
        #[serde(skip_serializing_if = "Option::is_none")]
        effort: Option<ReasoningEffortConfig>,

        /// Updated reasoning summary preference (honored only for reasoning-capable models).
        #[serde(skip_serializing_if = "Option::is_none")]
        summary: Option<ReasoningSummaryConfig>,
    },

    /// Approve a command execution
    ExecApproval {
        /// The id of the submission we are approving
        id: String,
        /// The user's decision in response to the request.
        decision: ReviewDecision,
    },

    /// Approve a code patch
    PatchApproval {
        /// The id of the submission we are approving
        id: String,
        /// The user's decision in response to the request.
        decision: ReviewDecision,
    },

    /// Append an entry to the persistent cross-session message history.
    ///
    /// Note the entry is not guaranteed to be logged if the user has
    /// history disabled, it matches the list of "sensitive" patterns, etc.
    AddToHistory {
        /// The message text to be stored.
        text: String,
    },

    /// Request a single history entry identified by `log_id` + `offset`.
    GetHistoryEntryRequest { offset: usize, log_id: u64 },

    /// Request the full in-memory conversation transcript for the current session.
    /// Reply is delivered via `EventMsg::ConversationHistory`.
    GetHistory,

    /// Request the list of MCP tools available across all configured servers.
    /// Reply is delivered via `EventMsg::McpListToolsResponse`.
    ListMcpTools,

    /// Request the list of available custom prompts.
    ListCustomPrompts,

    /// Request the agent to summarize the current conversation context.
    /// The agent will use its existing context (either conversation history or previous response id)
    /// to generate a summary which will be returned as an AgentMessage event.
    Compact,

    /// Request a code review from the agent.
    Review { prompt: String },

    /// Request to shut down codex instance.
    Shutdown,
}

/// Determines the conditions under which the user is consulted to approve
/// running the command proposed by Codex.
#[derive(Debug, Clone, Copy, Default, PartialEq, Eq, Hash, Serialize, Deserialize, Display, TS)]
#[serde(rename_all = "kebab-case")]
#[strum(serialize_all = "kebab-case")]
pub enum AskForApproval {
    /// Under this policy, only "known safe" commands—as determined by
    /// `is_safe_command()`—that **only read files** are auto‑approved.
    /// Everything else will ask the user to approve.
    #[serde(rename = "untrusted")]
    #[strum(serialize = "untrusted")]
    UnlessTrusted,

    /// *All* commands are auto‑approved, but they are expected to run inside a
    /// sandbox where network access is disabled and writes are confined to a
    /// specific set of paths. If the command fails, it will be escalated to
    /// the user to approve execution without a sandbox.
    OnFailure,

    /// The model decides when to ask the user for approval.
    #[default]
    OnRequest,

    /// Never ask the user to approve commands. Failures are immediately returned
    /// to the model, and never escalated to the user for approval.
    Never,
}

/// Determines execution restrictions for model shell commands.
#[derive(Debug, Clone, PartialEq, Eq, Serialize, Deserialize, Display, TS)]
#[strum(serialize_all = "kebab-case")]
#[serde(tag = "mode", rename_all = "kebab-case")]
pub enum SandboxPolicy {
    /// No restrictions whatsoever. Use with caution.
    #[serde(rename = "danger-full-access")]
    DangerFullAccess,

    /// Read-only access to the entire file-system.
    #[serde(rename = "read-only")]
    ReadOnly,

    /// Same as `ReadOnly` but additionally grants write access to the current
    /// working directory ("workspace").
    #[serde(rename = "workspace-write")]
    WorkspaceWrite {
        /// Additional folders (beyond cwd and possibly TMPDIR) that should be
        /// writable from within the sandbox.
        #[serde(default, skip_serializing_if = "Vec::is_empty")]
        writable_roots: Vec<PathBuf>,

        /// When set to `true`, outbound network access is allowed. `false` by
        /// default.
        #[serde(default)]
        network_access: bool,

        /// When set to `true`, will NOT include the per-user `TMPDIR`
        /// environment variable among the default writable roots. Defaults to
        /// `false`.
        #[serde(default)]
        exclude_tmpdir_env_var: bool,

        /// When set to `true`, will NOT include the `/tmp` among the default
        /// writable roots on UNIX. Defaults to `false`.
        #[serde(default)]
        exclude_slash_tmp: bool,
    },
}

/// A writable root path accompanied by a list of subpaths that should remain
/// read‑only even when the root is writable. This is primarily used to ensure
/// top‑level VCS metadata directories (e.g. `.git`) under a writable root are
/// not modified by the agent.
#[derive(Debug, Clone, PartialEq, Eq)]
pub struct WritableRoot {
    /// Absolute path, by construction.
    pub root: PathBuf,

    /// Also absolute paths, by construction.
    pub read_only_subpaths: Vec<PathBuf>,
}

impl WritableRoot {
    pub fn is_path_writable(&self, path: &Path) -> bool {
        // Check if the path is under the root.
        if !path.starts_with(&self.root) {
            return false;
        }

        // Check if the path is under any of the read-only subpaths.
        for subpath in &self.read_only_subpaths {
            if path.starts_with(subpath) {
                return false;
            }
        }

        true
    }
}

impl FromStr for SandboxPolicy {
    type Err = serde_json::Error;

    fn from_str(s: &str) -> Result<Self, Self::Err> {
        serde_json::from_str(s)
    }
}

impl SandboxPolicy {
    /// Returns a policy with read-only disk access and no network.
    pub fn new_read_only_policy() -> Self {
        SandboxPolicy::ReadOnly
    }

    /// Returns a policy that can read the entire disk, but can only write to
    /// the current working directory and the per-user tmp dir on macOS. It does
    /// not allow network access.
    pub fn new_workspace_write_policy() -> Self {
        SandboxPolicy::WorkspaceWrite {
            writable_roots: vec![],
            network_access: false,
            exclude_tmpdir_env_var: false,
            exclude_slash_tmp: false,
        }
    }

    /// Always returns `true`; restricting read access is not supported.
    pub fn has_full_disk_read_access(&self) -> bool {
        true
    }

    pub fn has_full_disk_write_access(&self) -> bool {
        match self {
            SandboxPolicy::DangerFullAccess => true,
            SandboxPolicy::ReadOnly => false,
            SandboxPolicy::WorkspaceWrite { .. } => false,
        }
    }

    pub fn has_full_network_access(&self) -> bool {
        match self {
            SandboxPolicy::DangerFullAccess => true,
            SandboxPolicy::ReadOnly => false,
            SandboxPolicy::WorkspaceWrite { network_access, .. } => *network_access,
        }
    }

    /// Returns the list of writable roots (tailored to the current working
    /// directory) together with subpaths that should remain read‑only under
    /// each writable root.
    pub fn get_writable_roots_with_cwd(&self, cwd: &Path) -> Vec<WritableRoot> {
        match self {
            SandboxPolicy::DangerFullAccess => Vec::new(),
            SandboxPolicy::ReadOnly => Vec::new(),
            SandboxPolicy::WorkspaceWrite {
                writable_roots,
                exclude_tmpdir_env_var,
                exclude_slash_tmp,
                network_access: _,
            } => {
                // Start from explicitly configured writable roots.
                let mut roots: Vec<PathBuf> = writable_roots.clone();

                // Always include defaults: cwd, /tmp (if present on Unix), and
                // on macOS, the per-user TMPDIR unless explicitly excluded.
                roots.push(cwd.to_path_buf());

                // Include /tmp on Unix unless explicitly excluded.
                if cfg!(unix) && !exclude_slash_tmp {
                    let slash_tmp = PathBuf::from("/tmp");
                    if slash_tmp.is_dir() {
                        roots.push(slash_tmp);
                    }
                }

                // Include $TMPDIR unless explicitly excluded. On macOS, TMPDIR
                // is per-user, so writes to TMPDIR should not be readable by
                // other users on the system.
                //
                // By comparison, TMPDIR is not guaranteed to be defined on
                // Linux or Windows, but supporting it here gives users a way to
                // provide the model with their own temporary directory without
                // having to hardcode it in the config.
                if !exclude_tmpdir_env_var
                    && let Some(tmpdir) = std::env::var_os("TMPDIR")
                    && !tmpdir.is_empty()
                {
                    roots.push(PathBuf::from(tmpdir));
                }

                // For each root, compute subpaths that should remain read-only.
                roots
                    .into_iter()
                    .map(|writable_root| {
                        let mut subpaths = Vec::new();
                        let top_level_git = writable_root.join(".git");
                        if top_level_git.is_dir() {
                            subpaths.push(top_level_git);
                        }
                        WritableRoot {
                            root: writable_root,
                            read_only_subpaths: subpaths,
                        }
                    })
                    .collect()
            }
        }
    }
}

/// User input
#[non_exhaustive]
#[derive(Debug, Clone, Deserialize, Serialize, PartialEq)]
#[serde(tag = "type", rename_all = "snake_case")]
pub enum InputItem {
    Text {
        text: String,
    },
    /// Pre‑encoded data: URI image.
    Image {
        image_url: String,
    },

    /// Local image path provided by the user.  This will be converted to an
    /// `Image` variant (base64 data URL) during request serialization.
    LocalImage {
        path: std::path::PathBuf,
    },
}

/// Event Queue Entry - events from agent
#[derive(Debug, Clone, Deserialize, Serialize)]
pub struct Event {
    /// Submission `id` that this event is correlated with.
    pub id: String,
    /// Payload
    pub msg: EventMsg,
}

/// Response event from the agent
#[derive(Debug, Clone, Deserialize, Serialize, Display, TS)]
#[serde(tag = "type", rename_all = "snake_case")]
#[strum(serialize_all = "snake_case")]
pub enum EventMsg {
    /// Error while executing a submission
    Error(ErrorEvent),

    /// Agent has started a task
    TaskStarted(TaskStartedEvent),

    /// Agent has completed all actions
    TaskComplete(TaskCompleteEvent),

    /// Usage update for the current session, including totals and last turn.
    /// Optional means unknown — UIs should not display when `None`.
    TokenCount(TokenCountEvent),

    /// Agent text output message
    AgentMessage(AgentMessageEvent),

    /// User/system input message (what was sent to the model)
    UserMessage(UserMessageEvent),

    /// Agent text output delta message
    AgentMessageDelta(AgentMessageDeltaEvent),

    /// Reasoning event from agent.
    AgentReasoning(AgentReasoningEvent),

    /// Agent reasoning delta event from agent.
    AgentReasoningDelta(AgentReasoningDeltaEvent),

    /// Raw chain-of-thought from agent.
    AgentReasoningRawContent(AgentReasoningRawContentEvent),

    /// Agent reasoning content delta event from agent.
    AgentReasoningRawContentDelta(AgentReasoningRawContentDeltaEvent),
    /// Signaled when the model begins a new reasoning summary section (e.g., a new titled block).
    AgentReasoningSectionBreak(AgentReasoningSectionBreakEvent),

    /// Ack the client's configure message.
    SessionConfigured(SessionConfiguredEvent),

    McpToolCallBegin(McpToolCallBeginEvent),

    McpToolCallEnd(McpToolCallEndEvent),

    WebSearchBegin(WebSearchBeginEvent),

    WebSearchEnd(WebSearchEndEvent),

    /// Notification that the server is about to execute a command.
    ExecCommandBegin(ExecCommandBeginEvent),

    /// Incremental chunk of output from a running command.
    ExecCommandOutputDelta(ExecCommandOutputDeltaEvent),

    ExecCommandEnd(ExecCommandEndEvent),

    ExecApprovalRequest(ExecApprovalRequestEvent),

    ApplyPatchApprovalRequest(ApplyPatchApprovalRequestEvent),

    BackgroundEvent(BackgroundEventEvent),

    /// Notification that a model stream experienced an error or disconnect
    /// and the system is handling it (e.g., retrying with backoff).
    StreamError(StreamErrorEvent),

    /// Notification that the agent is about to apply a code patch. Mirrors
    /// `ExecCommandBegin` so front‑ends can show progress indicators.
    PatchApplyBegin(PatchApplyBeginEvent),

    /// Notification that a patch application has finished.
    PatchApplyEnd(PatchApplyEndEvent),

    TurnDiff(TurnDiffEvent),

    /// Response to GetHistoryEntryRequest.
    GetHistoryEntryResponse(GetHistoryEntryResponseEvent),

    /// List of MCP tools available to the agent.
    McpListToolsResponse(McpListToolsResponseEvent),

    /// List of custom prompts available to the agent.
    ListCustomPromptsResponse(ListCustomPromptsResponseEvent),

    PlanUpdate(UpdatePlanArgs),

    TurnAborted(TurnAbortedEvent),

    /// Notification that the agent is shutting down.
    ShutdownComplete,

    ConversationHistory(ConversationHistoryResponseEvent),

    /// Entered review mode.
    EnteredReviewMode,

    /// Exited review mode with an optional final result to apply.
    ExitedReviewMode(Option<ReviewOutputEvent>),
}

// Individual event payload types matching each `EventMsg` variant.

#[derive(Debug, Clone, Deserialize, Serialize, TS)]
pub struct ErrorEvent {
    pub message: String,
}

#[derive(Debug, Clone, Deserialize, Serialize, TS)]
pub struct TaskCompleteEvent {
    pub last_agent_message: Option<String>,
}

#[derive(Debug, Clone, Deserialize, Serialize, TS)]
pub struct TaskStartedEvent {
    pub model_context_window: Option<u64>,
}

#[derive(Debug, Clone, Deserialize, Serialize, Default, TS)]
pub struct TokenUsage {
    pub input_tokens: u64,
    pub cached_input_tokens: u64,
    pub output_tokens: u64,
    pub reasoning_output_tokens: u64,
    pub total_tokens: u64,
}

#[derive(Debug, Clone, Deserialize, Serialize, TS)]
pub struct TokenUsageInfo {
    pub total_token_usage: TokenUsage,
    pub last_token_usage: TokenUsage,
    pub model_context_window: Option<u64>,
}

impl TokenUsageInfo {
    pub fn new_or_append(
        info: &Option<TokenUsageInfo>,
        last: &Option<TokenUsage>,
        model_context_window: Option<u64>,
    ) -> Option<Self> {
        if info.is_none() && last.is_none() {
            return None;
        }

        let mut info = match info {
            Some(info) => info.clone(),
            None => Self {
                total_token_usage: TokenUsage::default(),
                last_token_usage: TokenUsage::default(),
                model_context_window,
            },
        };
        if let Some(last) = last {
            info.append_last_usage(last);
        }
        Some(info)
    }

    pub fn append_last_usage(&mut self, last: &TokenUsage) {
        self.total_token_usage.add_assign(last);
        self.last_token_usage = last.clone();
    }
}

#[derive(Debug, Clone, Deserialize, Serialize, TS)]
pub struct TokenCountEvent {
    pub info: Option<TokenUsageInfo>,
}

// Includes prompts, tools and space to call compact.
const BASELINE_TOKENS: u64 = 12000;

impl TokenUsage {
    pub fn is_zero(&self) -> bool {
        self.total_tokens == 0
    }

    pub fn cached_input(&self) -> u64 {
        self.cached_input_tokens
    }

    pub fn non_cached_input(&self) -> u64 {
        self.input_tokens.saturating_sub(self.cached_input())
    }

    /// Primary count for display as a single absolute value: non-cached input + output.
    pub fn blended_total(&self) -> u64 {
        self.non_cached_input() + self.output_tokens
    }

    /// For estimating what % of the model's context window is used, we need to account
    /// for reasoning output tokens from prior turns being dropped from the context window.
    /// We approximate this here by subtracting reasoning output tokens from the total.
    /// This will be off for the current turn and pending function calls.
    pub fn tokens_in_context_window(&self) -> u64 {
        self.total_tokens
            .saturating_sub(self.reasoning_output_tokens)
    }

    /// Estimate the remaining user-controllable percentage of the model's context window.
    ///
    /// `context_window` is the total size of the model's context window.
    /// `BASELINE_TOKENS` should capture tokens that are always present in
    /// the context (e.g., system prompt and fixed tool instructions) so that
    /// the percentage reflects the portion the user can influence.
    ///
    /// This normalizes both the numerator and denominator by subtracting the
    /// baseline, so immediately after the first prompt the UI shows 100% left
    /// and trends toward 0% as the user fills the effective window.
    pub fn percent_of_context_window_remaining(&self, context_window: u64) -> u8 {
        if context_window <= BASELINE_TOKENS {
            return 0;
        }

        let effective_window = context_window - BASELINE_TOKENS;
        let used = self
            .tokens_in_context_window()
            .saturating_sub(BASELINE_TOKENS);
        let remaining = effective_window.saturating_sub(used);
        ((remaining as f32 / effective_window as f32) * 100.0).clamp(0.0, 100.0) as u8
    }

    /// In-place element-wise sum of token counts.
    pub fn add_assign(&mut self, other: &TokenUsage) {
        self.input_tokens += other.input_tokens;
        self.cached_input_tokens += other.cached_input_tokens;
        self.output_tokens += other.output_tokens;
        self.reasoning_output_tokens += other.reasoning_output_tokens;
        self.total_tokens += other.total_tokens;
    }
}

#[derive(Debug, Clone, Deserialize, Serialize)]
pub struct FinalOutput {
    pub token_usage: TokenUsage,
}

impl From<TokenUsage> for FinalOutput {
    fn from(token_usage: TokenUsage) -> Self {
        Self { token_usage }
    }
}

impl fmt::Display for FinalOutput {
    fn fmt(&self, f: &mut fmt::Formatter<'_>) -> fmt::Result {
        let token_usage = &self.token_usage;

        write!(
            f,
            "Token usage: total={} input={}{} output={}{}",
            format_with_separators(token_usage.blended_total()),
            format_with_separators(token_usage.non_cached_input()),
            if token_usage.cached_input() > 0 {
                format!(
                    " (+ {} cached)",
                    format_with_separators(token_usage.cached_input())
                )
            } else {
                String::new()
            },
            format_with_separators(token_usage.output_tokens),
            if token_usage.reasoning_output_tokens > 0 {
                format!(
                    " (reasoning {})",
                    format_with_separators(token_usage.reasoning_output_tokens)
                )
            } else {
                String::new()
            }
        )
    }
}

#[derive(Debug, Clone, Deserialize, Serialize, TS)]
pub struct AgentMessageEvent {
    pub message: String,
}

#[derive(Debug, Clone, Deserialize, Serialize, TS)]
#[serde(rename_all = "snake_case")]
pub enum InputMessageKind {
    /// Plain user text (default)
    Plain,
    /// XML-wrapped user instructions (<user_instructions>...)
    UserInstructions,
    /// XML-wrapped environment context (<environment_context>...)
    EnvironmentContext,
}

#[derive(Debug, Clone, Deserialize, Serialize, TS)]
pub struct UserMessageEvent {
    pub message: String,
    #[serde(skip_serializing_if = "Option::is_none")]
    pub kind: Option<InputMessageKind>,
}

impl<T, U> From<(T, U)> for InputMessageKind
where
    T: AsRef<str>,
    U: AsRef<str>,
{
    fn from(value: (T, U)) -> Self {
        let (_role, message) = value;
        let message = message.as_ref();
        let trimmed = message.trim();
        if trimmed.starts_with(ENVIRONMENT_CONTEXT_OPEN_TAG)
            && trimmed.ends_with(ENVIRONMENT_CONTEXT_CLOSE_TAG)
        {
            InputMessageKind::EnvironmentContext
        } else if trimmed.starts_with(USER_INSTRUCTIONS_OPEN_TAG)
            && trimmed.ends_with(USER_INSTRUCTIONS_CLOSE_TAG)
        {
            InputMessageKind::UserInstructions
        } else {
            InputMessageKind::Plain
        }
    }
}

#[derive(Debug, Clone, Deserialize, Serialize, TS)]
pub struct AgentMessageDeltaEvent {
    pub delta: String,
}

#[derive(Debug, Clone, Deserialize, Serialize, TS)]
pub struct AgentReasoningEvent {
    pub text: String,
}

#[derive(Debug, Clone, Deserialize, Serialize, TS)]
pub struct AgentReasoningRawContentEvent {
    pub text: String,
}

#[derive(Debug, Clone, Deserialize, Serialize, TS)]
pub struct AgentReasoningRawContentDeltaEvent {
    pub delta: String,
}

#[derive(Debug, Clone, Deserialize, Serialize, TS)]
pub struct AgentReasoningSectionBreakEvent {}

#[derive(Debug, Clone, Deserialize, Serialize, TS)]
pub struct AgentReasoningDeltaEvent {
    pub delta: String,
}

#[derive(Debug, Clone, Deserialize, Serialize, TS)]
pub struct McpInvocation {
    /// Name of the MCP server as defined in the config.
    pub server: String,
    /// Name of the tool as given by the MCP server.
    pub tool: String,
    /// Arguments to the tool call.
    pub arguments: Option<serde_json::Value>,
}

#[derive(Debug, Clone, Deserialize, Serialize, TS)]
pub struct McpToolCallBeginEvent {
    /// Identifier so this can be paired with the McpToolCallEnd event.
    pub call_id: String,
    pub invocation: McpInvocation,
}

#[derive(Debug, Clone, Deserialize, Serialize, TS)]
pub struct McpToolCallEndEvent {
    /// Identifier for the corresponding McpToolCallBegin that finished.
    pub call_id: String,
    pub invocation: McpInvocation,
    #[ts(type = "string")]
    pub duration: Duration,
    /// Result of the tool call. Note this could be an error.
    pub result: Result<CallToolResult, String>,
}

impl McpToolCallEndEvent {
    pub fn is_success(&self) -> bool {
        match &self.result {
            Ok(result) => !result.is_error.unwrap_or(false),
            Err(_) => false,
        }
    }
}

#[derive(Debug, Clone, Deserialize, Serialize, TS)]
pub struct WebSearchBeginEvent {
    pub call_id: String,
}

#[derive(Debug, Clone, Deserialize, Serialize, TS)]
pub struct WebSearchEndEvent {
    pub call_id: String,
    pub query: String,
}

/// Response payload for `Op::GetHistory` containing the current session's
/// in-memory transcript.
#[derive(Debug, Clone, Deserialize, Serialize, TS)]
pub struct ConversationHistoryResponseEvent {
    pub conversation_id: ConversationId,
    pub entries: Vec<ResponseItem>,
}

<<<<<<< HEAD
/// Structured review result produced by a child review session.
#[derive(Debug, Clone, Deserialize, Serialize, PartialEq)]
pub struct ReviewOutputEvent {
    pub findings: Vec<ReviewFinding>,
    pub overall_correctness: String,
    pub overall_explanation: String,
    pub overall_confidence_score: f32,
}

/// A single review finding describing an observed issue or recommendation.
#[derive(Debug, Clone, Deserialize, Serialize, PartialEq)]
pub struct ReviewFinding {
    pub title: String,
    pub body: String,
    pub confidence_score: f32,
    pub priority: i32,
    pub code_location: ReviewCodeLocation,
}

/// Location of the code related to a review finding.
#[derive(Debug, Clone, Deserialize, Serialize, PartialEq)]
pub struct ReviewCodeLocation {
    pub absolute_file_path: PathBuf,
    pub line_range: ReviewLineRange,
}

/// Inclusive line range in a file associated with the finding.
#[derive(Debug, Clone, Deserialize, Serialize, PartialEq)]
pub struct ReviewLineRange {
    pub start: u32,
    pub end: u32,
}

#[derive(Debug, Clone, Deserialize, Serialize)]
=======
#[derive(Debug, Clone, Deserialize, Serialize, TS)]
>>>>>>> 43809a45
pub struct ExecCommandBeginEvent {
    /// Identifier so this can be paired with the ExecCommandEnd event.
    pub call_id: String,
    /// The command to be executed.
    pub command: Vec<String>,
    /// The command's working directory if not the default cwd for the agent.
    pub cwd: PathBuf,
    pub parsed_cmd: Vec<ParsedCommand>,
}

#[derive(Debug, Clone, Deserialize, Serialize, TS)]
pub struct ExecCommandEndEvent {
    /// Identifier for the ExecCommandBegin that finished.
    pub call_id: String,
    /// Captured stdout
    pub stdout: String,
    /// Captured stderr
    pub stderr: String,
    /// Captured aggregated output
    #[serde(default)]
    pub aggregated_output: String,
    /// The command's exit code.
    pub exit_code: i32,
    /// The duration of the command execution.
    #[ts(type = "string")]
    pub duration: Duration,
    /// Formatted output from the command, as seen by the model.
    pub formatted_output: String,
}

#[derive(Debug, Clone, Deserialize, Serialize, PartialEq, TS)]
#[serde(rename_all = "snake_case")]
pub enum ExecOutputStream {
    Stdout,
    Stderr,
}

#[serde_as]
#[derive(Debug, Clone, Deserialize, Serialize, PartialEq, TS)]
pub struct ExecCommandOutputDeltaEvent {
    /// Identifier for the ExecCommandBegin that produced this chunk.
    pub call_id: String,
    /// Which stream produced this chunk.
    pub stream: ExecOutputStream,
    /// Raw bytes from the stream (may not be valid UTF-8).
    #[serde_as(as = "serde_with::base64::Base64")]
    #[ts(type = "string")]
    pub chunk: Vec<u8>,
}

#[derive(Debug, Clone, Deserialize, Serialize, TS)]
pub struct ExecApprovalRequestEvent {
    /// Identifier for the associated exec call, if available.
    pub call_id: String,
    /// The command to be executed.
    pub command: Vec<String>,
    /// The command's working directory.
    pub cwd: PathBuf,
    /// Optional human-readable reason for the approval (e.g. retry without sandbox).
    #[serde(skip_serializing_if = "Option::is_none")]
    pub reason: Option<String>,
}

#[derive(Debug, Clone, Deserialize, Serialize, TS)]
pub struct ApplyPatchApprovalRequestEvent {
    /// Responses API call id for the associated patch apply call, if available.
    pub call_id: String,
    pub changes: HashMap<PathBuf, FileChange>,
    /// Optional explanatory reason (e.g. request for extra write access).
    #[serde(skip_serializing_if = "Option::is_none")]
    pub reason: Option<String>,
    /// When set, the agent is asking the user to allow writes under this root for the remainder of the session.
    #[serde(skip_serializing_if = "Option::is_none")]
    pub grant_root: Option<PathBuf>,
}

#[derive(Debug, Clone, Deserialize, Serialize, TS)]
pub struct BackgroundEventEvent {
    pub message: String,
}

#[derive(Debug, Clone, Deserialize, Serialize, TS)]
pub struct StreamErrorEvent {
    pub message: String,
}

#[derive(Debug, Clone, Deserialize, Serialize, TS)]
pub struct PatchApplyBeginEvent {
    /// Identifier so this can be paired with the PatchApplyEnd event.
    pub call_id: String,
    /// If true, there was no ApplyPatchApprovalRequest for this patch.
    pub auto_approved: bool,
    /// The changes to be applied.
    pub changes: HashMap<PathBuf, FileChange>,
}

#[derive(Debug, Clone, Deserialize, Serialize, TS)]
pub struct PatchApplyEndEvent {
    /// Identifier for the PatchApplyBegin that finished.
    pub call_id: String,
    /// Captured stdout (summary printed by apply_patch).
    pub stdout: String,
    /// Captured stderr (parser errors, IO failures, etc.).
    pub stderr: String,
    /// Whether the patch was applied successfully.
    pub success: bool,
}

#[derive(Debug, Clone, Deserialize, Serialize, TS)]
pub struct TurnDiffEvent {
    pub unified_diff: String,
}

#[derive(Debug, Clone, Deserialize, Serialize, TS)]
pub struct GetHistoryEntryResponseEvent {
    pub offset: usize,
    pub log_id: u64,
    /// The entry at the requested offset, if available and parseable.
    #[serde(skip_serializing_if = "Option::is_none")]
    pub entry: Option<HistoryEntry>,
}

/// Response payload for `Op::ListMcpTools`.
#[derive(Debug, Clone, Deserialize, Serialize, TS)]
pub struct McpListToolsResponseEvent {
    /// Fully qualified tool name -> tool definition.
    pub tools: std::collections::HashMap<String, McpTool>,
}

/// Response payload for `Op::ListCustomPrompts`.
#[derive(Debug, Clone, Deserialize, Serialize, TS)]
pub struct ListCustomPromptsResponseEvent {
    pub custom_prompts: Vec<CustomPrompt>,
}

#[derive(Debug, Default, Clone, Deserialize, Serialize, TS)]
pub struct SessionConfiguredEvent {
    /// Name left as session_id instead of conversation_id for backwards compatibility.
    pub session_id: ConversationId,

    /// Tell the client what model is being queried.
    pub model: String,

    /// Identifier of the history log file (inode on Unix, 0 otherwise).
    pub history_log_id: u64,

    /// Current number of entries in the history log.
    pub history_entry_count: usize,

    /// Optional initial messages (as events) for resumed sessions.
    /// When present, UIs can use these to seed the history.
    #[serde(skip_serializing_if = "Option::is_none")]
    pub initial_messages: Option<Vec<EventMsg>>,

    pub rollout_path: PathBuf,
}

/// User's decision in response to an ExecApprovalRequest.
#[derive(Debug, Default, Clone, Copy, Deserialize, Serialize, PartialEq, Eq, TS)]
#[serde(rename_all = "snake_case")]
pub enum ReviewDecision {
    /// User has approved this command and the agent should execute it.
    Approved,

    /// User has approved this command and wants to automatically approve any
    /// future identical instances (`command` and `cwd` match exactly) for the
    /// remainder of the session.
    ApprovedForSession,

    /// User has denied this command and the agent should not execute it, but
    /// it should continue the session and try something else.
    #[default]
    Denied,

    /// User has denied this command and the agent should not do anything until
    /// the user's next command.
    Abort,
}

#[derive(Debug, Clone, Deserialize, Serialize, PartialEq, TS)]
#[serde(rename_all = "snake_case")]
pub enum FileChange {
    Add {
        content: String,
    },
    Delete {
        content: String,
    },
    Update {
        unified_diff: String,
        move_path: Option<PathBuf>,
    },
}

#[derive(Debug, Clone, Deserialize, Serialize, TS)]
pub struct Chunk {
    /// 1-based line index of the first line in the original file
    pub orig_index: u32,
    pub deleted_lines: Vec<String>,
    pub inserted_lines: Vec<String>,
}

#[derive(Debug, Clone, Deserialize, Serialize, TS)]
pub struct TurnAbortedEvent {
    pub reason: TurnAbortReason,
}

#[derive(Debug, Clone, Deserialize, Serialize, PartialEq, TS)]
#[serde(rename_all = "snake_case")]
pub enum TurnAbortReason {
    Interrupted,
    Replaced,
}

#[cfg(test)]
mod tests {
    use super::*;
    use serde_json::json;
    use tempfile::NamedTempFile;

    /// Serialize Event to verify that its JSON representation has the expected
    /// amount of nesting.
    #[test]
    fn serialize_event() {
        let conversation_id = ConversationId(uuid::uuid!("67e55044-10b1-426f-9247-bb680e5fe0c8"));
        let rollout_file = NamedTempFile::new().unwrap();
        let event = Event {
            id: "1234".to_string(),
            msg: EventMsg::SessionConfigured(SessionConfiguredEvent {
                session_id: conversation_id,
                model: "codex-mini-latest".to_string(),
                history_log_id: 0,
                history_entry_count: 0,
                initial_messages: None,
                rollout_path: rollout_file.path().to_path_buf(),
            }),
        };

        let expected = json!({
            "id": "1234",
            "msg": {
                "type": "session_configured",
                "session_id": "67e55044-10b1-426f-9247-bb680e5fe0c8",
                "model": "codex-mini-latest",
                "history_log_id": 0,
                "history_entry_count": 0,
                "rollout_path": format!("{}", rollout_file.path().display()),
            }
        });
        assert_eq!(expected, serde_json::to_value(&event).unwrap());
    }

    #[test]
    fn vec_u8_as_base64_serialization_and_deserialization() {
        let event = ExecCommandOutputDeltaEvent {
            call_id: "call21".to_string(),
            stream: ExecOutputStream::Stdout,
            chunk: vec![1, 2, 3, 4, 5],
        };
        let serialized = serde_json::to_string(&event).unwrap();
        assert_eq!(
            r#"{"call_id":"call21","stream":"stdout","chunk":"AQIDBAU="}"#,
            serialized,
        );

        let deserialized: ExecCommandOutputDeltaEvent = serde_json::from_str(&serialized).unwrap();
        assert_eq!(deserialized, event);
    }
}<|MERGE_RESOLUTION|>--- conflicted
+++ resolved
@@ -814,7 +814,6 @@
     pub entries: Vec<ResponseItem>,
 }
 
-<<<<<<< HEAD
 /// Structured review result produced by a child review session.
 #[derive(Debug, Clone, Deserialize, Serialize, PartialEq)]
 pub struct ReviewOutputEvent {
@@ -848,10 +847,7 @@
     pub end: u32,
 }
 
-#[derive(Debug, Clone, Deserialize, Serialize)]
-=======
-#[derive(Debug, Clone, Deserialize, Serialize, TS)]
->>>>>>> 43809a45
+#[derive(Debug, Clone, Deserialize, Serialize, TS)]
 pub struct ExecCommandBeginEvent {
     /// Identifier so this can be paired with the ExecCommandEnd event.
     pub call_id: String,
