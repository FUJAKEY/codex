# Config


Codex supports several mechanisms for setting config values:

- Config-specific command-line flags, such as `--model o3` (highest precedence).
- A generic `-c`/`--config` flag that takes a `key=value` pair, such as `--config model="o3"`.
  - The key can contain dots to set a value deeper than the root, e.g. `--config model_providers.openai.wire_api="chat"`.
  - For consistency with `config.toml`, values are a string in TOML format rather than JSON format, so use `key='{a = 1, b = 2}'` rather than `key='{"a": 1, "b": 2}'`.
    - The quotes around the value are necessary, as without them your shell would split the config argument on spaces, resulting in `codex` receiving `-c key={a` with (invalid) additional arguments `=`, `1,`, `b`, `=`, `2}`.
  - Values can contain any TOML object, such as `--config shell_environment_policy.include_only='["PATH", "HOME", "USER"]'`.
  - If `value` cannot be parsed as a valid TOML value, it is treated as a string value. This means that `-c model='"o3"'` and `-c model=o3` are equivalent.
    - In the first case, the value is the TOML string `"o3"`, while in the second the value is `o3`, which is not valid TOML and therefore treated as the TOML string `"o3"`.
    - Because quotes are interpreted by one's shell, `-c key="true"` will be correctly interpreted in TOML as `key = true` (a boolean) and not `key = "true"` (a string). If for some reason you needed the string `"true"`, you would need to use `-c key='"true"'` (note the two sets of quotes).
- The `$CODEX_HOME/config.toml` configuration file where the `CODEX_HOME` environment value defaults to `~/.codex`. (Note `CODEX_HOME` will also be where logs and other Codex-related information are stored.)

Both the `--config` flag and the `config.toml` file support the following options:

## model

The model that Codex should use.

```toml
model = "o3"  # overrides the default of "gpt-5-codex"
```

## model_providers

This option lets you override and amend the default set of model providers bundled with Codex. This value is a map where the key is the value to use with `model_provider` to select the corresponding provider.

For example, if you wanted to add a provider that uses the OpenAI 4o model via the chat completions API, then you could add the following configuration:

```toml
# Recall that in TOML, root keys must be listed before tables.
model = "gpt-4o"
model_provider = "openai-chat-completions"

[model_providers.openai-chat-completions]
# Name of the provider that will be displayed in the Codex UI.
name = "OpenAI using Chat Completions"
# The path `/chat/completions` will be amended to this URL to make the POST
# request for the chat completions.
base_url = "https://api.openai.com/v1"
# If `env_key` is set, identifies an environment variable that must be set when
# using Codex with this provider. The value of the environment variable must be
# non-empty and will be used in the `Bearer TOKEN` HTTP header for the POST request.
env_key = "OPENAI_API_KEY"
# Valid values for wire_api are "chat" and "responses". Defaults to "chat" if omitted.
wire_api = "chat"
# If necessary, extra query params that need to be added to the URL.
# See the Azure example below.
query_params = {}
```

Note this makes it possible to use Codex CLI with non-OpenAI models, so long as they use a wire API that is compatible with the OpenAI chat completions API. For example, you could define the following provider to use Codex CLI with Ollama running locally:

```toml
[model_providers.ollama]
name = "Ollama"
base_url = "http://localhost:11434/v1"
```

Or a third-party provider (using a distinct environment variable for the API key):

```toml
[model_providers.mistral]
name = "Mistral"
base_url = "https://api.mistral.ai/v1"
env_key = "MISTRAL_API_KEY"
```

It is also possible to configure a provider to include extra HTTP headers with a request. These can be hardcoded values (`http_headers`) or values read from environment variables (`env_http_headers`):

```toml
[model_providers.example]
# name, base_url, ...

# This will add the HTTP header `X-Example-Header` with value `example-value`
# to each request to the model provider.
http_headers = { "X-Example-Header" = "example-value" }

# This will add the HTTP header `X-Example-Features` with the value of the
# `EXAMPLE_FEATURES` environment variable to each request to the model provider
# _if_ the environment variable is set and its value is non-empty.
env_http_headers = { "X-Example-Features" = "EXAMPLE_FEATURES" }
```

### Azure model provider example

Note that Azure requires `api-version` to be passed as a query parameter, so be sure to specify it as part of `query_params` when defining the Azure provider:

```toml
[model_providers.azure]
name = "Azure"
# Make sure you set the appropriate subdomain for this URL.
base_url = "https://YOUR_PROJECT_NAME.openai.azure.com/openai"
env_key = "AZURE_OPENAI_API_KEY"  # Or "OPENAI_API_KEY", whichever you use.
query_params = { api-version = "2025-04-01-preview" }
wire_api = "responses"
```

Export your key before launching Codex: `export AZURE_OPENAI_API_KEY=…`

### Per-provider network tuning

The following optional settings control retry behaviour and streaming idle timeouts **per model provider**. They must be specified inside the corresponding `[model_providers.<id>]` block in `config.toml`. (Older releases accepted top‑level keys; those are now ignored.)

Example:

```toml
[model_providers.openai]
name = "OpenAI"
base_url = "https://api.openai.com/v1"
env_key = "OPENAI_API_KEY"
# network tuning overrides (all optional; falls back to built‑in defaults)
request_max_retries = 4            # retry failed HTTP requests
stream_max_retries = 10            # retry dropped SSE streams
stream_idle_timeout_ms = 300000    # 5m idle timeout
```

#### request_max_retries

How many times Codex will retry a failed HTTP request to the model provider. Defaults to `4`.

#### stream_max_retries

Number of times Codex will attempt to reconnect when a streaming response is interrupted. Defaults to `5`.

#### stream_idle_timeout_ms

How long Codex will wait for activity on a streaming response before treating the connection as lost. Defaults to `300_000` (5 minutes).

## model_provider

Identifies which provider to use from the `model_providers` map. Defaults to `"openai"`. You can override the `base_url` for the built-in `openai` provider via the `OPENAI_BASE_URL` environment variable.

Note that if you override `model_provider`, then you likely want to override
`model`, as well. For example, if you are running ollama with Mistral locally,
then you would need to add the following to your config in addition to the new entry in the `model_providers` map:

```toml
model_provider = "ollama"
model = "mistral"
```

## approval_policy

Determines when the user should be prompted to approve whether Codex can execute a command:

```toml
# Codex has hardcoded logic that defines a set of "trusted" commands.
# Setting the approval_policy to `untrusted` means that Codex will prompt the
# user before running a command not in the "trusted" set.
#
# See https://github.com/openai/codex/issues/1260 for the plan to enable
# end-users to define their own trusted commands.
approval_policy = "untrusted"
```

If you want to be notified whenever a command fails, use "on-failure":

```toml
# If the command fails when run in the sandbox, Codex asks for permission to
# retry the command outside the sandbox.
approval_policy = "on-failure"
```

If you want the model to run until it decides that it needs to ask you for escalated permissions, use "on-request":

```toml
# The model decides when to escalate
approval_policy = "on-request"
```

Alternatively, you can have the model run until it is done, and never ask to run a command with escalated permissions:

```toml
# User is never prompted: if the command fails, Codex will automatically try
# something out. Note the `exec` subcommand always uses this mode.
approval_policy = "never"
```

## profiles

A _profile_ is a collection of configuration values that can be set together. Multiple profiles can be defined in `config.toml` and you can specify the one you
want to use at runtime via the `--profile` flag.

Here is an example of a `config.toml` that defines multiple profiles:

```toml
model = "o3"
approval_policy = "untrusted"

# Setting `profile` is equivalent to specifying `--profile o3` on the command
# line, though the `--profile` flag can still be used to override this value.
profile = "o3"

[model_providers.openai-chat-completions]
name = "OpenAI using Chat Completions"
base_url = "https://api.openai.com/v1"
env_key = "OPENAI_API_KEY"
wire_api = "chat"

[profiles.o3]
model = "o3"
model_provider = "openai"
approval_policy = "never"
model_reasoning_effort = "high"
model_reasoning_summary = "detailed"

[profiles.gpt3]
model = "gpt-3.5-turbo"
model_provider = "openai-chat-completions"

[profiles.zdr]
model = "o3"
model_provider = "openai"
approval_policy = "on-failure"
```

Users can specify config values at multiple levels. Order of precedence is as follows:

1. custom command-line argument, e.g., `--model o3`
2. as part of a profile, where the `--profile` is specified via a CLI (or in the config file itself)
3. as an entry in `config.toml`, e.g., `model = "o3"`
4. the default value that comes with Codex CLI (i.e., Codex CLI defaults to `gpt-5-codex`)

## model_reasoning_effort

If the selected model is known to support reasoning (for example: `o3`, `o4-mini`, `codex-*`, `gpt-5`, `gpt-5-codex`), reasoning is enabled by default when using the Responses API. As explained in the [OpenAI Platform documentation](https://platform.openai.com/docs/guides/reasoning?api-mode=responses#get-started-with-reasoning), this can be set to:

- `"minimal"`
- `"low"`
- `"medium"` (default)
- `"high"`

Note: to minimize reasoning, choose `"minimal"`.

## model_reasoning_summary

If the model name starts with `"o"` (as in `"o3"` or `"o4-mini"`) or `"codex"`, reasoning is enabled by default when using the Responses API. As explained in the [OpenAI Platform documentation](https://platform.openai.com/docs/guides/reasoning?api-mode=responses#reasoning-summaries), this can be set to:

- `"auto"` (default)
- `"concise"`
- `"detailed"`

To disable reasoning summaries, set `model_reasoning_summary` to `"none"` in your config:

```toml
model_reasoning_summary = "none"  # disable reasoning summaries
```

## model_verbosity

Controls output length/detail on GPT‑5 family models when using the Responses API. Supported values:

- `"low"`
- `"medium"` (default when omitted)
- `"high"`

When set, Codex includes a `text` object in the request payload with the configured verbosity, for example: `"text": { "verbosity": "low" }`.

Example:

```toml
model = "gpt-5"
model_verbosity = "low"
```

Note: This applies only to providers using the Responses API. Chat Completions providers are unaffected.

## model_supports_reasoning_summaries

By default, `reasoning` is only set on requests to OpenAI models that are known to support them. To force `reasoning` to set on requests to the current model, you can force this behavior by setting the following in `config.toml`:

```toml
model_supports_reasoning_summaries = true
```

## sandbox_mode

Codex executes model-generated shell commands inside an OS-level sandbox.

In most cases you can pick the desired behaviour with a single option:

```toml
# same as `--sandbox read-only`
sandbox_mode = "read-only"
```

The default policy is `read-only`, which means commands can read any file on
disk, but attempts to write a file or access the network will be blocked.

A more relaxed policy is `workspace-write`. When specified, the current working directory for the Codex task will be writable (as well as `$TMPDIR` on macOS). Note that the CLI defaults to using the directory where it was spawned as `cwd`, though this can be overridden using `--cwd/-C`.

On macOS (and soon Linux), all writable roots (including `cwd`) that contain a `.git/` folder _as an immediate child_ will configure the `.git/` folder to be read-only while the rest of the Git repository will be writable. This means that commands like `git commit` will fail, by default (as it entails writing to `.git/`), and will require Codex to ask for permission.

```toml
# same as `--sandbox workspace-write`
sandbox_mode = "workspace-write"

# Extra settings that only apply when `sandbox = "workspace-write"`.
[sandbox_workspace_write]
# By default, the cwd for the Codex session will be writable as well as $TMPDIR
# (if set) and /tmp (if it exists). Setting the respective options to `true`
# will override those defaults.
exclude_tmpdir_env_var = false
exclude_slash_tmp = false

# Optional list of _additional_ writable roots beyond $TMPDIR and /tmp.
writable_roots = ["/Users/YOU/.pyenv/shims"]

# Allow the command being run inside the sandbox to make outbound network
# requests. Disabled by default.
network_access = false
```

To disable sandboxing altogether, specify `danger-full-access` like so:

```toml
# same as `--sandbox danger-full-access`
sandbox_mode = "danger-full-access"
```

This is reasonable to use if Codex is running in an environment that provides its own sandboxing (such as a Docker container) such that further sandboxing is unnecessary.

Though using this option may also be necessary if you try to use Codex in environments where its native sandboxing mechanisms are unsupported, such as older Linux kernels or on Windows.

## Approval presets

Codex provides three main Approval Presets:

- Read Only: Codex can read files and answer questions; edits, running commands, and network access require approval.
- Auto: Codex can read files, make edits, and run commands in the workspace without approval; asks for approval outside the workspace or for network access.
- Full Access: Full disk and network access without prompts; extremely risky.

You can further customize how Codex runs at the command line using the `--ask-for-approval` and `--sandbox` options.

## MCP Servers

You can configure Codex to use [MCP servers](https://modelcontextprotocol.io/about) to give Codex access to external applications, resources, or services such as [Playwright](https://github.com/microsoft/playwright-mcp), [Figma](https://www.figma.com/blog/design-context-everywhere-you-build/), [documentation](https://context7.com/), and  [more](https://github.com/mcp?utm_source=blog-source&utm_campaign=mcp-registry-server-launch-2025).

### Server transport configuration

#### STDIO

```toml
# The top-level table name must be `mcp_servers`
# The sub-table name (`server-name` in this example) can be anything you would like.
[mcp_servers.server-name]
command = "npx"
# Optional
args = ["-y", "mcp-server"]
# Optional: propagate additional env vars to the MVP server.
# A default whitelist of env vars will be propagated to the MCP server.
# https://github.com/openai/codex/blob/main/codex-rs/rmcp-client/src/utils.rs#L82
env = { "API_KEY" = "value" }
```

#### Streamable HTTP

```toml
# Streamable HTTP requires the experimental rmcp client
experimental_use_rmcp_client = true
[mcp_servers.figma]
url = "http://127.0.0.1:3845/mcp"
# Optional bearer token to be passed into an `Authorization: Bearer <token>` header
# Use this with caution because the token is in plaintext.
bearer_token = "<token>"
```

### Other configuration options

```toml
# Optional: override the default 10s startup timeout
startup_timeout_sec = 20
# Optional: override the default 60s per-tool timeout
tool_timeout_sec = 30
```

<<<<<<< HEAD
Project-scoped MCP servers can be defined in your project's `.codex/config.toml`:

```toml
# <project>/.codex/config.toml
[mcp_servers.docs]
command = "npx"
args = ["-y", "docs-server"]
env = { TOKEN = "secret" }
```

You can also manage these entries from the CLI [experimental]:
=======
### Experimental RMCP client

Codex is transitioning to the [official Rust MCP SDK](https://github.com/modelcontextprotocol/rust-sdk) and new functionality such as streamable http servers will only work with the new client.

Please try and report issues with the new client. To enable it, add this to the top level of your `config.toml`

```toml
experimental_use_rmcp_client = true
```

### MCP CLI commands
>>>>>>> c07fb711

```shell
# Add a server (env can be repeated; `--` separates the launcher command)
codex mcp add docs -- docs-server --port 4000

# Add/remove a server scoped to the current project (writes to ./.codex/config.toml)
codex mcp add docs --project -- docs-server --port 4000
codex mcp remove docs --project

# List configured servers (pretty table or JSON)
codex mcp list
codex mcp list --json

# Show one server (table or JSON)
codex mcp get docs
codex mcp get docs --json

# Remove a server
codex mcp remove docs
```

## shell_environment_policy

Codex spawns subprocesses (e.g. when executing a `local_shell` tool-call suggested by the assistant). By default it now passes **your full environment** to those subprocesses. You can tune this behavior via the **`shell_environment_policy`** block in `config.toml`:

```toml
[shell_environment_policy]
# inherit can be "all" (default), "core", or "none"
inherit = "core"
# set to true to *skip* the filter for `"*KEY*"` and `"*TOKEN*"`
ignore_default_excludes = false
# exclude patterns (case-insensitive globs)
exclude = ["AWS_*", "AZURE_*"]
# force-set / override values
set = { CI = "1" }
# if provided, *only* vars matching these patterns are kept
include_only = ["PATH", "HOME"]
```

| Field                     | Type                       | Default | Description                                                                                                                                     |
| ------------------------- | -------------------------- | ------- | ----------------------------------------------------------------------------------------------------------------------------------------------- |
| `inherit`                 | string                     | `all`   | Starting template for the environment:<br>`all` (clone full parent env), `core` (`HOME`, `PATH`, `USER`, …), or `none` (start empty).           |
| `ignore_default_excludes` | boolean                    | `false` | When `false`, Codex removes any var whose **name** contains `KEY`, `SECRET`, or `TOKEN` (case-insensitive) before other rules run.              |
| `exclude`                 | array<string>        | `[]`    | Case-insensitive glob patterns to drop after the default filter.<br>Examples: `"AWS_*"`, `"AZURE_*"`.                                           |
| `set`                     | table<string,string> | `{}`    | Explicit key/value overrides or additions – always win over inherited values.                                                                   |
| `include_only`            | array<string>        | `[]`    | If non-empty, a whitelist of patterns; only variables that match _one_ pattern survive the final step. (Generally used with `inherit = "all"`.) |

The patterns are **glob style**, not full regular expressions: `*` matches any
number of characters, `?` matches exactly one, and character classes like
`[A-Z]`/`[^0-9]` are supported. Matching is always **case-insensitive**. This
syntax is documented in code as `EnvironmentVariablePattern` (see
`core/src/config_types.rs`).

If you just need a clean slate with a few custom entries you can write:

```toml
[shell_environment_policy]
inherit = "none"
set = { PATH = "/usr/bin", MY_FLAG = "1" }
```

Currently, `CODEX_SANDBOX_NETWORK_DISABLED=1` is also added to the environment, assuming network is disabled. This is not configurable.

## otel

Codex can emit [OpenTelemetry](https://opentelemetry.io/) **log events** that
describe each run: outbound API requests, streamed responses, user input,
tool-approval decisions, and the result of every tool invocation. Export is
**disabled by default** so local runs remain self-contained. Opt in by adding an
`[otel]` table and choosing an exporter.

```toml
[otel]
environment = "staging"   # defaults to "dev"
exporter = "none"          # defaults to "none"; set to otlp-http or otlp-grpc to send events
log_user_prompt = false    # defaults to false; redact prompt text unless explicitly enabled
```

Codex tags every exported event with `service.name = $ORIGINATOR` (the same
value sent in the `originator` header, `codex_cli_rs` by default), the CLI
version, and an `env` attribute so downstream collectors can distinguish
dev/staging/prod traffic. Only telemetry produced inside the `codex_otel`
crate—the events listed below—is forwarded to the exporter.

### Event catalog

Every event shares a common set of metadata fields: `event.timestamp`,
`conversation.id`, `app.version`, `auth_mode` (when available),
`user.account_id` (when available), `terminal.type`, `model`, and `slug`.

With OTEL enabled Codex emits the following event types (in addition to the
metadata above):

- `codex.conversation_starts`
  - `provider_name`
  - `reasoning_effort` (optional)
  - `reasoning_summary`
  - `context_window` (optional)
  - `max_output_tokens` (optional)
  - `auto_compact_token_limit` (optional)
  - `approval_policy`
  - `sandbox_policy`
  - `mcp_servers` (comma-separated list)
  - `active_profile` (optional)
- `codex.api_request`
  - `attempt`
  - `duration_ms`
  - `http.response.status_code` (optional)
  - `error.message` (failures)
- `codex.sse_event`
  - `event.kind`
  - `duration_ms`
  - `error.message` (failures)
  - `input_token_count` (responses only)
  - `output_token_count` (responses only)
  - `cached_token_count` (responses only, optional)
  - `reasoning_token_count` (responses only, optional)
  - `tool_token_count` (responses only)
- `codex.user_prompt`
  - `prompt_length`
  - `prompt` (redacted unless `log_user_prompt = true`)
- `codex.tool_decision`
  - `tool_name`
  - `call_id`
  - `decision` (`approved`, `approved_for_session`, `denied`, or `abort`)
  - `source` (`config` or `user`)
- `codex.tool_result`
  - `tool_name`
  - `call_id` (optional)
  - `arguments` (optional)
  - `duration_ms` (execution time for the tool)
  - `success` (`"true"` or `"false"`)
  - `output`

These event shapes may change as we iterate.

### Choosing an exporter

Set `otel.exporter` to control where events go:

- `none` – leaves instrumentation active but skips exporting. This is the
  default.
- `otlp-http` – posts OTLP log records to an OTLP/HTTP collector. Specify the
  endpoint, protocol, and headers your collector expects:

  ```toml
  [otel]
  exporter = { otlp-http = {
    endpoint = "https://otel.example.com/v1/logs",
    protocol = "binary",
    headers = { "x-otlp-api-key" = "${OTLP_TOKEN}" }
  }}
  ```

- `otlp-grpc` – streams OTLP log records over gRPC. Provide the endpoint and any
  metadata headers:

  ```toml
  [otel]
  exporter = { otlp-grpc = {
    endpoint = "https://otel.example.com:4317",
    headers = { "x-otlp-meta" = "abc123" }
  }}
  ```

If the exporter is `none` nothing is written anywhere; otherwise you must run or point to your
own collector. All exporters run on a background batch worker that is flushed on
shutdown.

If you build Codex from source the OTEL crate is still behind an `otel` feature
flag; the official prebuilt binaries ship with the feature enabled. When the
feature is disabled the telemetry hooks become no-ops so the CLI continues to
function without the extra dependencies.

## notify

Specify a program that will be executed to get notified about events generated by Codex. Note that the program will receive the notification argument as a string of JSON, e.g.:

```json
{
  "type": "agent-turn-complete",
  "turn-id": "12345",
  "input-messages": ["Rename `foo` to `bar` and update the callsites."],
  "last-assistant-message": "Rename complete and verified `cargo build` succeeds."
}
```

The `"type"` property will always be set. Currently, `"agent-turn-complete"` is the only notification type that is supported.

As an example, here is a Python script that parses the JSON and decides whether to show a desktop push notification using [terminal-notifier](https://github.com/julienXX/terminal-notifier) on macOS:

```python
#!/usr/bin/env python3

import json
import subprocess
import sys


def main() -> int:
    if len(sys.argv) != 2:
        print("Usage: notify.py <NOTIFICATION_JSON>")
        return 1

    try:
        notification = json.loads(sys.argv[1])
    except json.JSONDecodeError:
        return 1

    match notification_type := notification.get("type"):
        case "agent-turn-complete":
            assistant_message = notification.get("last-assistant-message")
            if assistant_message:
                title = f"Codex: {assistant_message}"
            else:
                title = "Codex: Turn Complete!"
            input_messages = notification.get("input_messages", [])
            message = " ".join(input_messages)
            title += message
        case _:
            print(f"not sending a push notification for: {notification_type}")
            return 0

    subprocess.check_output(
        [
            "terminal-notifier",
            "-title",
            title,
            "-message",
            message,
            "-group",
            "codex",
            "-ignoreDnD",
            "-activate",
            "com.googlecode.iterm2",
        ]
    )

    return 0


if __name__ == "__main__":
    sys.exit(main())
```

To have Codex use this script for notifications, you would configure it via `notify` in `~/.codex/config.toml` using the appropriate path to `notify.py` on your computer:

```toml
notify = ["python3", "/Users/mbolin/.codex/notify.py"]
```

> [!NOTE]
> Use `notify` for automation and integrations: Codex invokes your external program with a single JSON argument for each event, independent of the TUI. If you only want lightweight desktop notifications while using the TUI, prefer `tui.notifications`, which uses terminal escape codes and requires no external program. You can enable both; `tui.notifications` covers in‑TUI alerts (e.g., approval prompts), while `notify` is best for system‑level hooks or custom notifiers. Currently, `notify` emits only `agent-turn-complete`, whereas `tui.notifications` supports `agent-turn-complete` and `approval-requested` with optional filtering.

## history

By default, Codex CLI records messages sent to the model in `$CODEX_HOME/history.jsonl`. Note that on UNIX, the file permissions are set to `o600`, so it should only be readable and writable by the owner.

To disable this behavior, configure `[history]` as follows:

```toml
[history]
persistence = "none"  # "save-all" is the default value
```

## file_opener

Identifies the editor/URI scheme to use for hyperlinking citations in model output. If set, citations to files in the model output will be hyperlinked using the specified URI scheme so they can be ctrl/cmd-clicked from the terminal to open them.

For example, if the model output includes a reference such as `【F:/home/user/project/main.py†L42-L50】`, then this would be rewritten to link to the URI `vscode://file/home/user/project/main.py:42`.

Note this is **not** a general editor setting (like `$EDITOR`), as it only accepts a fixed set of values:

- `"vscode"` (default)
- `"vscode-insiders"`
- `"windsurf"`
- `"cursor"`
- `"none"` to explicitly disable this feature

Currently, `"vscode"` is the default, though Codex does not verify VS Code is installed. As such, `file_opener` may default to `"none"` or something else in the future.

## hide_agent_reasoning

Codex intermittently emits "reasoning" events that show the model's internal "thinking" before it produces a final answer. Some users may find these events distracting, especially in CI logs or minimal terminal output.

Setting `hide_agent_reasoning` to `true` suppresses these events in **both** the TUI as well as the headless `exec` sub-command:

```toml
hide_agent_reasoning = true   # defaults to false
```

## show_raw_agent_reasoning

Surfaces the model’s raw chain-of-thought ("raw reasoning content") when available.

Notes:

- Only takes effect if the selected model/provider actually emits raw reasoning content. Many models do not. When unsupported, this option has no visible effect.
- Raw reasoning may include intermediate thoughts or sensitive context. Enable only if acceptable for your workflow.

Example:

```toml
show_raw_agent_reasoning = true  # defaults to false
```

## model_context_window

The size of the context window for the model, in tokens.

In general, Codex knows the context window for the most common OpenAI models, but if you are using a new model with an old version of the Codex CLI, then you can use `model_context_window` to tell Codex what value to use to determine how much context is left during a conversation.

## model_max_output_tokens

This is analogous to `model_context_window`, but for the maximum number of output tokens for the model.

## project_doc_max_bytes

Maximum number of bytes to read from an `AGENTS.md` file to include in the instructions sent with the first turn of a session. Defaults to 32 KiB.

## project_doc_fallback_filenames

Ordered list of additional filenames to look for when `AGENTS.md` is missing at a given directory level. The CLI always checks `AGENTS.md` first; the configured fallbacks are tried in the order provided. This lets monorepos that already use alternate instruction files (for example, `CLAUDE.md`) work out of the box while you migrate to `AGENTS.md` over time.

```toml
project_doc_fallback_filenames = ["CLAUDE.md", ".exampleagentrules.md"]
```

We recommend migrating instructions to AGENTS.md; other filenames may reduce model performance.

## tui

Options that are specific to the TUI.

```toml
[tui]
# Send desktop notifications when approvals are required or a turn completes.
# Defaults to false.
notifications = true

# You can optionally filter to specific notification types.
# Available types are "agent-turn-complete" and "approval-requested".
notifications = [ "agent-turn-complete", "approval-requested" ]
```

> [!NOTE]
> Codex emits desktop notifications using terminal escape codes. Not all terminals support these (notably, macOS Terminal.app and VS Code's terminal do not support custom notifications. iTerm2, Ghostty and WezTerm do support these notifications).

> [!NOTE]
> `tui.notifications` is built‑in and limited to the TUI session. For programmatic or cross‑environment notifications—or to integrate with OS‑specific notifiers—use the top‑level `notify` option to run an external program that receives event JSON. The two settings are independent and can be used together.

## Config reference

| Key | Type / Values | Notes |
| --- | --- | --- |
| `model` | string | Model to use (e.g., `gpt-5-codex`). |
| `model_provider` | string | Provider id from `model_providers` (default: `openai`). |
| `model_context_window` | number | Context window tokens. |
| `model_max_output_tokens` | number | Max output tokens. |
| `approval_policy` | `untrusted` \| `on-failure` \| `on-request` \| `never` | When to prompt for approval. |
| `sandbox_mode` | `read-only` \| `workspace-write` \| `danger-full-access` | OS sandbox policy. |
| `sandbox_workspace_write.writable_roots` | array<string> | Extra writable roots in workspace‑write. |
| `sandbox_workspace_write.network_access` | boolean | Allow network in workspace‑write (default: false). |
| `sandbox_workspace_write.exclude_tmpdir_env_var` | boolean | Exclude `$TMPDIR` from writable roots (default: false). |
| `sandbox_workspace_write.exclude_slash_tmp` | boolean | Exclude `/tmp` from writable roots (default: false). |
| `disable_response_storage` | boolean | Required for ZDR orgs. |
| `notify` | array<string> | External program for notifications. |
| `instructions` | string | Currently ignored; use `experimental_instructions_file` or `AGENTS.md`. |
| `mcp_servers.<id>.command` | string | MCP server launcher command. |
| `mcp_servers.<id>.args` | array<string> | MCP server args. |
| `mcp_servers.<id>.env` | map<string,string> | MCP server env vars. |
| `mcp_servers.<id>.startup_timeout_sec` | number | Startup timeout in seconds (default: 10). Timeout is applied both for initializing MCP server and initially listing tools. |
| `mcp_servers.<id>.tool_timeout_sec` | number | Per-tool timeout in seconds (default: 60). Accepts fractional values; omit to use the default. |
| `model_providers.<id>.name` | string | Display name. |
| `model_providers.<id>.base_url` | string | API base URL. |
| `model_providers.<id>.env_key` | string | Env var for API key. |
| `model_providers.<id>.wire_api` | `chat` \| `responses` | Protocol used (default: `chat`). |
| `model_providers.<id>.query_params` | map<string,string> | Extra query params (e.g., Azure `api-version`). |
| `model_providers.<id>.http_headers` | map<string,string> | Additional static headers. |
| `model_providers.<id>.env_http_headers` | map<string,string> | Headers sourced from env vars. |
| `model_providers.<id>.request_max_retries` | number | Per‑provider HTTP retry count (default: 4). |
| `model_providers.<id>.stream_max_retries` | number | SSE stream retry count (default: 5). |
| `model_providers.<id>.stream_idle_timeout_ms` | number | SSE idle timeout (ms) (default: 300000). |
| `project_doc_max_bytes` | number | Max bytes to read from `AGENTS.md`. |
| `profile` | string | Active profile name. |
| `profiles.<name>.*` | various | Profile‑scoped overrides of the same keys. |
| `history.persistence` | `save-all` \| `none` | History file persistence (default: `save-all`). |
| `history.max_bytes` | number | Currently ignored (not enforced). |
| `file_opener` | `vscode` \| `vscode-insiders` \| `windsurf` \| `cursor` \| `none` | URI scheme for clickable citations (default: `vscode`). |
| `tui` | table | TUI‑specific options. |
| `tui.notifications` | boolean \| array<string> | Enable desktop notifications in the tui (default: false). |
| `hide_agent_reasoning` | boolean | Hide model reasoning events. |
| `show_raw_agent_reasoning` | boolean | Show raw reasoning (when available). |
| `model_reasoning_effort` | `minimal` \| `low` \| `medium` \| `high` | Responses API reasoning effort. |
| `model_reasoning_summary` | `auto` \| `concise` \| `detailed` \| `none` | Reasoning summaries. |
| `model_verbosity` | `low` \| `medium` \| `high` | GPT‑5 text verbosity (Responses API). |
| `model_supports_reasoning_summaries` | boolean | Force‑enable reasoning summaries. |
| `model_reasoning_summary_format` | `none` \| `experimental` | Force reasoning summary format. |
| `chatgpt_base_url` | string | Base URL for ChatGPT auth flow. |
| `experimental_resume` | string (path) | Resume JSONL path (internal/experimental). |
| `experimental_instructions_file` | string (path) | Replace built‑in instructions (experimental). |
| `experimental_use_exec_command_tool` | boolean | Use experimental exec command tool. |
| `responses_originator_header_internal_override` | string | Override `originator` header value. |
| `projects.<path>.trust_level` | string | Mark project/worktree as trusted (only `"trusted"` is recognized). |
| `tools.web_search` | boolean | Enable web search tool (alias: `web_search_request`) (default: false). |<|MERGE_RESOLUTION|>--- conflicted
+++ resolved
@@ -378,7 +378,16 @@
 tool_timeout_sec = 30
 ```
 
-<<<<<<< HEAD
+### Experimental RMCP client
+
+Codex is transitioning to the [official Rust MCP SDK](https://github.com/modelcontextprotocol/rust-sdk) and new functionality such as streamable http servers will only work with the new client.
+
+Please try and report issues with the new client. To enable it, add this to the top level of your `config.toml`
+
+```toml
+experimental_use_rmcp_client = true
+```
+
 Project-scoped MCP servers can be defined in your project's `.codex/config.toml`:
 
 ```toml
@@ -390,19 +399,8 @@
 ```
 
 You can also manage these entries from the CLI [experimental]:
-=======
-### Experimental RMCP client
-
-Codex is transitioning to the [official Rust MCP SDK](https://github.com/modelcontextprotocol/rust-sdk) and new functionality such as streamable http servers will only work with the new client.
-
-Please try and report issues with the new client. To enable it, add this to the top level of your `config.toml`
-
-```toml
-experimental_use_rmcp_client = true
-```
 
 ### MCP CLI commands
->>>>>>> c07fb711
 
 ```shell
 # Add a server (env can be repeated; `--` separates the launcher command)
