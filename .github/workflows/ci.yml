name: ci

on:
  pull_request: { branches: [main] }
  push: { branches: [main] }

jobs:
  build-test:
    runs-on: ubuntu-latest
    timeout-minutes: 10
    env:
      NODE_OPTIONS: --max-old-space-size=4096
    steps:
      - name: Checkout repository
        uses: actions/checkout@v4

      - name: Setup Node.js
        uses: actions/setup-node@v4
        with:
          node-version: 22

      - name: Setup pnpm
        uses: pnpm/action-setup@v4
        with:
          version: 10.8.1
          run_install: false

      - name: Get pnpm store directory
        id: pnpm-cache
        shell: bash
        run: |
          echo "store_path=$(pnpm store path --silent)" >> $GITHUB_OUTPUT

      - name: Setup pnpm cache
        uses: actions/cache@v4
        with:
          path: ${{ steps.pnpm-cache.outputs.store_path }}
          key: ${{ runner.os }}-pnpm-store-${{ hashFiles('**/pnpm-lock.yaml') }}
          restore-keys: |
            ${{ runner.os }}-pnpm-store-

      - name: Install dependencies
        run: pnpm install

      # Run all tasks using workspace filters

      - name: Check TypeScript code formatting
        working-directory: codex-cli
        run: pnpm run format

      - name: Check Markdown and config file formatting
        run: pnpm run format

      - name: Run tests
        run: pnpm run test

      - name: Lint
        run: |
          pnpm --filter @openai/codex exec -- eslint src tests --ext ts --ext tsx \
            --report-unused-disable-directives \
            --rule "no-console:error" \
            --rule "no-debugger:error" \
            --max-warnings=-1

      - name: Type-check
        run: pnpm run typecheck

      - name: Check formatting (root)
        run: npm run format
        
      - name: Build
        run: pnpm run build
<<<<<<< HEAD
        
  update-nix-hash:
    runs-on: ubuntu-latest
    if: github.event_name == 'push' && github.ref == 'refs/heads/main'
    permissions:
      contents: write  # Needed for push access
      pull-requests: write  # Needed for PR creation
    steps:
      - name: Checkout code
        uses: actions/checkout@v4
        with:
          fetch-depth: 2  # Need previous commit to check for changes
          token: ${{ secrets.GITHUB_TOKEN }}
      
      - name: Setup Nix
        uses: DeterminateSystems/nix-installer-action@v8
      
      - name: Update nix npm hash
        id: update-hash
        run: |
          sh ./codex-cli/scripts/update-nix-hash.sh
        env:
          GITHUB_ACTIONS: "true"
      
      - name: Create branch
        if: steps.update-hash.outputs.changed == 'true'
        run: |
          git checkout -b update-npm-hash-$(date +%Y%m%d%H%M%S)
          git config user.name "github-actions[bot]"
          git config user.email "41898282+github-actions[bot]@users.noreply.github.com"
          git add flake.nix
          git commit -m "Update npm hash in flake.nix"
          git push --set-upstream origin HEAD
      
      - name: Create Pull Request
        if: steps.update-hash.outputs.changed == 'true'
        uses: peter-evans/create-pull-request@v5
        with:
          token: ${{ secrets.GITHUB_TOKEN }}
          commit-message: Update npm hash in flake.nix
          title: Update npm hash in flake.nix
          body: |
            This PR updates the npm hash in flake.nix based on changes to the package-lock.json file.
            
            Automated PR created by GitHub Actions.
          branch: update-npm-hash-$(date +%Y%m%d%H%M%S)
          base: main
          draft: false
=======

      - name: Ensure README.md contains only ASCII and certain Unicode code points
        run: ./scripts/asciicheck.py README.md
>>>>>>> c00ae2dc
<|MERGE_RESOLUTION|>--- conflicted
+++ resolved
@@ -70,7 +70,9 @@
         
       - name: Build
         run: pnpm run build
-<<<<<<< HEAD
+  
+      - name: Ensure README.md contains only ASCII and certain Unicode code points
+        run: ./scripts/asciicheck.py README.md      
         
   update-nix-hash:
     runs-on: ubuntu-latest
@@ -118,9 +120,4 @@
             Automated PR created by GitHub Actions.
           branch: update-npm-hash-$(date +%Y%m%d%H%M%S)
           base: main
-          draft: false
-=======
-
-      - name: Ensure README.md contains only ASCII and certain Unicode code points
-        run: ./scripts/asciicheck.py README.md
->>>>>>> c00ae2dc
+          draft: false