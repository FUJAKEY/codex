--- conflicted
+++ resolved
@@ -104,13 +104,9 @@
             resolve(code);
           } else {
             const stderrBuffer = Buffer.concat(stderrChunks);
-<<<<<<< HEAD
-            reject(new Error(`Codex Exec exited with code ${code}: ${stderrBuffer.toString("utf8")}`));
-=======
             reject(
               new Error(`Codex Exec exited with code ${code}: ${stderrBuffer.toString("utf8")}`),
             );
->>>>>>> 170c6858
           }
         });
       });
