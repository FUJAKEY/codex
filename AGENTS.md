--- conflicted
+++ resolved
@@ -12,8 +12,7 @@
 1. Run the test for the specific project that was changed. For example, if changes were made in `codex-rs/tui`, run `cargo test -p codex-tui`.
 2. Once those pass, if any changes were made in common, core, or protocol, run the complete test suite with `cargo test --all-features`.
 
-<<<<<<< HEAD
-# TUI code conventions
+## TUI code conventions
 
 - Use concise styling helpers from ratatui’s Stylize trait.
   - Basic spans: use "text".into()
@@ -21,7 +20,7 @@
   - Prefer these over constructing styles with `Span::styled` and `Style` directly.
   - Example: patch summary file lines
     - Desired: vec!["  └ ".into(), "M".red(), " ".dim(), "tui/src/app.rs".dim()]
-=======
+
 ## Snapshot tests
 
 This repo uses snapshot tests (via `insta`), especially in `codex-rs/tui`, to validate rendered output. When UI or text output changes intentionally, update the snapshots as follows:
@@ -36,5 +35,4 @@
   - `cargo insta accept -p codex-tui`
 
 If you don’t have the tool:
-- `cargo install cargo-insta`
->>>>>>> c1156a87
+- `cargo install cargo-insta`