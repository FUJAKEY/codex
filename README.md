<h1 align="center">OpenAI Codex CLI</h1>

<p align="center"><code>npm i -g @openai/codex</code><br />or <code>brew install codex</code></p>

<p align="center"><strong>Codex CLI</strong> is a coding agent from OpenAI that runs locally on your computer.</br>If you are looking for the <em>cloud-based agent</em> from OpenAI, <strong>Codex Web</strong>, see <a href="https://chatgpt.com/codex">chatgpt.com/codex</a>.</p>

<p align="center">
  <img src="./.github/codex-cli-splash.png" alt="Codex CLI splash" width="80%" />
  </p>

---

<<<<<<< HEAD
<details>
<summary><strong>Table of contents</strong></summary>

<!-- Begin ToC -->

- [Quickstart](#quickstart)
  - [Installing and running Codex CLI](#installing-and-running-codex-cli)
  - [Using Codex with your ChatGPT plan](#using-codex-with-your-chatgpt-plan)
  - [Connecting on a "Headless" Machine](#connecting-on-a-headless-machine)
    - [Authenticate locally and copy your credentials to the "headless" machine](#authenticate-locally-and-copy-your-credentials-to-the-headless-machine)
    - [Connecting through VPS or remote](#connecting-through-vps-or-remote)
  - [Usage-based billing alternative: Use an OpenAI API key](#usage-based-billing-alternative-use-an-openai-api-key)
    - [Forcing a specific auth method (advanced)](#forcing-a-specific-auth-method-advanced)
  - [Choosing Codex's level of autonomy](#choosing-codexs-level-of-autonomy)
    - [**1. Read/write**](#1-readwrite)
    - [**2. Read-only**](#2-read-only)
    - [**3. Advanced configuration**](#3-advanced-configuration)
    - [Can I run without ANY approvals?](#can-i-run-without-any-approvals)
    - [Fine-tuning in `config.toml`](#fine-tuning-in-configtoml)
  - [Example prompts](#example-prompts)
- [Running with a prompt as input](#running-with-a-prompt-as-input)
- [Using Open Source Models](#using-open-source-models)
  - [Ollama context window handling](#ollama-context-window-handling)
  - [Viewing raw chain-of-thought](#viewing-raw-chain-of-thought)
- [Platform sandboxing details](#platform-sandboxing-details)
- [Experimental technology disclaimer](#experimental-technology-disclaimer)
- [System requirements](#system-requirements)
- [CLI reference](#cli-reference)
- [Memory & project docs](#memory--project-docs)
- [Non-interactive / CI mode](#non-interactive--ci-mode)
- [Model Context Protocol (MCP)](#model-context-protocol-mcp)
- [Tracing / verbose logging](#tracing--verbose-logging)
  - [DotSlash](#dotslash)
- [Configuration](#configuration)
- [FAQ](#faq)
- [Zero data retention (ZDR) usage](#zero-data-retention-zdr-usage)
- [Codex open source fund](#codex-open-source-fund)
- [Contributing](#contributing)
  - [Development workflow](#development-workflow)
  - [Writing high-impact code changes](#writing-high-impact-code-changes)
  - [Opening a pull request](#opening-a-pull-request)
  - [Review process](#review-process)
  - [Community values](#community-values)
  - [Getting help](#getting-help)
  - [Contributor license agreement (CLA)](#contributor-license-agreement-cla)
    - [Quick fixes](#quick-fixes)
  - [Releasing `codex`](#releasing-codex)
- [Security & responsible AI](#security--responsible-ai)
- [License](#license)

<!-- End ToC -->

</details>

---

=======
>>>>>>> 051f185c
## Quickstart

### Installing and running Codex CLI

Install globally with your preferred package manager. If you use npm:

```shell
npm install -g @openai/codex
```

Alternatively, if you use Homebrew:

```shell
brew install codex
```

Then simply run `codex` to get started:

```shell
codex
```

<details>
<summary>You can also go to the <a href="https://github.com/openai/codex/releases/latest">latest GitHub Release</a> and download the appropriate binary for your platform.</summary>

Each GitHub Release contains many executables, but in practice, you likely want one of these:

- macOS
  - Apple Silicon/arm64: `codex-aarch64-apple-darwin.tar.gz`
  - x86_64 (older Mac hardware): `codex-x86_64-apple-darwin.tar.gz`
- Linux
  - x86_64: `codex-x86_64-unknown-linux-musl.tar.gz`
  - arm64: `codex-aarch64-unknown-linux-musl.tar.gz`

Each archive contains a single entry with the platform baked into the name (e.g., `codex-x86_64-unknown-linux-musl`), so you likely want to rename it to `codex` after extracting it.

</details>

### Using Codex with your ChatGPT plan

<p align="center">
  <img src="./.github/codex-cli-login.png" alt="Codex CLI login" width="80%" />
  </p>

<<<<<<< HEAD
Run `codex` and select **Sign in with ChatGPT**. You'll need a Plus, Pro, or Team ChatGPT account, and will get access to our latest models, including `gpt-5`, at no extra cost to your plan. (Enterprise is coming soon.)

> Important: If you've used the Codex CLI before, follow these steps to migrate from usage-based billing with your API key:
>
> 1. Update the CLI and ensure `codex --version` is `0.20.0` or later
> 2. Delete `~/.codex/auth.json` (this should be `C:\Users\USERNAME\.codex\auth.json` on Windows)
> 3. Run `codex login` again

If you encounter problems with the login flow, please comment on [this issue](https://github.com/openai/codex/issues/1243).

### Connecting on a "Headless" Machine

Today, the login process entails running a server on `localhost:1455`. If you are on a "headless" server, such as a Docker container or are `ssh`'d into a remote machine, loading `localhost:1455` in the browser on your local machine will not automatically connect to the webserver running on the _headless_ machine, so you must use one of the following workarounds:

#### Authenticate locally and copy your credentials to the "headless" machine

The easiest solution is likely to run through the `codex login` process on your local machine such that `localhost:1455` _is_ accessible in your web browser. When you complete the authentication process, an `auth.json` file should be available at `$CODEX_HOME/auth.json` (on Mac/Linux, `$CODEX_HOME` defaults to `~/.codex` whereas on Windows, it defaults to `%USERPROFILE%\.codex`).

Because the `auth.json` file is not tied to a specific host, once you complete the authentication flow locally, you can copy the `$CODEX_HOME/auth.json` file to the headless machine and then `codex` should "just work" on that machine. Note to copy a file to a Docker container, you can do:

```shell
# substitute MY_CONTAINER with the name or id of your Docker container:
CONTAINER_HOME=$(docker exec MY_CONTAINER printenv HOME)
docker exec MY_CONTAINER mkdir -p "$CONTAINER_HOME/.codex"
docker cp auth.json MY_CONTAINER:"$CONTAINER_HOME/.codex/auth.json"
```

whereas if you are `ssh`'d into a remote machine, you likely want to use [`scp`](https://en.wikipedia.org/wiki/Secure_copy_protocol):

```shell
ssh user@remote 'mkdir -p ~/.codex'
scp ~/.codex/auth.json user@remote:~/.codex/auth.json
```

or try this one-liner:

```shell
ssh user@remote 'mkdir -p ~/.codex && cat > ~/.codex/auth.json' < ~/.codex/auth.json
```

#### Connecting through VPS or remote

If you run Codex on a remote machine (VPS/server) without a local browser, the login helper starts a server on `localhost:1455` on the remote host. To complete login in your local browser, forward that port to your machine before starting the login flow:

```bash
# From your local machine
ssh -L 1455:localhost:1455 <user>@<remote-host>
```

Then, in that SSH session, run `codex` and select "Sign in with ChatGPT". When prompted, open the printed URL (it will be `http://localhost:1455/...`) in your local browser. The traffic will be tunneled to the remote server.

### Usage-based billing alternative: Use an OpenAI API key

If you prefer to pay-as-you-go, you can still authenticate with your OpenAI API key by setting it as an environment variable:

```shell
export OPENAI_API_KEY="your-api-key-here"
```

Notes:

- This command only sets the key for your current terminal session, which we recommend. To set it for all future sessions, you can also add the `export` line to your shell's configuration file (e.g., `~/.zshrc`).
- If you have signed in with ChatGPT, Codex will default to using your ChatGPT credits. If you wish to use your API key, use the `/logout` command to clear your ChatGPT authentication.

#### Forcing a specific auth method (advanced)

You can explicitly choose which authentication Codex should prefer when both are available.

- To always use your API key (even when ChatGPT auth exists), set:

```toml
# ~/.codex/config.toml
preferred_auth_method = "apikey"
```

Or override ad-hoc via CLI:

```bash
codex --config preferred_auth_method="apikey"
```

- To prefer ChatGPT auth (default), set:

```toml
# ~/.codex/config.toml
preferred_auth_method = "chatgpt"
```

Notes:

- When `preferred_auth_method = "apikey"` and an API key is available, the login screen is skipped.
- When `preferred_auth_method = "chatgpt"` (default), Codex prefers ChatGPT auth if present; if only an API key is present, it will use the API key. Certain account types may also require API-key mode.

### Choosing Codex's level of autonomy

We always recommend running Codex in its default sandbox that gives you strong guardrails around what the agent can do. The default sandbox prevents it from editing files outside its workspace, or from accessing the network.

When you launch Codex in a new folder, it detects whether the folder is version controlled and recommends one of two levels of autonomy:

#### **1. Read/write**

- Codex can run commands and write files in the workspace without approval.
- To write files in other folders, access network, update git or perform other actions protected by the sandbox, Codex will need your permission.
- By default, the workspace includes the current directory, as well as temporary directories like `/tmp`. You can see what directories are in the workspace with the `/status` command. See the docs for how to customize this behavior.
- Advanced: You can manually specify this configuration by running `codex --sandbox workspace-write --ask-for-approval on-request`
- This is the recommended default for version-controlled folders.

#### **2. Read-only**

- Codex can run read-only commands without approval.
- To edit files, access network, or perform other actions protected by the sandbox, Codex will need your permission.
- Advanced: You can manually specify this configuration by running `codex --sandbox read-only --ask-for-approval on-request`
- This is the recommended default non-version-controlled folders.

#### **3. Advanced configuration**

Codex gives you fine-grained control over the sandbox with the `--sandbox` option, and over when it requests approval with the `--ask-for-approval` option. Run `codex help` for more on these options.

#### Can I run without ANY approvals?

Yes, run codex non-interactively with `--ask-for-approval never`. This option works with all `--sandbox` options, so you still have full control over Codex's level of autonomy. It will make its best attempt with whatever contrainsts you provide. For example:

- Use `codex --ask-for-approval never --sandbox read-only` when you are running many agents to answer questions in parallel in the same workspace.
- Use `codex --ask-for-approval never --sandbox workspace-write` when you want the agent to non-interactively take time to produce the best outcome, with strong guardrails around its behavior.
- Use `codex --ask-for-approval never --sandbox danger-full-access` to dangerously give the agent full autonomy. Because this disables important safety mechanisms, we recommend against using this unless running Codex in an isolated environment.

#### Fine-tuning in `config.toml`

```toml
# approval mode
approval_policy = "untrusted"
sandbox_mode    = "read-only"

# full-auto mode
approval_policy = "on-request"
sandbox_mode    = "workspace-write"

# Optional: allow network in workspace-write mode
[sandbox_workspace_write]
network_access = true
```

You can also save presets as **profiles**:

```toml
[profiles.full_auto]
approval_policy = "on-request"
sandbox_mode    = "workspace-write"

[profiles.readonly_quiet]
approval_policy = "never"
sandbox_mode    = "read-only"
```

### Example prompts

Below are a few bite-size examples you can copy-paste. Replace the text in quotes with your own task. See the [prompting guide](https://github.com/openai/codex/blob/main/codex-cli/examples/prompting_guide.md) for more tips and usage patterns.

| ✨  | What you type                                                                   | What happens                                                               |
| --- | ------------------------------------------------------------------------------- | -------------------------------------------------------------------------- |
| 1   | `codex "Refactor the Dashboard component to React Hooks"`                       | Codex rewrites the class component, runs `npm test`, and shows the diff.   |
| 2   | `codex "Generate SQL migrations for adding a users table"`                      | Infers your ORM, creates migration files, and runs them in a sandboxed DB. |
| 3   | `codex "Write unit tests for utils/date.ts"`                                    | Generates tests, executes them, and iterates until they pass.              |
| 4   | `codex "Bulk-rename *.jpeg -> *.jpg with git mv"`                               | Safely renames files and updates imports/usages.                           |
| 5   | `codex "Explain what this regex does: ^(?=.*[A-Z]).{8,}$"`                      | Outputs a step-by-step human explanation.                                  |
| 6   | `codex "Carefully review this repo, and propose 3 high impact well-scoped PRs"` | Suggests impactful PRs in the current codebase.                            |
| 7   | `codex "Look for vulnerabilities and create a security review report"`          | Finds and explains security bugs.                                          |

## Running with a prompt as input

You can also run Codex CLI with a prompt as input:

```shell
codex "explain this codebase to me"
```

```shell
codex --full-auto "create the fanciest todo-list app"
```

That's it - Codex will scaffold a file, run it inside a sandbox, install any
missing dependencies, and show you the live result. Approve the changes and
they'll be committed to your working directory.

## Using Open Source Models

<details>
<summary><strong>Use <code>--profile</code> to use other models</strong></summary>

Codex also allows you to use other providers that support the OpenAI Chat Completions (or Responses) API.

To do so, you must first define custom [providers](./config.md#model_providers) in `~/.codex/config.toml`. For example, the provider for a standard Ollama setup would be defined as follows:

```toml
[model_providers.ollama]
name = "Ollama"
base_url = "http://localhost:11434/v1"
```

The `base_url` will have `/chat/completions` appended to it to build the full URL for the request.

For providers that also require an `Authorization` header of the form `Bearer: SECRET`, an `env_key` can be specified, which indicates the environment variable to read to use as the value of `SECRET` when making a request:

```toml
[model_providers.openrouter]
name = "OpenRouter"
base_url = "https://openrouter.ai/api/v1"
env_key = "OPENROUTER_API_KEY"
```

Providers that speak the Responses API are also supported by adding `wire_api = "responses"` as part of the definition. Accessing OpenAI models via Azure is an example of such a provider, though it also requires specifying additional `query_params` that need to be appended to the request URL:

```toml
[model_providers.azure]
name = "Azure"
# Make sure you set the appropriate subdomain for this URL.
base_url = "https://YOUR_PROJECT_NAME.openai.azure.com/openai"
env_key = "AZURE_OPENAI_API_KEY"  # Or "OPENAI_API_KEY", whichever you use.
# Newer versions appear to support the responses API, see https://github.com/openai/codex/pull/1321
query_params = { api-version = "2025-04-01-preview" }
wire_api = "responses"
```

Once you have defined a provider you wish to use, you can configure it as your default provider as follows:

```toml
model_provider = "azure"
```

> [!TIP]
> If you find yourself experimenting with a variety of models and providers, then you likely want to invest in defining a _profile_ for each configuration like so:

```toml
[profiles.o3]
model_provider = "azure"
model = "o3"

[profiles.mistral]
model_provider = "ollama"
model = "mistral"
```

This way, you can specify one command-line argument (.e.g., `--profile o3`, `--profile mistral`) to override multiple settings together.

</details>

Codex can run fully locally against an OpenAI-compatible OSS host (like Ollama) using the `--oss` flag:

- Interactive UI:
  - codex --oss
- Non-interactive (programmatic) mode:
  - echo "Refactor utils" | codex exec --oss

Model selection when using `--oss`:

- If you omit `-m/--model`, Codex defaults to -m gpt-oss:20b and will verify it exists locally (downloading if needed).
- To pick a different size, pass one of:
  - -m "gpt-oss:20b"
  - -m "gpt-oss:120b"

Point Codex at your own OSS host:

- By default, `--oss` talks to http://localhost:11434/v1.
- To use a different host, set one of these environment variables before running Codex:
  - CODEX_OSS_BASE_URL, for example:
    - CODEX_OSS_BASE_URL="http://my-ollama.example.com:11434/v1" codex --oss -m gpt-oss:20b
  - or CODEX_OSS_PORT (when the host is localhost):
    - CODEX_OSS_PORT=11434 codex --oss

Advanced: you can persist this in your config instead of environment variables by overriding the built-in `oss` provider in `~/.codex/config.toml`:

```toml
[model_providers.oss]
name = "Open Source"
base_url = "http://my-ollama.example.com:11434/v1"
```

### Ollama context window handling

If you are using the default setup of Ollama, you might run out of context window and see Codex
struggle to complete tasks. You can increase the context window either using the `OLLAMA_CONTEXT_LENGTH`
environment variable when you run `ollama serve` or by creating custom model. For example to create
a 32k context window version of the `gpt-oss-20b` model run the following commands

```bash
echo "FROM gpt-oss:20b\nPARAMETER num_ctx 32000" > Modelfile
ollama create gpt-oss:20b-32k -f Modelfile
```

Afterwards you can start Codex with `-m gpt-oss:20b-32k` to use a 32k context window.

### Viewing raw chain-of-thought

The local gpt-oss models do not output reasoning summaries and therefore you might not see some of
the progress the model is doing besides the tool calling. If you need to see the raw chain-of-thought
you can enable the `show_raw_agent_reasoning = true` setting in your `config.toml`. 

**Important:** The raw chain-of-thought is not moderated or filtered. 
It might contain hallucinations or harmful content.

---

## Platform sandboxing details

The mechanism Codex uses to implement the sandbox policy depends on your OS:

- **macOS 12+** uses **Apple Seatbelt** and runs commands using `sandbox-exec` with a profile (`-p`) that corresponds to the `--sandbox` that was specified.
- **Linux** uses a combination of Landlock/seccomp APIs to enforce the `sandbox` configuration.

Note that when running Linux in a containerized environment such as Docker, sandboxing may not work if the host/container configuration does not support the necessary Landlock/seccomp APIs. In such cases, we recommend configuring your Docker container so that it provides the sandbox guarantees you are looking for and then running `codex` with `--sandbox danger-full-access` (or, more simply, the `--dangerously-bypass-approvals-and-sandbox` flag) within your container.

---

## Experimental technology disclaimer

Codex CLI is an experimental project under active development. It is not yet stable, may contain bugs, incomplete features, or undergo breaking changes. We're building it in the open with the community and welcome:

- Bug reports
- Feature requests
- Pull requests
- Good vibes

Help us improve by filing issues or submitting PRs (see the section below for how to contribute)!

---

## System requirements

| Requirement                 | Details                                                         |
| --------------------------- | --------------------------------------------------------------- |
| Operating systems           | macOS 12+, Ubuntu 20.04+/Debian 10+, or Windows 11 **via WSL2** |
| Git (optional, recommended) | 2.23+ for built-in PR helpers                                   |
| RAM                         | 4-GB minimum (8-GB recommended)                                 |

---

## CLI reference

| Command            | Purpose                            | Example                         |
| ------------------ | ---------------------------------- | ------------------------------- |
| `codex`            | Interactive TUI                    | `codex`                         |
| `codex "..."`      | Initial prompt for interactive TUI | `codex "fix lint errors"`       |
| `codex exec "..."` | Non-interactive "automation mode"  | `codex exec "explain utils.ts"` |

Key flags: `--model/-m`, `--ask-for-approval/-a`.

---

## Memory & project docs

You can give Codex extra instructions and guidance using `AGENTS.md` files. Codex looks for `AGENTS.md` files in the following places, and merges them top-down:

1. `~/.codex/AGENTS.md` - personal global guidance
2. `AGENTS.md` at repo root - shared project notes
3. `AGENTS.md` in the current working directory - sub-folder/feature specifics

---

## Non-interactive / CI mode

Run Codex head-less in pipelines. Example GitHub Action step:

```yaml
- name: Update changelog via Codex
  run: |
    npm install -g @openai/codex
    export OPENAI_API_KEY="${{ secrets.OPENAI_KEY }}"
    codex exec --full-auto "update CHANGELOG for next release"
```

## Model Context Protocol (MCP)

The Codex CLI can be configured to leverage MCP servers by defining an [`mcp_servers`](./codex-rs/config.md#mcp_servers) section in `~/.codex/config.toml`. It is intended to mirror how tools such as Claude and Cursor define `mcpServers` in their respective JSON config files, though the Codex format is slightly different since it uses TOML rather than JSON, e.g.:

```toml
# IMPORTANT: the top-level key is `mcp_servers` rather than `mcpServers`.
[mcp_servers.server-name]
command = "npx"
args = ["-y", "mcp-server"]
env = { "API_KEY" = "value" }
```

> [!TIP]
> It is somewhat experimental, but the Codex CLI can also be run as an MCP _server_ via `codex mcp`. If you launch it with an MCP client such as `npx @modelcontextprotocol/inspector codex mcp` and send it a `tools/list` request, you will see that there is only one tool, `codex`, that accepts a grab-bag of inputs, including a catch-all `config` map for anything you might want to override. Feel free to play around with it and provide feedback via GitHub issues.

## Tracing / verbose logging

Because Codex is written in Rust, it honors the `RUST_LOG` environment variable to configure its logging behavior.

The TUI defaults to `RUST_LOG=codex_core=info,codex_tui=info` and log messages are written to `~/.codex/log/codex-tui.log`, so you can leave the following running in a separate terminal to monitor log messages as they are written:

```
tail -F ~/.codex/log/codex-tui.log
```

By comparison, the non-interactive mode (`codex exec`) defaults to `RUST_LOG=error`, but messages are printed inline, so there is no need to monitor a separate file.

See the Rust documentation on [`RUST_LOG`](https://docs.rs/env_logger/latest/env_logger/#enabling-logging) for more information on the configuration options.

---

### DotSlash

The GitHub Release also contains a [DotSlash](https://dotslash-cli.com/) file for the Codex CLI named `codex`. Using a DotSlash file makes it possible to make a lightweight commit to source control to ensure all contributors use the same version of an executable, regardless of what platform they use for development.

</details>

<details>
<summary><strong>Build from source</strong></summary>

```bash
# Clone the repository and navigate to the root of the Cargo workspace.
git clone https://github.com/openai/codex.git
cd codex/codex-rs

# Install the Rust toolchain, if necessary.
curl --proto '=https' --tlsv1.2 -sSf https://sh.rustup.rs | sh -s -- -y
source "$HOME/.cargo/env"
rustup component add rustfmt
rustup component add clippy
=======
Run `codex` and select **Sign in with ChatGPT**. We recommend signing into your ChatGPT account to use Codex as part of your Plus, Pro, Team, Edu, or Enterprise plan. [Learn more about what's included in your ChatGPT plan](https://help.openai.com/en/articles/11369540-codex-in-chatgpt).
>>>>>>> 051f185c

You can also use Codex with an API key, but this requires [additional setup](./docs/authentication.md#usage-based-billing-alternative-use-an-openai-api-key). If you previously used an API key for usage-based billing, see the [migration steps](./docs/authentication.md#migrating-from-usage-based-billing-api-key). If you're having trouble with login, please comment on [this issue](https://github.com/openai/codex/issues/1243).

### Model Context Protocol (MCP)

Codex CLI supports [MCP servers](./docs/advanced.md#model-context-protocol-mcp). Enable by adding an `mcp_servers` section to your `~/.codex/config.toml`.


### Configuration

Codex CLI supports a rich set of configuration options, with preferences stored in `~/.codex/config.toml`. For full configuration options, see [Configuration](./docs/config.md).

---

### Docs & FAQ

- [**Getting started**](./docs/getting-started.md)
  - [CLI usage](./docs/getting-started.md#cli-usage)
  - [Running with a prompt as input](./docs/getting-started.md#running-with-a-prompt-as-input)
  - [Example prompts](./docs/getting-started.md#example-prompts)
  - [Memory with AGENTS.md](./docs/getting-started.md#memory--project-docs)
  - [Configuration](./docs/config.md)
- [**Sandbox & approvals**](./docs/sandbox.md)
- [**Authentication**](./docs/authentication.md)
  - [Auth methods](./docs/authentication.md#forcing-a-specific-auth-method-advanced)
  - [Login on a "Headless" machine](./docs/authentication.md#connecting-on-a-headless-machine)
- [**Advanced**](./docs/advanced.md)
  - [Non-interactive / CI mode](./docs/advanced.md#non-interactive--ci-mode)
  - [Tracing / verbose logging](./docs/advanced.md#tracing--verbose-logging)
  - [Model Context Protocol (MCP)](./docs/advanced.md#model-context-protocol-mcp)
- [**Zero data retention (ZDR)**](./docs/zdr.md)
- [**Contributing**](./docs/contributing.md)
- [**Install & build**](./docs/install.md)
  - [System Requirements](./docs/install.md#system-requirements)
  - [DotSlash](./docs/install.md#dotslash)
  - [Build from source](./docs/install.md#build-from-source)
- [**FAQ**](./docs/faq.md)
- [**Open source fund**](./docs/open-source-fund.md)

---

## License

This repository is licensed under the [Apache-2.0 License](LICENSE).
<|MERGE_RESOLUTION|>--- conflicted
+++ resolved
@@ -10,65 +10,6 @@
 
 ---
 
-<<<<<<< HEAD
-<details>
-<summary><strong>Table of contents</strong></summary>
-
-<!-- Begin ToC -->
-
-- [Quickstart](#quickstart)
-  - [Installing and running Codex CLI](#installing-and-running-codex-cli)
-  - [Using Codex with your ChatGPT plan](#using-codex-with-your-chatgpt-plan)
-  - [Connecting on a "Headless" Machine](#connecting-on-a-headless-machine)
-    - [Authenticate locally and copy your credentials to the "headless" machine](#authenticate-locally-and-copy-your-credentials-to-the-headless-machine)
-    - [Connecting through VPS or remote](#connecting-through-vps-or-remote)
-  - [Usage-based billing alternative: Use an OpenAI API key](#usage-based-billing-alternative-use-an-openai-api-key)
-    - [Forcing a specific auth method (advanced)](#forcing-a-specific-auth-method-advanced)
-  - [Choosing Codex's level of autonomy](#choosing-codexs-level-of-autonomy)
-    - [**1. Read/write**](#1-readwrite)
-    - [**2. Read-only**](#2-read-only)
-    - [**3. Advanced configuration**](#3-advanced-configuration)
-    - [Can I run without ANY approvals?](#can-i-run-without-any-approvals)
-    - [Fine-tuning in `config.toml`](#fine-tuning-in-configtoml)
-  - [Example prompts](#example-prompts)
-- [Running with a prompt as input](#running-with-a-prompt-as-input)
-- [Using Open Source Models](#using-open-source-models)
-  - [Ollama context window handling](#ollama-context-window-handling)
-  - [Viewing raw chain-of-thought](#viewing-raw-chain-of-thought)
-- [Platform sandboxing details](#platform-sandboxing-details)
-- [Experimental technology disclaimer](#experimental-technology-disclaimer)
-- [System requirements](#system-requirements)
-- [CLI reference](#cli-reference)
-- [Memory & project docs](#memory--project-docs)
-- [Non-interactive / CI mode](#non-interactive--ci-mode)
-- [Model Context Protocol (MCP)](#model-context-protocol-mcp)
-- [Tracing / verbose logging](#tracing--verbose-logging)
-  - [DotSlash](#dotslash)
-- [Configuration](#configuration)
-- [FAQ](#faq)
-- [Zero data retention (ZDR) usage](#zero-data-retention-zdr-usage)
-- [Codex open source fund](#codex-open-source-fund)
-- [Contributing](#contributing)
-  - [Development workflow](#development-workflow)
-  - [Writing high-impact code changes](#writing-high-impact-code-changes)
-  - [Opening a pull request](#opening-a-pull-request)
-  - [Review process](#review-process)
-  - [Community values](#community-values)
-  - [Getting help](#getting-help)
-  - [Contributor license agreement (CLA)](#contributor-license-agreement-cla)
-    - [Quick fixes](#quick-fixes)
-  - [Releasing `codex`](#releasing-codex)
-- [Security & responsible AI](#security--responsible-ai)
-- [License](#license)
-
-<!-- End ToC -->
-
-</details>
-
----
-
-=======
->>>>>>> 051f185c
 ## Quickstart
 
 ### Installing and running Codex CLI
@@ -113,283 +54,18 @@
   <img src="./.github/codex-cli-login.png" alt="Codex CLI login" width="80%" />
   </p>
 
-<<<<<<< HEAD
-Run `codex` and select **Sign in with ChatGPT**. You'll need a Plus, Pro, or Team ChatGPT account, and will get access to our latest models, including `gpt-5`, at no extra cost to your plan. (Enterprise is coming soon.)
+Run `codex` and select **Sign in with ChatGPT**. We recommend signing into your ChatGPT account to use Codex as part of your Plus, Pro, Team, Edu, or Enterprise plan. [Learn more about what's included in your ChatGPT plan](https://help.openai.com/en/articles/11369540-codex-in-chatgpt).
 
-> Important: If you've used the Codex CLI before, follow these steps to migrate from usage-based billing with your API key:
->
-> 1. Update the CLI and ensure `codex --version` is `0.20.0` or later
-> 2. Delete `~/.codex/auth.json` (this should be `C:\Users\USERNAME\.codex\auth.json` on Windows)
-> 3. Run `codex login` again
+You can also use Codex with an API key, but this requires [additional setup](./docs/authentication.md#usage-based-billing-alternative-use-an-openai-api-key). If you previously used an API key for usage-based billing, see the [migration steps](./docs/authentication.md#migrating-from-usage-based-billing-api-key). If you're having trouble with login, please comment on [this issue](https://github.com/openai/codex/issues/1243).
 
-If you encounter problems with the login flow, please comment on [this issue](https://github.com/openai/codex/issues/1243).
+### Model Context Protocol (MCP)
 
-### Connecting on a "Headless" Machine
+Codex CLI supports [MCP servers](./docs/advanced.md#model-context-protocol-mcp). Enable by adding an `mcp_servers` section to your `~/.codex/config.toml`.
 
-Today, the login process entails running a server on `localhost:1455`. If you are on a "headless" server, such as a Docker container or are `ssh`'d into a remote machine, loading `localhost:1455` in the browser on your local machine will not automatically connect to the webserver running on the _headless_ machine, so you must use one of the following workarounds:
 
-#### Authenticate locally and copy your credentials to the "headless" machine
+### Configuration
 
-The easiest solution is likely to run through the `codex login` process on your local machine such that `localhost:1455` _is_ accessible in your web browser. When you complete the authentication process, an `auth.json` file should be available at `$CODEX_HOME/auth.json` (on Mac/Linux, `$CODEX_HOME` defaults to `~/.codex` whereas on Windows, it defaults to `%USERPROFILE%\.codex`).
-
-Because the `auth.json` file is not tied to a specific host, once you complete the authentication flow locally, you can copy the `$CODEX_HOME/auth.json` file to the headless machine and then `codex` should "just work" on that machine. Note to copy a file to a Docker container, you can do:
-
-```shell
-# substitute MY_CONTAINER with the name or id of your Docker container:
-CONTAINER_HOME=$(docker exec MY_CONTAINER printenv HOME)
-docker exec MY_CONTAINER mkdir -p "$CONTAINER_HOME/.codex"
-docker cp auth.json MY_CONTAINER:"$CONTAINER_HOME/.codex/auth.json"
-```
-
-whereas if you are `ssh`'d into a remote machine, you likely want to use [`scp`](https://en.wikipedia.org/wiki/Secure_copy_protocol):
-
-```shell
-ssh user@remote 'mkdir -p ~/.codex'
-scp ~/.codex/auth.json user@remote:~/.codex/auth.json
-```
-
-or try this one-liner:
-
-```shell
-ssh user@remote 'mkdir -p ~/.codex && cat > ~/.codex/auth.json' < ~/.codex/auth.json
-```
-
-#### Connecting through VPS or remote
-
-If you run Codex on a remote machine (VPS/server) without a local browser, the login helper starts a server on `localhost:1455` on the remote host. To complete login in your local browser, forward that port to your machine before starting the login flow:
-
-```bash
-# From your local machine
-ssh -L 1455:localhost:1455 <user>@<remote-host>
-```
-
-Then, in that SSH session, run `codex` and select "Sign in with ChatGPT". When prompted, open the printed URL (it will be `http://localhost:1455/...`) in your local browser. The traffic will be tunneled to the remote server.
-
-### Usage-based billing alternative: Use an OpenAI API key
-
-If you prefer to pay-as-you-go, you can still authenticate with your OpenAI API key by setting it as an environment variable:
-
-```shell
-export OPENAI_API_KEY="your-api-key-here"
-```
-
-Notes:
-
-- This command only sets the key for your current terminal session, which we recommend. To set it for all future sessions, you can also add the `export` line to your shell's configuration file (e.g., `~/.zshrc`).
-- If you have signed in with ChatGPT, Codex will default to using your ChatGPT credits. If you wish to use your API key, use the `/logout` command to clear your ChatGPT authentication.
-
-#### Forcing a specific auth method (advanced)
-
-You can explicitly choose which authentication Codex should prefer when both are available.
-
-- To always use your API key (even when ChatGPT auth exists), set:
-
-```toml
-# ~/.codex/config.toml
-preferred_auth_method = "apikey"
-```
-
-Or override ad-hoc via CLI:
-
-```bash
-codex --config preferred_auth_method="apikey"
-```
-
-- To prefer ChatGPT auth (default), set:
-
-```toml
-# ~/.codex/config.toml
-preferred_auth_method = "chatgpt"
-```
-
-Notes:
-
-- When `preferred_auth_method = "apikey"` and an API key is available, the login screen is skipped.
-- When `preferred_auth_method = "chatgpt"` (default), Codex prefers ChatGPT auth if present; if only an API key is present, it will use the API key. Certain account types may also require API-key mode.
-
-### Choosing Codex's level of autonomy
-
-We always recommend running Codex in its default sandbox that gives you strong guardrails around what the agent can do. The default sandbox prevents it from editing files outside its workspace, or from accessing the network.
-
-When you launch Codex in a new folder, it detects whether the folder is version controlled and recommends one of two levels of autonomy:
-
-#### **1. Read/write**
-
-- Codex can run commands and write files in the workspace without approval.
-- To write files in other folders, access network, update git or perform other actions protected by the sandbox, Codex will need your permission.
-- By default, the workspace includes the current directory, as well as temporary directories like `/tmp`. You can see what directories are in the workspace with the `/status` command. See the docs for how to customize this behavior.
-- Advanced: You can manually specify this configuration by running `codex --sandbox workspace-write --ask-for-approval on-request`
-- This is the recommended default for version-controlled folders.
-
-#### **2. Read-only**
-
-- Codex can run read-only commands without approval.
-- To edit files, access network, or perform other actions protected by the sandbox, Codex will need your permission.
-- Advanced: You can manually specify this configuration by running `codex --sandbox read-only --ask-for-approval on-request`
-- This is the recommended default non-version-controlled folders.
-
-#### **3. Advanced configuration**
-
-Codex gives you fine-grained control over the sandbox with the `--sandbox` option, and over when it requests approval with the `--ask-for-approval` option. Run `codex help` for more on these options.
-
-#### Can I run without ANY approvals?
-
-Yes, run codex non-interactively with `--ask-for-approval never`. This option works with all `--sandbox` options, so you still have full control over Codex's level of autonomy. It will make its best attempt with whatever contrainsts you provide. For example:
-
-- Use `codex --ask-for-approval never --sandbox read-only` when you are running many agents to answer questions in parallel in the same workspace.
-- Use `codex --ask-for-approval never --sandbox workspace-write` when you want the agent to non-interactively take time to produce the best outcome, with strong guardrails around its behavior.
-- Use `codex --ask-for-approval never --sandbox danger-full-access` to dangerously give the agent full autonomy. Because this disables important safety mechanisms, we recommend against using this unless running Codex in an isolated environment.
-
-#### Fine-tuning in `config.toml`
-
-```toml
-# approval mode
-approval_policy = "untrusted"
-sandbox_mode    = "read-only"
-
-# full-auto mode
-approval_policy = "on-request"
-sandbox_mode    = "workspace-write"
-
-# Optional: allow network in workspace-write mode
-[sandbox_workspace_write]
-network_access = true
-```
-
-You can also save presets as **profiles**:
-
-```toml
-[profiles.full_auto]
-approval_policy = "on-request"
-sandbox_mode    = "workspace-write"
-
-[profiles.readonly_quiet]
-approval_policy = "never"
-sandbox_mode    = "read-only"
-```
-
-### Example prompts
-
-Below are a few bite-size examples you can copy-paste. Replace the text in quotes with your own task. See the [prompting guide](https://github.com/openai/codex/blob/main/codex-cli/examples/prompting_guide.md) for more tips and usage patterns.
-
-| ✨  | What you type                                                                   | What happens                                                               |
-| --- | ------------------------------------------------------------------------------- | -------------------------------------------------------------------------- |
-| 1   | `codex "Refactor the Dashboard component to React Hooks"`                       | Codex rewrites the class component, runs `npm test`, and shows the diff.   |
-| 2   | `codex "Generate SQL migrations for adding a users table"`                      | Infers your ORM, creates migration files, and runs them in a sandboxed DB. |
-| 3   | `codex "Write unit tests for utils/date.ts"`                                    | Generates tests, executes them, and iterates until they pass.              |
-| 4   | `codex "Bulk-rename *.jpeg -> *.jpg with git mv"`                               | Safely renames files and updates imports/usages.                           |
-| 5   | `codex "Explain what this regex does: ^(?=.*[A-Z]).{8,}$"`                      | Outputs a step-by-step human explanation.                                  |
-| 6   | `codex "Carefully review this repo, and propose 3 high impact well-scoped PRs"` | Suggests impactful PRs in the current codebase.                            |
-| 7   | `codex "Look for vulnerabilities and create a security review report"`          | Finds and explains security bugs.                                          |
-
-## Running with a prompt as input
-
-You can also run Codex CLI with a prompt as input:
-
-```shell
-codex "explain this codebase to me"
-```
-
-```shell
-codex --full-auto "create the fanciest todo-list app"
-```
-
-That's it - Codex will scaffold a file, run it inside a sandbox, install any
-missing dependencies, and show you the live result. Approve the changes and
-they'll be committed to your working directory.
-
-## Using Open Source Models
-
-<details>
-<summary><strong>Use <code>--profile</code> to use other models</strong></summary>
-
-Codex also allows you to use other providers that support the OpenAI Chat Completions (or Responses) API.
-
-To do so, you must first define custom [providers](./config.md#model_providers) in `~/.codex/config.toml`. For example, the provider for a standard Ollama setup would be defined as follows:
-
-```toml
-[model_providers.ollama]
-name = "Ollama"
-base_url = "http://localhost:11434/v1"
-```
-
-The `base_url` will have `/chat/completions` appended to it to build the full URL for the request.
-
-For providers that also require an `Authorization` header of the form `Bearer: SECRET`, an `env_key` can be specified, which indicates the environment variable to read to use as the value of `SECRET` when making a request:
-
-```toml
-[model_providers.openrouter]
-name = "OpenRouter"
-base_url = "https://openrouter.ai/api/v1"
-env_key = "OPENROUTER_API_KEY"
-```
-
-Providers that speak the Responses API are also supported by adding `wire_api = "responses"` as part of the definition. Accessing OpenAI models via Azure is an example of such a provider, though it also requires specifying additional `query_params` that need to be appended to the request URL:
-
-```toml
-[model_providers.azure]
-name = "Azure"
-# Make sure you set the appropriate subdomain for this URL.
-base_url = "https://YOUR_PROJECT_NAME.openai.azure.com/openai"
-env_key = "AZURE_OPENAI_API_KEY"  # Or "OPENAI_API_KEY", whichever you use.
-# Newer versions appear to support the responses API, see https://github.com/openai/codex/pull/1321
-query_params = { api-version = "2025-04-01-preview" }
-wire_api = "responses"
-```
-
-Once you have defined a provider you wish to use, you can configure it as your default provider as follows:
-
-```toml
-model_provider = "azure"
-```
-
-> [!TIP]
-> If you find yourself experimenting with a variety of models and providers, then you likely want to invest in defining a _profile_ for each configuration like so:
-
-```toml
-[profiles.o3]
-model_provider = "azure"
-model = "o3"
-
-[profiles.mistral]
-model_provider = "ollama"
-model = "mistral"
-```
-
-This way, you can specify one command-line argument (.e.g., `--profile o3`, `--profile mistral`) to override multiple settings together.
-
-</details>
-
-Codex can run fully locally against an OpenAI-compatible OSS host (like Ollama) using the `--oss` flag:
-
-- Interactive UI:
-  - codex --oss
-- Non-interactive (programmatic) mode:
-  - echo "Refactor utils" | codex exec --oss
-
-Model selection when using `--oss`:
-
-- If you omit `-m/--model`, Codex defaults to -m gpt-oss:20b and will verify it exists locally (downloading if needed).
-- To pick a different size, pass one of:
-  - -m "gpt-oss:20b"
-  - -m "gpt-oss:120b"
-
-Point Codex at your own OSS host:
-
-- By default, `--oss` talks to http://localhost:11434/v1.
-- To use a different host, set one of these environment variables before running Codex:
-  - CODEX_OSS_BASE_URL, for example:
-    - CODEX_OSS_BASE_URL="http://my-ollama.example.com:11434/v1" codex --oss -m gpt-oss:20b
-  - or CODEX_OSS_PORT (when the host is localhost):
-    - CODEX_OSS_PORT=11434 codex --oss
-
-Advanced: you can persist this in your config instead of environment variables by overriding the built-in `oss` provider in `~/.codex/config.toml`:
-
-```toml
-[model_providers.oss]
-name = "Open Source"
-base_url = "http://my-ollama.example.com:11434/v1"
-```
+Codex CLI supports a rich set of configuration options, with preferences stored in `~/.codex/config.toml`. For full configuration options, see [Configuration](./docs/config.md).
 
 ### Ollama context window handling
 
@@ -413,141 +89,6 @@
 
 **Important:** The raw chain-of-thought is not moderated or filtered. 
 It might contain hallucinations or harmful content.
-
----
-
-## Platform sandboxing details
-
-The mechanism Codex uses to implement the sandbox policy depends on your OS:
-
-- **macOS 12+** uses **Apple Seatbelt** and runs commands using `sandbox-exec` with a profile (`-p`) that corresponds to the `--sandbox` that was specified.
-- **Linux** uses a combination of Landlock/seccomp APIs to enforce the `sandbox` configuration.
-
-Note that when running Linux in a containerized environment such as Docker, sandboxing may not work if the host/container configuration does not support the necessary Landlock/seccomp APIs. In such cases, we recommend configuring your Docker container so that it provides the sandbox guarantees you are looking for and then running `codex` with `--sandbox danger-full-access` (or, more simply, the `--dangerously-bypass-approvals-and-sandbox` flag) within your container.
-
----
-
-## Experimental technology disclaimer
-
-Codex CLI is an experimental project under active development. It is not yet stable, may contain bugs, incomplete features, or undergo breaking changes. We're building it in the open with the community and welcome:
-
-- Bug reports
-- Feature requests
-- Pull requests
-- Good vibes
-
-Help us improve by filing issues or submitting PRs (see the section below for how to contribute)!
-
----
-
-## System requirements
-
-| Requirement                 | Details                                                         |
-| --------------------------- | --------------------------------------------------------------- |
-| Operating systems           | macOS 12+, Ubuntu 20.04+/Debian 10+, or Windows 11 **via WSL2** |
-| Git (optional, recommended) | 2.23+ for built-in PR helpers                                   |
-| RAM                         | 4-GB minimum (8-GB recommended)                                 |
-
----
-
-## CLI reference
-
-| Command            | Purpose                            | Example                         |
-| ------------------ | ---------------------------------- | ------------------------------- |
-| `codex`            | Interactive TUI                    | `codex`                         |
-| `codex "..."`      | Initial prompt for interactive TUI | `codex "fix lint errors"`       |
-| `codex exec "..."` | Non-interactive "automation mode"  | `codex exec "explain utils.ts"` |
-
-Key flags: `--model/-m`, `--ask-for-approval/-a`.
-
----
-
-## Memory & project docs
-
-You can give Codex extra instructions and guidance using `AGENTS.md` files. Codex looks for `AGENTS.md` files in the following places, and merges them top-down:
-
-1. `~/.codex/AGENTS.md` - personal global guidance
-2. `AGENTS.md` at repo root - shared project notes
-3. `AGENTS.md` in the current working directory - sub-folder/feature specifics
-
----
-
-## Non-interactive / CI mode
-
-Run Codex head-less in pipelines. Example GitHub Action step:
-
-```yaml
-- name: Update changelog via Codex
-  run: |
-    npm install -g @openai/codex
-    export OPENAI_API_KEY="${{ secrets.OPENAI_KEY }}"
-    codex exec --full-auto "update CHANGELOG for next release"
-```
-
-## Model Context Protocol (MCP)
-
-The Codex CLI can be configured to leverage MCP servers by defining an [`mcp_servers`](./codex-rs/config.md#mcp_servers) section in `~/.codex/config.toml`. It is intended to mirror how tools such as Claude and Cursor define `mcpServers` in their respective JSON config files, though the Codex format is slightly different since it uses TOML rather than JSON, e.g.:
-
-```toml
-# IMPORTANT: the top-level key is `mcp_servers` rather than `mcpServers`.
-[mcp_servers.server-name]
-command = "npx"
-args = ["-y", "mcp-server"]
-env = { "API_KEY" = "value" }
-```
-
-> [!TIP]
-> It is somewhat experimental, but the Codex CLI can also be run as an MCP _server_ via `codex mcp`. If you launch it with an MCP client such as `npx @modelcontextprotocol/inspector codex mcp` and send it a `tools/list` request, you will see that there is only one tool, `codex`, that accepts a grab-bag of inputs, including a catch-all `config` map for anything you might want to override. Feel free to play around with it and provide feedback via GitHub issues.
-
-## Tracing / verbose logging
-
-Because Codex is written in Rust, it honors the `RUST_LOG` environment variable to configure its logging behavior.
-
-The TUI defaults to `RUST_LOG=codex_core=info,codex_tui=info` and log messages are written to `~/.codex/log/codex-tui.log`, so you can leave the following running in a separate terminal to monitor log messages as they are written:
-
-```
-tail -F ~/.codex/log/codex-tui.log
-```
-
-By comparison, the non-interactive mode (`codex exec`) defaults to `RUST_LOG=error`, but messages are printed inline, so there is no need to monitor a separate file.
-
-See the Rust documentation on [`RUST_LOG`](https://docs.rs/env_logger/latest/env_logger/#enabling-logging) for more information on the configuration options.
-
----
-
-### DotSlash
-
-The GitHub Release also contains a [DotSlash](https://dotslash-cli.com/) file for the Codex CLI named `codex`. Using a DotSlash file makes it possible to make a lightweight commit to source control to ensure all contributors use the same version of an executable, regardless of what platform they use for development.
-
-</details>
-
-<details>
-<summary><strong>Build from source</strong></summary>
-
-```bash
-# Clone the repository and navigate to the root of the Cargo workspace.
-git clone https://github.com/openai/codex.git
-cd codex/codex-rs
-
-# Install the Rust toolchain, if necessary.
-curl --proto '=https' --tlsv1.2 -sSf https://sh.rustup.rs | sh -s -- -y
-source "$HOME/.cargo/env"
-rustup component add rustfmt
-rustup component add clippy
-=======
-Run `codex` and select **Sign in with ChatGPT**. We recommend signing into your ChatGPT account to use Codex as part of your Plus, Pro, Team, Edu, or Enterprise plan. [Learn more about what's included in your ChatGPT plan](https://help.openai.com/en/articles/11369540-codex-in-chatgpt).
->>>>>>> 051f185c
-
-You can also use Codex with an API key, but this requires [additional setup](./docs/authentication.md#usage-based-billing-alternative-use-an-openai-api-key). If you previously used an API key for usage-based billing, see the [migration steps](./docs/authentication.md#migrating-from-usage-based-billing-api-key). If you're having trouble with login, please comment on [this issue](https://github.com/openai/codex/issues/1243).
-
-### Model Context Protocol (MCP)
-
-Codex CLI supports [MCP servers](./docs/advanced.md#model-context-protocol-mcp). Enable by adding an `mcp_servers` section to your `~/.codex/config.toml`.
-
-
-### Configuration
-
-Codex CLI supports a rich set of configuration options, with preferences stored in `~/.codex/config.toml`. For full configuration options, see [Configuration](./docs/config.md).
 
 ---
 
