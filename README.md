--- conflicted
+++ resolved
@@ -314,21 +314,7 @@
 model = "mistral"
 ```
 
-<<<<<<< HEAD
-To support offline installs, you can prefetch dependencies and commit the resulting cache:
-
-```bash
-# Populate the pnpm store with packages from pnpm-lock.yaml
-pnpm fetch
-
-# Commit the generated .pnpm-store directory or mirror your registry
-
-# Later, install using only cached packages
-pnpm install --offline
-```
-=======
 This way, you can specify one command-line argument (.e.g., `--profile o3`, `--profile mistral`) to override multiple settings together.
->>>>>>> 1930ee72
 
 </details>
 
@@ -498,6 +484,18 @@
 cargo test
 ```
 
+To support offline installs, you can prefetch dependencies and commit the resulting cache:
+
+```bash
+# Populate the pnpm store with packages from pnpm-lock.yaml
+pnpm fetch
+
+# Commit the generated .pnpm-store directory or mirror your registry
+
+# Later, install using only cached packages
+pnpm install --offline
+```
+
 </details>
 
 ---
