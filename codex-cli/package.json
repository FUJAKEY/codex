{
  "name": "@openai/codex",
<<<<<<< HEAD
  "version": "0.1.2504161510",
=======
  "version": "0.1.04161352",
>>>>>>> fb6f7986
  "license": "Apache-2.0",
  "bin": {
    "codex": "dist/cli.js"
  },
  "type": "module",
  "engines": {
    "node": ">=22"
  },
  "scripts": {
    "format": "prettier --check src tests",
    "format:fix": "prettier --write src tests",
    "dev": "tsc --watch",
    "lint": "eslint src tests --ext ts --ext tsx --report-unused-disable-directives --max-warnings 0",
    "lint:fix": "eslint src tests --ext ts --ext tsx --fix",
    "test": "vitest run",
    "test:watch": "vitest --watch",
    "typecheck": "tsc --noEmit",
    "build": "node build.mjs",
    "build:dev": "NODE_ENV=development node build.mjs --dev && NODE_OPTIONS=--enable-source-maps node dist/cli-dev.js",
    "release:readme": "cp ../README.md ./README.md",
<<<<<<< HEAD
    "release:version": "codex -a full-auto 'update the CLI_VERSION in codex-cli/src/utils/session.ts and the version in package.json to use the current timestamp (YYMMDDHHmm format)'",
=======
    "release:version": "codex -a full-auto 'update the CLI_VERSION in codex-cli/src/utils/session.ts and the version in package.json to use the current timestamp (MMDDHHmm format)'",
>>>>>>> fb6f7986
    "release": "npm run release:readme && npm run release:version && npm run build && npm publish"
  },
  "files": [
    "README.md",
    "dist",
    "src"
  ],
  "dependencies": {
    "@inkjs/ui": "^2.0.0",
    "chalk": "^5.2.0",
    "diff": "^7.0.0",
    "dotenv": "^16.1.4",
    "file-type": "^20.1.0",
    "ink": "^5.2.0",
    "ink-select-input": "^6.0.0",
    "marked": "^15.0.7",
    "marked-terminal": "^7.3.0",
    "meow": "^13.2.0",
    "open": "^10.1.0",
    "openai": "^4.89.0",
    "react": "^18.2.0",
    "shell-quote": "^1.8.2",
    "use-interval": "1.4.0"
  },
  "devDependencies": {
    "@eslint/js": "^9.22.0",
    "@types/diff": "^7.0.2",
    "@types/js-yaml": "^4.0.9",
    "@types/marked-terminal": "^6.1.1",
    "@types/react": "^18.0.32",
    "@types/shell-quote": "^1.7.5",
    "@typescript-eslint/eslint-plugin": "^7.18.0",
    "@typescript-eslint/parser": "^7.18.0",
    "esbuild": "^0.25.2",
    "eslint-plugin-import": "^2.31.0",
    "eslint-plugin-react": "^7.32.2",
    "eslint-plugin-react-hooks": "^4.6.0",
    "eslint-plugin-react-refresh": "^0.4.19",
    "ink-testing-library": "^3.0.0",
    "prettier": "^2.8.7",
    "punycode": "^2.3.1",
    "ts-node": "^10.9.1",
    "typescript": "^5.0.3",
    "vitest": "^3.0.9",
    "whatwg-url": "^14.2.0"
  },
  "resolutions": {
    "braces": "^3.0.3",
    "micromatch": "^4.0.8",
    "semver": "^7.7.1"
  },
  "overrides": {
    "punycode": "^2.3.1"
  },
  "repository": {
    "type": "git",
    "url": "https://github.com/openai/codex"
  }
}<|MERGE_RESOLUTION|>--- conflicted
+++ resolved
@@ -1,10 +1,6 @@
 {
   "name": "@openai/codex",
-<<<<<<< HEAD
   "version": "0.1.2504161510",
-=======
-  "version": "0.1.04161352",
->>>>>>> fb6f7986
   "license": "Apache-2.0",
   "bin": {
     "codex": "dist/cli.js"
@@ -25,11 +21,7 @@
     "build": "node build.mjs",
     "build:dev": "NODE_ENV=development node build.mjs --dev && NODE_OPTIONS=--enable-source-maps node dist/cli-dev.js",
     "release:readme": "cp ../README.md ./README.md",
-<<<<<<< HEAD
     "release:version": "codex -a full-auto 'update the CLI_VERSION in codex-cli/src/utils/session.ts and the version in package.json to use the current timestamp (YYMMDDHHmm format)'",
-=======
-    "release:version": "codex -a full-auto 'update the CLI_VERSION in codex-cli/src/utils/session.ts and the version in package.json to use the current timestamp (MMDDHHmm format)'",
->>>>>>> fb6f7986
     "release": "npm run release:readme && npm run release:version && npm run build && npm publish"
   },
   "files": [
