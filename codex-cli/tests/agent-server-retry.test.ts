--- conflicted
+++ resolved
@@ -103,7 +103,6 @@
       model: "any",
       instructions: "",
       approvalPolicy: { mode: "auto" } as any,
-<<<<<<< HEAD
       config: {
         model: "any",
         instructions: "",
@@ -114,9 +113,7 @@
           jitterFactor: DEFAULT_RATE_LIMIT_JITTER_FACTOR,
         },
       },
-=======
       additionalWritableRoots: [],
->>>>>>> fc1e4563
       onItem: (i) => received.push(i),
       onLoading: () => {},
       getCommandConfirmation: async () => ({ review: "yes" } as any),
@@ -154,7 +151,6 @@
       model: "any",
       instructions: "",
       approvalPolicy: { mode: "auto" } as any,
-<<<<<<< HEAD
       config: {
         model: "any",
         instructions: "",
@@ -165,9 +161,7 @@
           jitterFactor: DEFAULT_RATE_LIMIT_JITTER_FACTOR,
         },
       },
-=======
       additionalWritableRoots: [],
->>>>>>> fc1e4563
       onItem: (i) => received.push(i),
       onLoading: () => {},
       getCommandConfirmation: async () => ({ review: "yes" } as any),
