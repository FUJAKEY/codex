--- conflicted
+++ resolved
@@ -44,11 +44,6 @@
       case "x64":
         targetTriple = "x86_64-pc-windows-msvc.exe";
         break;
-<<<<<<< HEAD
-=======
-      case "arm64":
-      // We do not build this today, fall through...
->>>>>>> 7bcdc5cc
       default:
         break;
     }
