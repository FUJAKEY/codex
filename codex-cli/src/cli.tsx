--- conflicted
+++ resolved
@@ -291,13 +291,8 @@
   ...config,
   model: model ?? config.model,
   notify: Boolean(cli.flags.notify),
-<<<<<<< HEAD
   reasoningEffort:
     (cli.flags.reasoning as ReasoningEffort | undefined) ?? "high",
-};
-
-if (!(await isModelSupportedForResponses(config.model))) {
-=======
   flexMode: Boolean(cli.flags.flexMode),
   provider,
   disableResponseStorage:
@@ -327,7 +322,6 @@
   !(await isModelSupportedForResponses(provider, config.model)) &&
   (!provider || provider.toLowerCase() === "openai")
 ) {
->>>>>>> 549fc650
   // eslint-disable-next-line no-console
   console.error(
     `The model "${config.model}" does not appear in the list of models ` +
