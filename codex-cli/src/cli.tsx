--- conflicted
+++ resolved
@@ -253,18 +253,14 @@
   model,
 };
 
-<<<<<<< HEAD
+// Check for updates after loading config
+// This is important because we write state file in the config dir
+await checkForUpdates().catch();
+
 if (
   !(await isModelSupportedForResponses(config.model)) &&
   (!provider || provider.toLowerCase() === "openai")
 ) {
-=======
-// Check for updates after loading config
-// This is important because we write state file in the config dir
-await checkForUpdates().catch();
-
-if (!(await isModelSupportedForResponses(config.model))) {
->>>>>>> c40f4891
   // eslint-disable-next-line no-console
   console.error(
     `The model "${config.model}" does not appear in the list of models ` +
