--- conflicted
+++ resolved
@@ -309,7 +309,6 @@
     }
   | undefined;
 
-<<<<<<< HEAD
 if (provider.toLowerCase() === "openai") {
   // Try to load existing auth file if present
   try {
@@ -331,44 +330,6 @@
     // ignore errors
   }
   if (cli.flags.login && provider.toLowerCase() === "openai") {
-=======
-// Try to load existing auth file if present
-try {
-  const home = os.homedir();
-  const authDir = path.join(home, ".codex");
-  const authFile = path.join(authDir, "auth.json");
-  if (fs.existsSync(authFile)) {
-    const data = JSON.parse(fs.readFileSync(authFile, "utf-8"));
-    savedTokens = data.tokens;
-    const lastRefreshTime = data.last_refresh
-      ? new Date(data.last_refresh).getTime()
-      : 0;
-    const expired = Date.now() - lastRefreshTime > 28 * 24 * 60 * 60 * 1000;
-    if (data.OPENAI_API_KEY && !expired) {
-      apiKey = data.OPENAI_API_KEY;
-    }
-  }
-} catch {
-  // ignore errors
-}
-
-// Get provider-specific API key if not OpenAI
-if (provider.toLowerCase() !== "openai") {
-  const providerInfo = providers[provider.toLowerCase()];
-  if (providerInfo) {
-    const providerApiKey = process.env[providerInfo.envKey];
-    if (providerApiKey) {
-      apiKey = providerApiKey;
-    }
-  }
-}
-
-// Only proceed with OpenAI auth flow if:
-// 1. Provider is OpenAI and no API key is set, or
-// 2. Login flag is explicitly set
-if (provider.toLowerCase() === "openai" && !apiKey) {
-  if (cli.flags.login) {
->>>>>>> cd2c25cf
     apiKey = await fetchApiKey(client.issuer, client.client_id);
     try {
       const home = os.homedir();
@@ -381,7 +342,6 @@
     } catch {
       /* ignore */
     }
-<<<<<<< HEAD
   } else if (!apiKey) {
     apiKey = await fetchApiKey(client.issuer, client.client_id);
   }
@@ -392,29 +352,6 @@
     // eslint-disable-next-line no-console
     console.log(
       `${chalk.bold("codex --free")} attempting to redeem credits...`,
-=======
-  } else {
-    apiKey = await fetchApiKey(client.issuer, client.client_id);
-  }
-}
-
-// Ensure the API key is available as an environment variable for legacy code
-process.env["OPENAI_API_KEY"] = apiKey;
-
-// Only attempt credit redemption for OpenAI provider
-if (cli.flags.free && provider.toLowerCase() === "openai") {
-  // eslint-disable-next-line no-console
-  console.log(`${chalk.bold("codex --free")} attempting to redeem credits...`);
-  if (!savedTokens?.refresh_token) {
-    apiKey = await fetchApiKey(client.issuer, client.client_id, true);
-    // fetchApiKey includes credit redemption as the end of the flow
-  } else {
-    await maybeRedeemCredits(
-      client.issuer,
-      client.client_id,
-      savedTokens.refresh_token,
-      savedTokens.id_token,
->>>>>>> cd2c25cf
     );
     if (!savedTokens?.refresh_token) {
       apiKey = await fetchApiKey(client.issuer, client.client_id, true);
