--- conflicted
+++ resolved
@@ -1,11 +1,7 @@
 import type { ResponseItem } from "openai/resources/responses/responses";
 
-<<<<<<< HEAD
-import { loadConfig, SESSIONS_DIR } from "../config";
-=======
-import { loadConfig } from "../config";
+import { loadConfig, SESSIONS_DIR } from "../config.js";
 import { log } from "../logger/log.js";
->>>>>>> 3eba86a5
 import fs from "fs/promises";
 import path from "path";
 
