--- conflicted
+++ resolved
@@ -74,11 +74,7 @@
     "--",
     ...cmd,
   ];
-<<<<<<< HEAD
-  return exec(fullCommand, opts, writableRoots, config, abortSignal);
-=======
-  return exec(fullCommand, opts, abortSignal);
->>>>>>> 463a2309
+  return exec(fullCommand, opts, config, abortSignal);
 }
 
 const READ_ONLY_SEATBELT_POLICY = `
