import type { ReviewDecision } from "./review.js";
import type { ApplyPatchCommand, ApprovalPolicy } from "../../approvals.js";
import type { AppConfig } from "../config.js";
import type {
  ResponseFunctionToolCall,
  ResponseInputItem,
  ResponseItem,
} from "openai/resources/responses/responses.mjs";
import type { Reasoning } from "openai/resources.mjs";

<<<<<<< HEAD
import { log } from "./log.js";
import {
  OPENAI_TIMEOUT_MS,
  DEFAULT_RATE_LIMIT_MAX_RETRIES,
  DEFAULT_RATE_LIMIT_INITIAL_RETRY_DELAY_MS,
  DEFAULT_RATE_LIMIT_MAX_RETRY_DELAY_MS,
  DEFAULT_RATE_LIMIT_JITTER_FACTOR,
  getBaseUrl,
  getApiKey,
} from "../config.js";
=======
import { OPENAI_TIMEOUT_MS, getApiKey, getBaseUrl } from "../config.js";
import { log } from "../logger/log.js";
>>>>>>> 3eba86a5
import { parseToolCallArguments } from "../parsers.js";
import {
  ORIGIN,
  CLI_VERSION,
  getSessionId,
  setCurrentModel,
  setSessionId,
} from "../session.js";
import { handleExecCommand } from "./handle-exec-command.js";
import { randomUUID } from "node:crypto";
import OpenAI, { APIConnectionTimeoutError } from "openai";

// Wait time before retrying after rate limit errors (ms).
// This is now handled by the calculateBackoffDelay function

/**
 * Calculates the delay for the next retry attempt using exponential backoff with jitter.
 *
 * @param attempt The current attempt number (1-based)
 * @param initialDelayMs The initial delay in milliseconds
 * @param maxDelayMs The maximum delay in milliseconds
 * @param jitterFactor The jitter factor (0-1) to add randomness to the delay
 * @param suggestedDelayMs Optional suggested delay from the API response
 * @returns The delay in milliseconds to wait before the next retry
 */
function calculateBackoffDelay(
  attempt: number,
  initialDelayMs: number,
  maxDelayMs: number,
  jitterFactor: number,
  suggestedDelayMs?: number,
): number {
  // If we have a suggested delay from the API, use that (with a small buffer)
  if (suggestedDelayMs && !Number.isNaN(suggestedDelayMs)) {
    // Add 10% to the suggested delay to account for network latency
    return Math.min(suggestedDelayMs * 1.1, maxDelayMs);
  }

  // Calculate exponential backoff: initialDelay * 2^(attempt-1)
  const exponentialDelay = initialDelayMs * Math.pow(2, attempt - 1);

  // Apply maximum delay cap
  const cappedDelay = Math.min(exponentialDelay, maxDelayMs);

  // Apply jitter: random value between (1-jitterFactor) and (1+jitterFactor) times the delay
  // This helps prevent thundering herd problem when multiple clients retry at the same time
  const jitterMultiplier = 1 + jitterFactor * (Math.random() * 2 - 1);

  // Return the final delay with jitter, ensuring it's at least initialDelayMs
  return Math.max(initialDelayMs, Math.round(cappedDelay * jitterMultiplier));
}

export type CommandConfirmation = {
  review: ReviewDecision;
  applyPatch?: ApplyPatchCommand | undefined;
  customDenyMessage?: string;
  explanation?: string;
};

const alreadyProcessedResponses = new Set();

type AgentLoopParams = {
  model: string;
  config?: AppConfig;
  instructions?: string;
  approvalPolicy: ApprovalPolicy;
  onItem: (item: ResponseItem) => void;
  onLoading: (loading: boolean) => void;
  /** Provider for API calls */
  provider?: string;

  /** Extra writable roots to use with sandbox execution. */
  additionalWritableRoots: ReadonlyArray<string>;

  /** Called when the command is not auto-approved to request explicit user review. */
  getCommandConfirmation: (
    command: Array<string>,
    applyPatch: ApplyPatchCommand | undefined,
  ) => Promise<CommandConfirmation>;
  onLastResponseId: (lastResponseId: string) => void;
};

export class AgentLoop {
  private model: string;
  private instructions?: string;
  private approvalPolicy: ApprovalPolicy;
  private config: AppConfig;
  private additionalWritableRoots: ReadonlyArray<string>;

  // Using `InstanceType<typeof OpenAI>` sidesteps typing issues with the OpenAI package under
  // the TS 5+ `moduleResolution=bundler` setup. OpenAI client instance. We keep the concrete
  // type to avoid sprinkling `any` across the implementation while still allowing paths where
  // the OpenAI SDK types may not perfectly match. The `typeof OpenAI` pattern captures the
  // instance shape without resorting to `any`.
  private oai: OpenAI;

  private onItem: (item: ResponseItem) => void;
  private onLoading: (loading: boolean) => void;
  private getCommandConfirmation: (
    command: Array<string>,
    applyPatch: ApplyPatchCommand | undefined,
  ) => Promise<CommandConfirmation>;
  private onLastResponseId: (lastResponseId: string) => void;

  /**
   * A reference to the currently active stream returned from the OpenAI
   * client. We keep this so that we can abort the request if the user decides
   * to interrupt the current task (e.g. via the escape hot‑key).
   */
  private currentStream: unknown | null = null;
  /** Incremented with every call to `run()`. Allows us to ignore stray events
   * from streams that belong to a previous run which might still be emitting
   * after the user has canceled and issued a new command. */
  private generation = 0;
  /** AbortController for in‑progress tool calls (e.g. shell commands). */
  private execAbortController: AbortController | null = null;
  /** Set to true when `cancel()` is called so `run()` can exit early. */
  private canceled = false;
  /** Function calls that were emitted by the model but never answered because
   *  the user cancelled the run.  We keep the `call_id`s around so the *next*
   *  request can send a dummy `function_call_output` that satisfies the
   *  contract and prevents the
   *    400 | No tool output found for function call …
   *  error from OpenAI. */
  private pendingAborts: Set<string> = new Set();
  /** Set to true by `terminate()` – prevents any further use of the instance. */
  private terminated = false;
  /** Master abort controller – fires when terminate() is invoked. */
  private readonly hardAbort = new AbortController();

  /**
   * Abort the ongoing request/stream, if any. This allows callers (typically
   * the UI layer) to interrupt the current agent step so the user can issue
   * new instructions without waiting for the model to finish.
   */
  public cancel(): void {
    if (this.terminated) {
      return;
    }

    // Reset the current stream to allow new requests
    this.currentStream = null;
    log(
      `AgentLoop.cancel() invoked – currentStream=${Boolean(
        this.currentStream,
      )} execAbortController=${Boolean(this.execAbortController)} generation=${
        this.generation
      }`,
    );
    (
      this.currentStream as { controller?: { abort?: () => void } } | null
    )?.controller?.abort?.();

    this.canceled = true;

    // Abort any in-progress tool calls
    this.execAbortController?.abort();

    // Create a new abort controller for future tool calls
    this.execAbortController = new AbortController();
    log("AgentLoop.cancel(): execAbortController.abort() called");

    // NOTE: We intentionally do *not* clear `lastResponseId` here.  If the
    // stream produced a `function_call` before the user cancelled, OpenAI now
    // expects a corresponding `function_call_output` that must reference that
    // very same response ID.  We therefore keep the ID around so the
    // follow‑up request can still satisfy the contract.

    // If we have *not* seen any function_call IDs yet there is nothing that
    // needs to be satisfied in a follow‑up request.  In that case we clear
    // the stored lastResponseId so a subsequent run starts a clean turn.
    if (this.pendingAborts.size === 0) {
      try {
        this.onLastResponseId("");
      } catch {
        /* ignore */
      }
    }

    this.onLoading(false);

    /* Inform the UI that the run was aborted by the user. */
    // const cancelNotice: ResponseItem = {
    //   id: `cancel-${Date.now()}`,
    //   type: "message",
    //   role: "system",
    //   content: [
    //     {
    //       type: "input_text",
    //       text: "⏹️  Execution canceled by user.",
    //     },
    //   ],
    // };
    // this.onItem(cancelNotice);

    this.generation += 1;
    log(`AgentLoop.cancel(): generation bumped to ${this.generation}`);
  }

  /**
   * Hard‑stop the agent loop. After calling this method the instance becomes
   * unusable: any in‑flight operations are aborted and subsequent invocations
   * of `run()` will throw.
   */
  public terminate(): void {
    if (this.terminated) {
      return;
    }
    this.terminated = true;

    this.hardAbort.abort();

    this.cancel();
  }

  public sessionId: string;
  /*
   * Cumulative thinking time across this AgentLoop instance (ms).
   * Currently not used anywhere – comment out to keep the strict compiler
   * happy under `noUnusedLocals`.  Restore when telemetry support lands.
   */
  // private cumulativeThinkingMs = 0;
  constructor({
    model,
    instructions,
    approvalPolicy,
    // `config` used to be required.  Some unit‑tests (and potentially other
    // callers) instantiate `AgentLoop` without passing it, so we make it
    // optional and fall back to sensible defaults.  This keeps the public
    // surface backwards‑compatible and prevents runtime errors like
    // "Cannot read properties of undefined (reading 'apiKey')" when accessing
    // `config.apiKey` below.
    config,
    onItem,
    onLoading,
    getCommandConfirmation,
    onLastResponseId,
    additionalWritableRoots,
  }: AgentLoopParams & { config?: AppConfig }) {
    this.model = model;
    this.instructions = instructions;
    this.approvalPolicy = approvalPolicy;

    // If no `config` has been provided we derive a minimal stub so that the
    // rest of the implementation can rely on `this.config` always being a
    // defined object.  We purposefully copy over the `model` and
    // `instructions` that have already been passed explicitly so that
    // downstream consumers (e.g. telemetry) still observe the correct values.
    this.config =
      config ??
      ({
        model,
        instructions: instructions ?? "",
      } as AppConfig);
    this.additionalWritableRoots = additionalWritableRoots;
    this.onItem = onItem;
    this.onLoading = onLoading;
    this.getCommandConfirmation = getCommandConfirmation;
    this.onLastResponseId = onLastResponseId;
    this.sessionId = getSessionId() || randomUUID().replaceAll("-", "");
    // Configure OpenAI client with optional timeout (ms) from environment
    const timeoutMs = OPENAI_TIMEOUT_MS;
    const apiKey = this.config.apiKey ?? getApiKey() ?? "";
    this.oai = new OpenAI({
      // The OpenAI JS SDK only requires `apiKey` when making requests against
      // the official API.  When running unit‑tests we stub out all network
      // calls so an undefined key is perfectly fine.  We therefore only set
      // the property if we actually have a value to avoid triggering runtime
      // errors inside the SDK (it validates that `apiKey` is a non‑empty
      // string when the field is present).
      ...(apiKey ? { apiKey } : {}),
      baseURL: getBaseUrl(),
      defaultHeaders: {
        originator: ORIGIN,
        version: CLI_VERSION,
        session_id: this.sessionId,
      },
      ...(timeoutMs !== undefined ? { timeout: timeoutMs } : {}),
    });

    setSessionId(this.sessionId);
    setCurrentModel(this.model);

    this.hardAbort = new AbortController();

    this.hardAbort.signal.addEventListener(
      "abort",
      () => this.execAbortController?.abort(),
      { once: true },
    );
  }

  private async handleFunctionCall(
    item: ResponseFunctionToolCall,
  ): Promise<Array<ResponseInputItem>> {
    // If the agent has been canceled in the meantime we should not perform any
    // additional work. Returning an empty array ensures that we neither execute
    // the requested tool call nor enqueue any follow‑up input items. This keeps
    // the cancellation semantics intuitive for users – once they interrupt a
    // task no further actions related to that task should be taken.
    if (this.canceled) {
      return [];
    }
    // ---------------------------------------------------------------------
    // Normalise the function‑call item into a consistent shape regardless of
    // whether it originated from the `/responses` or the `/chat/completions`
    // endpoint – their JSON differs slightly.
    // ---------------------------------------------------------------------

    const isChatStyle =
      // The chat endpoint nests function details under a `function` key.
      // We conservatively treat the presence of this field as a signal that
      // we are dealing with the chat format.
      // eslint-disable-next-line @typescript-eslint/no-explicit-any
      (item as any).function != null;

    const name: string | undefined = isChatStyle
      ? // eslint-disable-next-line @typescript-eslint/no-explicit-any
        (item as any).function?.name
      : // eslint-disable-next-line @typescript-eslint/no-explicit-any
        (item as any).name;

    const rawArguments: string | undefined = isChatStyle
      ? // eslint-disable-next-line @typescript-eslint/no-explicit-any
        (item as any).function?.arguments
      : // eslint-disable-next-line @typescript-eslint/no-explicit-any
        (item as any).arguments;

    // The OpenAI "function_call" item may have either `call_id` (responses
    // endpoint) or `id` (chat endpoint).  Prefer `call_id` if present but fall
    // back to `id` to remain compatible.
    // eslint-disable-next-line @typescript-eslint/no-explicit-any
    const callId: string = (item as any).call_id ?? (item as any).id;

    const args = parseToolCallArguments(rawArguments ?? "{}");
    log(
      `handleFunctionCall(): name=${
        name ?? "undefined"
      } callId=${callId} args=${rawArguments}`,
    );

    if (args == null) {
      const outputItem: ResponseInputItem.FunctionCallOutput = {
        type: "function_call_output",
        call_id: item.call_id,
        output: `invalid arguments: ${rawArguments}`,
      };
      return [outputItem];
    }

    const outputItem: ResponseInputItem.FunctionCallOutput = {
      type: "function_call_output",
      // `call_id` is mandatory – ensure we never send `undefined` which would
      // trigger the "No tool output found…" 400 from the API.
      call_id: callId,
      output: "no function found",
    };

    // We intentionally *do not* remove this `callId` from the `pendingAborts`
    // set right away.  The output produced below is only queued up for the
    // *next* request to the OpenAI API – it has not been delivered yet.  If
    // the user presses ESC‑ESC (i.e. invokes `cancel()`) in the small window
    // between queuing the result and the actual network call, we need to be
    // able to surface a synthetic `function_call_output` marked as
    // "aborted".  Keeping the ID in the set until the run concludes
    // successfully lets the next `run()` differentiate between an aborted
    // tool call (needs the synthetic output) and a completed one (cleared
    // below in the `flush()` helper).

    // used to tell model to stop if needed
    const additionalItems: Array<ResponseInputItem> = [];

    // TODO: allow arbitrary function calls (beyond shell/container.exec)
    if (name === "container.exec" || name === "shell") {
      const {
        outputText,
        metadata,
        additionalItems: additionalItemsFromExec,
      } = await handleExecCommand(
        args,
        this.config,
        this.approvalPolicy,
        this.additionalWritableRoots,
        this.getCommandConfirmation,
        this.execAbortController?.signal,
      );
      outputItem.output = JSON.stringify({ output: outputText, metadata });

      if (additionalItemsFromExec) {
        additionalItems.push(...additionalItemsFromExec);
      }
    }

    return [outputItem, ...additionalItems];
  }

  public async run(
    input: Array<ResponseInputItem>,
    previousResponseId: string = "",
  ): Promise<void> {
    // ---------------------------------------------------------------------
    // Top‑level error wrapper so that known transient network issues like
    // `ERR_STREAM_PREMATURE_CLOSE` do not crash the entire CLI process.
    // Instead we surface the failure to the user as a regular system‑message
    // and terminate the current run gracefully. The calling UI can then let
    // the user retry the request if desired.
    // ---------------------------------------------------------------------

    try {
      if (this.terminated) {
        throw new Error("AgentLoop has been terminated");
      }
      // Record when we start "thinking" so we can report accurate elapsed time.
      const thinkingStart = Date.now();
      // Bump generation so that any late events from previous runs can be
      // identified and dropped.
      const thisGeneration = ++this.generation;

      // Reset cancellation flag and stream for a fresh run.
      this.canceled = false;
      this.currentStream = null;

      // Create a fresh AbortController for this run so that tool calls from a
      // previous run do not accidentally get signalled.
      this.execAbortController = new AbortController();
      log(
        `AgentLoop.run(): new execAbortController created (${this.execAbortController.signal}) for generation ${this.generation}`,
      );
      // NOTE: We no longer (re‑)attach an `abort` listener to `hardAbort` here.
      // A single listener that forwards the `abort` to the current
      // `execAbortController` is installed once in the constructor. Re‑adding a
      // new listener on every `run()` caused the same `AbortSignal` instance to
      // accumulate listeners which in turn triggered Node's
      // `MaxListenersExceededWarning` after ten invocations.

      let lastResponseId: string = previousResponseId;

      // If there are unresolved function calls from a previously cancelled run
      // we have to emit dummy tool outputs so that the API no longer expects
      // them.  We prepend them to the user‑supplied input so they appear
      // first in the conversation turn.
      const abortOutputs: Array<ResponseInputItem> = [];
      if (this.pendingAborts.size > 0) {
        for (const id of this.pendingAborts) {
          abortOutputs.push({
            type: "function_call_output",
            call_id: id,
            output: JSON.stringify({
              output: "aborted",
              metadata: { exit_code: 1, duration_seconds: 0 },
            }),
          } as ResponseInputItem.FunctionCallOutput);
        }
        // Once converted the pending list can be cleared.
        this.pendingAborts.clear();
      }

      let turnInput = [...abortOutputs, ...input];

      this.onLoading(true);

      const staged: Array<ResponseItem | undefined> = [];
      const stageItem = (item: ResponseItem) => {
        // Ignore any stray events that belong to older generations.
        if (thisGeneration !== this.generation) {
          return;
        }

        // Store the item so the final flush can still operate on a complete list.
        // We'll nil out entries once they're delivered.
        const idx = staged.push(item) - 1;

        // Instead of emitting synchronously we schedule a short‑delay delivery.
        // This accomplishes two things:
        //   1. The UI still sees new messages almost immediately, creating the
        //      perception of real‑time updates.
        //   2. If the user calls `cancel()` in the small window right after the
        //      item was staged we can still abort the delivery because the
        //      generation counter will have been bumped by `cancel()`.
        setTimeout(() => {
          if (
            thisGeneration === this.generation &&
            !this.canceled &&
            !this.hardAbort.signal.aborted
          ) {
            this.onItem(item);
            // Mark as delivered so flush won't re-emit it
            staged[idx] = undefined;
          }
        }, 10);
      };

      while (turnInput.length > 0) {
        if (this.canceled || this.hardAbort.signal.aborted) {
          this.onLoading(false);
          return;
        }
        // send request to openAI
        for (const item of turnInput) {
          stageItem(item as ResponseItem);
        }
        // Send request to OpenAI with retry on timeout
        let stream;

        // Retry loop for transient errors. Use config for max retries or fall back to default.
        const maxRetries =
          this.config.rateLimits?.maxRetries ?? DEFAULT_RATE_LIMIT_MAX_RETRIES;
        for (let attempt = 1; attempt <= maxRetries; attempt++) {
          try {
            let reasoning: Reasoning | undefined;
            if (this.model.startsWith("o")) {
              // Create a reasoning object with the properties we need
              // The OpenAI SDK type definitions might not be up to date with the latest API features
              type ExtendedReasoning = Reasoning & { summary?: string };
              reasoning = { effort: "high" } as ExtendedReasoning;

              if (this.model === "o3" || this.model === "o4-mini") {
                reasoning.summary = "auto";
              }
            }
            const mergedInstructions = [prefix, this.instructions]
              .filter(Boolean)
              .join("\n");
            log(
              `instructions (length ${mergedInstructions.length}): ${mergedInstructions}`,
            );
            // eslint-disable-next-line no-await-in-loop
            stream = await this.oai.responses.create({
              model: this.model,
              instructions: mergedInstructions,
              previous_response_id: lastResponseId || undefined,
              input: turnInput,
              stream: true,
              parallel_tool_calls: false,
              reasoning,
              ...(this.config.flexMode ? { service_tier: "flex" } : {}),
              tools: [
                {
                  type: "function",
                  name: "shell",
                  description: "Runs a shell command, and returns its output.",
                  strict: false,
                  parameters: {
                    type: "object",
                    properties: {
                      command: { type: "array", items: { type: "string" } },
                      workdir: {
                        type: "string",
                        description: "The working directory for the command.",
                      },
                      timeout: {
                        type: "number",
                        description:
                          "The maximum time to wait for the command to complete in milliseconds.",
                      },
                    },
                    required: ["command"],
                    additionalProperties: false,
                  },
                },
              ],
            });
            break;
          } catch (error) {
            const isTimeout = error instanceof APIConnectionTimeoutError;
            // Lazily look up the APIConnectionError class at runtime to
            // accommodate the test environment's minimal OpenAI mocks which
            // do not define the class.  Falling back to `false` when the
            // export is absent ensures the check never throws.
            // eslint-disable-next-line @typescript-eslint/no-explicit-any
            const ApiConnErrCtor = (OpenAI as any).APIConnectionError as  // eslint-disable-next-line @typescript-eslint/no-explicit-any
              | (new (...args: any) => Error)
              | undefined;
            const isConnectionError = ApiConnErrCtor
              ? error instanceof ApiConnErrCtor
              : false;
            // eslint-disable-next-line @typescript-eslint/no-explicit-any
            const errCtx = error as any;
            const status =
              errCtx?.status ?? errCtx?.httpStatus ?? errCtx?.statusCode;
            const isServerError = typeof status === "number" && status >= 500;
            if (
              (isTimeout || isServerError || isConnectionError) &&
              attempt < maxRetries
            ) {
              log(
                `OpenAI request failed (attempt ${attempt}/${maxRetries}), retrying...`,
              );
              continue;
            }

            const isTooManyTokensError =
              (errCtx.param === "max_tokens" ||
                (typeof errCtx.message === "string" &&
                  /max_tokens is too large/i.test(errCtx.message))) &&
              errCtx.type === "invalid_request_error";

            if (isTooManyTokensError) {
              this.onItem({
                id: `error-${Date.now()}`,
                type: "message",
                role: "system",
                content: [
                  {
                    type: "input_text",
                    text: "⚠️  The current request exceeds the maximum context length supported by the chosen model. Please shorten the conversation, run /clear, or switch to a model with a larger context window and try again.",
                  },
                ],
              });
              this.onLoading(false);
              return;
            }

            const isRateLimit =
              status === 429 ||
              errCtx.code === "rate_limit_exceeded" ||
              errCtx.type === "rate_limit_exceeded" ||
              /rate limit/i.test(errCtx.message ?? "");
            if (isRateLimit) {
              if (attempt < maxRetries) {
                // Get rate limit config or use defaults
                const initialRetryDelayMs =
                  this.config.rateLimits?.initialRetryDelayMs ??
                  DEFAULT_RATE_LIMIT_INITIAL_RETRY_DELAY_MS;
                const maxRetryDelayMs =
                  this.config.rateLimits?.maxRetryDelayMs ??
                  DEFAULT_RATE_LIMIT_MAX_RETRY_DELAY_MS;
                const jitterFactor =
                  this.config.rateLimits?.jitterFactor ??
                  DEFAULT_RATE_LIMIT_JITTER_FACTOR;

                // Parse suggested retry time from error message, e.g., "Please try again in 1.3s"
                let suggestedDelayMs: number | undefined;
                const msg = errCtx?.message ?? "";
                const m = /(?:retry|try) again in ([\d.]+)s/i.exec(msg);
                if (m && m[1]) {
                  suggestedDelayMs = parseFloat(m[1]) * 1000;
                }

                // Calculate backoff delay with jitter
                const delayMs = calculateBackoffDelay(
                  attempt,
                  initialRetryDelayMs,
                  maxRetryDelayMs,
                  jitterFactor,
                  suggestedDelayMs,
                );

                log(
                  `OpenAI rate limit exceeded (attempt ${attempt}/${maxRetries}), retrying in ${Math.round(
                    delayMs,
                  )} ms...`,
                );
                // eslint-disable-next-line no-await-in-loop
                await new Promise((resolve) => setTimeout(resolve, delayMs));
                continue;
              } else {
                // We have exhausted all retry attempts. Surface a message so the user understands
                // why the request failed and can decide how to proceed (e.g. wait and retry later
                // or switch to a different model / account).

                const errorDetails = [
                  `Status: ${status || "unknown"}`,
                  `Code: ${errCtx.code || "unknown"}`,
                  `Type: ${errCtx.type || "unknown"}`,
                  `Message: ${errCtx.message || "unknown"}`,
                ].join(", ");

                this.onItem({
                  id: `error-${Date.now()}`,
                  type: "message",
                  role: "system",
                  content: [
                    {
                      type: "input_text",
                      text: `⚠️  Rate limit reached. Error details: ${errorDetails}. Please try again later.`,
                    },
                  ],
                });

                this.onLoading(false);
                return;
              }
            }

            const isClientError =
              (typeof status === "number" &&
                status >= 400 &&
                status < 500 &&
                status !== 429) ||
              errCtx.code === "invalid_request_error" ||
              errCtx.type === "invalid_request_error";
            if (isClientError) {
              this.onItem({
                id: `error-${Date.now()}`,
                type: "message",
                role: "system",
                content: [
                  {
                    type: "input_text",
                    // Surface the request ID when it is present on the error so users
                    // can reference it when contacting support or inspecting logs.
                    text: (() => {
                      const reqId =
                        (
                          errCtx as Partial<{
                            request_id?: string;
                            requestId?: string;
                          }>
                        )?.request_id ??
                        (
                          errCtx as Partial<{
                            request_id?: string;
                            requestId?: string;
                          }>
                        )?.requestId;

                      const errorDetails = [
                        `Status: ${status || "unknown"}`,
                        `Code: ${errCtx.code || "unknown"}`,
                        `Type: ${errCtx.type || "unknown"}`,
                        `Message: ${errCtx.message || "unknown"}`,
                      ].join(", ");

                      return `⚠️  OpenAI rejected the request${
                        reqId ? ` (request ID: ${reqId})` : ""
                      }. Error details: ${errorDetails}. Please verify your settings and try again.`;
                    })(),
                  },
                ],
              });
              this.onLoading(false);
              return;
            }
            throw error;
          }
        }
        turnInput = []; // clear turn input, prepare for function call results

        // If the user requested cancellation while we were awaiting the network
        // request, abort immediately before we start handling the stream.
        if (this.canceled || this.hardAbort.signal.aborted) {
          // `stream` is defined; abort to avoid wasting tokens/server work
          try {
            (
              stream as { controller?: { abort?: () => void } }
            )?.controller?.abort?.();
          } catch {
            /* ignore */
          }
          this.onLoading(false);
          return;
        }

        // Keep track of the active stream so it can be aborted on demand.
        this.currentStream = stream;

        // guard against an undefined stream before iterating
        if (!stream) {
          this.onLoading(false);
          log("AgentLoop.run(): stream is undefined");
          return;
        }

        try {
          // eslint-disable-next-line no-await-in-loop
          for await (const event of stream) {
            log(`AgentLoop.run(): response event ${event.type}`);

            // process and surface each item (no-op until we can depend on streaming events)
            if (event.type === "response.output_item.done") {
              const item = event.item;
              // 1) if it's a reasoning item, annotate it
              type ReasoningItem = { type?: string; duration_ms?: number };
              const maybeReasoning = item as ReasoningItem;
              if (maybeReasoning.type === "reasoning") {
                maybeReasoning.duration_ms = Date.now() - thinkingStart;
              }
              if (item.type === "function_call") {
                // Track outstanding tool call so we can abort later if needed.
                // The item comes from the streaming response, therefore it has
                // either `id` (chat) or `call_id` (responses) – we normalise
                // by reading both.
                const callId =
                  (item as { call_id?: string; id?: string }).call_id ??
                  (item as { id?: string }).id;
                if (callId) {
                  this.pendingAborts.add(callId);
                }
              } else {
                stageItem(item as ResponseItem);
              }
            }

            if (event.type === "response.completed") {
              if (thisGeneration === this.generation && !this.canceled) {
                for (const item of event.response.output) {
                  stageItem(item as ResponseItem);
                }
              }
              if (event.response.status === "completed") {
                // TODO: remove this once we can depend on streaming events
                const newTurnInput = await this.processEventsWithoutStreaming(
                  event.response.output,
                  stageItem,
                );
                turnInput = newTurnInput;
              }
              lastResponseId = event.response.id;
              this.onLastResponseId(event.response.id);
            }
          }
        } catch (err: unknown) {
          // Gracefully handle an abort triggered via `cancel()` so that the
          // consumer does not see an unhandled exception.
          if (err instanceof Error && err.name === "AbortError") {
            if (!this.canceled) {
              // It was aborted for some other reason; surface the error.
              throw err;
            }
            this.onLoading(false);
            return;
          }
          // Suppress internal stack on JSON parse failures
          if (err instanceof SyntaxError) {
            this.onItem({
              id: `error-${Date.now()}`,
              type: "message",
              role: "system",
              content: [
                {
                  type: "input_text",
                  text: "⚠️ Failed to parse streaming response (invalid JSON). Please `/clear` to reset.",
                },
              ],
            });
            this.onLoading(false);
            return;
          }
          // Handle OpenAI API quota errors
          if (
            err instanceof Error &&
            (err as { code?: string }).code === "insufficient_quota"
          ) {
            this.onItem({
              id: `error-${Date.now()}`,
              type: "message",
              role: "system",
              content: [
                {
                  type: "input_text",
                  text: "⚠️ Insufficient quota. Please check your billing details and retry.",
                },
              ],
            });
            this.onLoading(false);
            return;
          }
          throw err;
        } finally {
          this.currentStream = null;
        }

        log(
          `Turn inputs (${turnInput.length}) - ${turnInput
            .map((i) => i.type)
            .join(", ")}`,
        );
      }

      // Flush staged items if the run concluded successfully (i.e. the user did
      // not invoke cancel() or terminate() during the turn).
      const flush = () => {
        if (
          !this.canceled &&
          !this.hardAbort.signal.aborted &&
          thisGeneration === this.generation
        ) {
          // Only emit items that weren't already delivered above
          for (const item of staged) {
            if (item) {
              this.onItem(item);
            }
          }
        }

        // At this point the turn finished without the user invoking
        // `cancel()`.  Any outstanding function‑calls must therefore have been
        // satisfied, so we can safely clear the set that tracks pending aborts
        // to avoid emitting duplicate synthetic outputs in subsequent runs.
        this.pendingAborts.clear();
        // Now emit system messages recording the per‑turn *and* cumulative
        // thinking times so UIs and tests can surface/verify them.
        // const thinkingEnd = Date.now();

        // 1) Per‑turn measurement – exact time spent between request and
        //    response for *this* command.
        // this.onItem({
        //   id: `thinking-${thinkingEnd}`,
        //   type: "message",
        //   role: "system",
        //   content: [
        //     {
        //       type: "input_text",
        //       text: `🤔  Thinking time: ${Math.round(
        //         (thinkingEnd - thinkingStart) / 1000
        //       )} s`,
        //     },
        //   ],
        // });

        // 2) Session‑wide cumulative counter so users can track overall wait
        //    time across multiple turns.
        // this.cumulativeThinkingMs += thinkingEnd - thinkingStart;
        // this.onItem({
        //   id: `thinking-total-${thinkingEnd}`,
        //   type: "message",
        //   role: "system",
        //   content: [
        //     {
        //       type: "input_text",
        //       text: `⏱  Total thinking time: ${Math.round(
        //         this.cumulativeThinkingMs / 1000
        //       )} s`,
        //     },
        //   ],
        // });

        this.onLoading(false);
      };

      // Delay flush slightly to allow a near‑simultaneous cancel() to land.
      setTimeout(flush, 30);
      // End of main logic. The corresponding catch block for the wrapper at the
      // start of this method follows next.
    } catch (err) {
      // Handle known transient network/streaming issues so they do not crash the
      // CLI. We currently match Node/undici's `ERR_STREAM_PREMATURE_CLOSE`
      // error which manifests when the HTTP/2 stream terminates unexpectedly
      // (e.g. during brief network hiccups).

      const isPrematureClose =
        err instanceof Error &&
        // eslint-disable-next-line
        ((err as any).code === "ERR_STREAM_PREMATURE_CLOSE" ||
          err.message?.includes("Premature close"));

      if (isPrematureClose) {
        try {
          this.onItem({
            id: `error-${Date.now()}`,
            type: "message",
            role: "system",
            content: [
              {
                type: "input_text",
                text: "⚠️  Connection closed prematurely while waiting for the model. Please try again.",
              },
            ],
          });
        } catch {
          /* no-op – emitting the error message is best‑effort */
        }
        this.onLoading(false);
        return;
      }

      // -------------------------------------------------------------------
      // Catch‑all handling for other network or server‑side issues so that
      // transient failures do not crash the CLI. We intentionally keep the
      // detection logic conservative to avoid masking programming errors. A
      // failure is treated as retry‑worthy/user‑visible when any of the
      // following apply:
      //   • the error carries a recognised Node.js network errno ‑ style code
      //     (e.g. ECONNRESET, ETIMEDOUT …)
      //   • the OpenAI SDK attached an HTTP `status` >= 500 indicating a
      //     server‑side problem.
      //   • the error is model specific and detected in stream.
      // If matched we emit a single system message to inform the user and
      // resolve gracefully so callers can choose to retry.
      // -------------------------------------------------------------------

      const NETWORK_ERRNOS = new Set([
        "ECONNRESET",
        "ECONNREFUSED",
        "EPIPE",
        "ENOTFOUND",
        "ETIMEDOUT",
        "EAI_AGAIN",
      ]);

      const isNetworkOrServerError = (() => {
        if (!err || typeof err !== "object") {
          return false;
        }
        // eslint-disable-next-line @typescript-eslint/no-explicit-any
        const e: any = err;

        // Direct instance check for connection errors thrown by the OpenAI SDK.
        // eslint-disable-next-line @typescript-eslint/no-explicit-any
        const ApiConnErrCtor = (OpenAI as any).APIConnectionError as  // eslint-disable-next-line @typescript-eslint/no-explicit-any
          | (new (...args: any) => Error)
          | undefined;
        if (ApiConnErrCtor && e instanceof ApiConnErrCtor) {
          return true;
        }

        if (typeof e.code === "string" && NETWORK_ERRNOS.has(e.code)) {
          return true;
        }

        // When the OpenAI SDK nests the underlying network failure inside the
        // `cause` property we surface it as well so callers do not see an
        // unhandled exception for errors like ENOTFOUND, ECONNRESET …
        if (
          e.cause &&
          typeof e.cause === "object" &&
          NETWORK_ERRNOS.has((e.cause as { code?: string }).code ?? "")
        ) {
          return true;
        }

        if (typeof e.status === "number" && e.status >= 500) {
          return true;
        }

        // Fallback to a heuristic string match so we still catch future SDK
        // variations without enumerating every errno.
        if (
          typeof e.message === "string" &&
          /network|socket|stream/i.test(e.message)
        ) {
          return true;
        }

        return false;
      })();

      if (isNetworkOrServerError) {
        try {
          const msgText =
            "⚠️  Network error while contacting OpenAI. Please check your connection and try again.";
          this.onItem({
            id: `error-${Date.now()}`,
            type: "message",
            role: "system",
            content: [
              {
                type: "input_text",
                text: msgText,
              },
            ],
          });
        } catch {
          /* best‑effort */
        }
        this.onLoading(false);
        return;
      }

      const isInvalidRequestError = () => {
        if (!err || typeof err !== "object") {
          return false;
        }
        // eslint-disable-next-line @typescript-eslint/no-explicit-any
        const e: any = err;

        if (
          e.type === "invalid_request_error" &&
          e.code === "model_not_found"
        ) {
          return true;
        }

        if (
          e.cause &&
          e.cause.type === "invalid_request_error" &&
          e.cause.code === "model_not_found"
        ) {
          return true;
        }

        return false;
      };

      if (isInvalidRequestError()) {
        try {
          // Extract request ID and error details from the error object

          // eslint-disable-next-line @typescript-eslint/no-explicit-any
          const e: any = err;

          const reqId =
            e.request_id ??
            (e.cause && e.cause.request_id) ??
            (e.cause && e.cause.requestId);

          const errorDetails = [
            `Status: ${e.status || (e.cause && e.cause.status) || "unknown"}`,
            `Code: ${e.code || (e.cause && e.cause.code) || "unknown"}`,
            `Type: ${e.type || (e.cause && e.cause.type) || "unknown"}`,
            `Message: ${
              e.message || (e.cause && e.cause.message) || "unknown"
            }`,
          ].join(", ");

          const msgText = `⚠️  OpenAI rejected the request${
            reqId ? ` (request ID: ${reqId})` : ""
          }. Error details: ${errorDetails}. Please verify your settings and try again.`;

          this.onItem({
            id: `error-${Date.now()}`,
            type: "message",
            role: "system",
            content: [
              {
                type: "input_text",
                text: msgText,
              },
            ],
          });
        } catch {
          /* best-effort */
        }
        this.onLoading(false);
        return;
      }

      // Re‑throw all other errors so upstream handlers can decide what to do.
      throw err;
    }
  }

  // we need until we can depend on streaming events
  private async processEventsWithoutStreaming(
    output: Array<ResponseInputItem>,
    emitItem: (item: ResponseItem) => void,
  ): Promise<Array<ResponseInputItem>> {
    // If the agent has been canceled we should short‑circuit immediately to
    // avoid any further processing (including potentially expensive tool
    // calls). Returning an empty array ensures the main run‑loop terminates
    // promptly.
    if (this.canceled) {
      return [];
    }
    const turnInput: Array<ResponseInputItem> = [];
    for (const item of output) {
      if (item.type === "function_call") {
        if (alreadyProcessedResponses.has(item.id)) {
          continue;
        }
        alreadyProcessedResponses.add(item.id);
        // eslint-disable-next-line no-await-in-loop
        const result = await this.handleFunctionCall(item);
        turnInput.push(...result);
      }
      emitItem(item as ResponseItem);
    }
    return turnInput;
  }
}

const prefix = `You are operating as and within the Codex CLI, a terminal-based agentic coding assistant built by OpenAI. It wraps OpenAI models to enable natural language interaction with a local codebase. You are expected to be precise, safe, and helpful.

You can:
- Receive user prompts, project context, and files.
- Stream responses and emit function calls (e.g., shell commands, code edits).
- Apply patches, run commands, and manage user approvals based on policy.
- Work inside a sandboxed, git-backed workspace with rollback support.
- Log telemetry so sessions can be replayed or inspected later.
- More details on your functionality are available at \`codex --help\`

The Codex CLI is open-sourced. Don't confuse yourself with the old Codex language model built by OpenAI many moons ago (this is understandably top of mind for you!). Within this context, Codex refers to the open-source agentic coding interface.

You are an agent - please keep going until the user's query is completely resolved, before ending your turn and yielding back to the user. Only terminate your turn when you are sure that the problem is solved. If you are not sure about file content or codebase structure pertaining to the user's request, use your tools to read files and gather the relevant information: do NOT guess or make up an answer.

Please resolve the user's task by editing and testing the code files in your current code execution session. You are a deployed coding agent. Your session allows for you to modify and run code. The repo(s) are already cloned in your working directory, and you must fully solve the problem for your answer to be considered correct.

You MUST adhere to the following criteria when executing the task:
- Working on the repo(s) in the current environment is allowed, even if they are proprietary.
- Analyzing code for vulnerabilities is allowed.
- Showing user code and tool call details is allowed.
- User instructions may overwrite the *CODING GUIDELINES* section in this developer message.
- Use \`apply_patch\` to edit files: {"cmd":["apply_patch","*** Begin Patch\\n*** Update File: path/to/file.py\\n@@ def example():\\n-  pass\\n+  return 123\\n*** End Patch"]}
- If completing the user's task requires writing or modifying files:
    - Your code and final answer should follow these *CODING GUIDELINES*:
        - Fix the problem at the root cause rather than applying surface-level patches, when possible.
        - Avoid unneeded complexity in your solution.
            - Ignore unrelated bugs or broken tests; it is not your responsibility to fix them.
        - Update documentation as necessary.
        - Keep changes consistent with the style of the existing codebase. Changes should be minimal and focused on the task.
            - Use \`git log\` and \`git blame\` to search the history of the codebase if additional context is required; internet access is disabled.
        - NEVER add copyright or license headers unless specifically requested.
        - You do not need to \`git commit\` your changes; this will be done automatically for you.
        - If there is a .pre-commit-config.yaml, use \`pre-commit run --files ...\` to check that your changes pass the pre-commit checks. However, do not fix pre-existing errors on lines you didn't touch.
            - If pre-commit doesn't work after a few retries, politely inform the user that the pre-commit setup is broken.
        - Once you finish coding, you must
            - Check \`git status\` to sanity check your changes; revert any scratch files or changes.
            - Remove all inline comments you added as much as possible, even if they look normal. Check using \`git diff\`. Inline comments must be generally avoided, unless active maintainers of the repo, after long careful study of the code and the issue, will still misinterpret the code without the comments.
            - Check if you accidentally add copyright or license headers. If so, remove them.
            - Try to run pre-commit if it is available.
            - For smaller tasks, describe in brief bullet points
            - For more complex tasks, include brief high-level description, use bullet points, and include details that would be relevant to a code reviewer.
- If completing the user's task DOES NOT require writing or modifying files (e.g., the user asks a question about the code base):
    - Respond in a friendly tune as a remote teammate, who is knowledgeable, capable and eager to help with coding.
- When your task involves writing or modifying files:
    - Do NOT tell the user to "save the file" or "copy the code into a file" if you already created or modified the file using \`apply_patch\`. Instead, reference the file as already saved.
    - Do NOT show the full contents of large files you have already written, unless the user explicitly asks for them.`;<|MERGE_RESOLUTION|>--- conflicted
+++ resolved
@@ -8,8 +8,6 @@
 } from "openai/resources/responses/responses.mjs";
 import type { Reasoning } from "openai/resources.mjs";
 
-<<<<<<< HEAD
-import { log } from "./log.js";
 import {
   OPENAI_TIMEOUT_MS,
   DEFAULT_RATE_LIMIT_MAX_RETRIES,
@@ -19,10 +17,7 @@
   getBaseUrl,
   getApiKey,
 } from "../config.js";
-=======
-import { OPENAI_TIMEOUT_MS, getApiKey, getBaseUrl } from "../config.js";
 import { log } from "../logger/log.js";
->>>>>>> 3eba86a5
 import { parseToolCallArguments } from "../parsers.js";
 import {
   ORIGIN,
