import type { ReviewDecision } from "./review.js";
import type { ApplyPatchCommand, ApprovalPolicy } from "../../approvals.js";
import type { AppConfig } from "../config.js";
import type { ResponseEvent } from "../responses.js";
import type {
  ResponseFunctionToolCall,
  ResponseInputItem,
  ResponseItem,
  ResponseCreateParams,
} from "openai/resources/responses/responses.mjs";
import type { Reasoning } from "openai/resources.mjs";

import { registerDefaultTools } from "../../tools/register-default-tools.js";
import {
  getToolHandler,
  getRegisteredToolDefinitions,
} from "../../tools/tool-registry.js";
import {
  OPENAI_TIMEOUT_MS,
  OPENAI_ORGANIZATION,
  OPENAI_PROJECT,
  getApiKey,
  getBaseUrl,
} from "../config.js";
import { log } from "../logger/log.js";
import { parseToolCallArguments } from "../parsers.js";
import { responsesCreateViaChatCompletions } from "../responses.js";
import {
  ORIGIN,
  CLI_VERSION,
  getSessionId,
  setCurrentModel,
  setSessionId,
} from "../session.js";
<<<<<<< HEAD
=======
import { handleExecCommand } from "./handle-exec-command.js";
import { HttpsProxyAgent } from "https-proxy-agent";
>>>>>>> f6b1ce2e
import { randomUUID } from "node:crypto";
import OpenAI, { APIConnectionTimeoutError } from "openai";

// Wait time before retrying after rate limit errors (ms).
const RATE_LIMIT_RETRY_WAIT_MS = parseInt(
  process.env["OPENAI_RATE_LIMIT_RETRY_WAIT_MS"] || "500",
  10,
);

// See https://github.com/openai/openai-node/tree/v4?tab=readme-ov-file#configuring-an-https-agent-eg-for-proxies
const PROXY_URL = process.env["HTTPS_PROXY"];

export type CommandConfirmation = {
  review: ReviewDecision;
  applyPatch?: ApplyPatchCommand | undefined;
  customDenyMessage?: string;
  explanation?: string;
};

const alreadyProcessedResponses = new Set();
const alreadyStagedItemIds = new Set<string>();

type AgentLoopParams = {
  model: string;
  provider?: string;
  config?: AppConfig;
  instructions?: string;
  approvalPolicy: ApprovalPolicy;
  /**
   * Whether the model responses should be stored on the server side (allows
   * using `previous_response_id` to provide conversational context). Defaults
   * to `true` to preserve the current behaviour. When set to `false` the agent
   * will instead send the *full* conversation context as the `input` payload
   * on every request and omit the `previous_response_id` parameter.
   */
  disableResponseStorage?: boolean;
  onItem: (item: ResponseItem) => void;
  onLoading: (loading: boolean) => void;

  /** Extra writable roots to use with sandbox execution. */
  additionalWritableRoots: ReadonlyArray<string>;

  /** Called when the command is not auto-approved to request explicit user review. */
  getCommandConfirmation: (
    command: Array<string>,
    applyPatch: ApplyPatchCommand | undefined,
  ) => Promise<CommandConfirmation>;
  onLastResponseId: (lastResponseId: string) => void;
};

export class AgentLoop {
  private model: string;
  private provider: string;
  private instructions?: string;
  private approvalPolicy: ApprovalPolicy;
  private config: AppConfig;
  private additionalWritableRoots: ReadonlyArray<string>;
  /** Whether we ask the API to persist conversation state on the server */
  private readonly disableResponseStorage: boolean;

  // Using `InstanceType<typeof OpenAI>` sidesteps typing issues with the OpenAI package under
  // the TS 5+ `moduleResolution=bundler` setup. OpenAI client instance. We keep the concrete
  // type to avoid sprinkling `any` across the implementation while still allowing paths where
  // the OpenAI SDK types may not perfectly match. The `typeof OpenAI` pattern captures the
  // instance shape without resorting to `any`.
  private oai: OpenAI;

  private onItem: (item: ResponseItem) => void;
  private onLoading: (loading: boolean) => void;
  private getCommandConfirmation: (
    command: Array<string>,
    applyPatch: ApplyPatchCommand | undefined,
  ) => Promise<CommandConfirmation>;
  private onLastResponseId: (lastResponseId: string) => void;

  /**
   * A reference to the currently active stream returned from the OpenAI
   * client. We keep this so that we can abort the request if the user decides
   * to interrupt the current task (e.g. via the escape hot‑key).
   */
  private currentStream: unknown | null = null;
  /** Incremented with every call to `run()`. Allows us to ignore stray events
   * from streams that belong to a previous run which might still be emitting
   * after the user has canceled and issued a new command. */
  private generation = 0;
  /** AbortController for in‑progress tool calls (e.g. shell commands). */
  private execAbortController: AbortController | null = null;
  /** Set to true when `cancel()` is called so `run()` can exit early. */
  private canceled = false;

  /**
   * Local conversation transcript used when `disableResponseStorage === true`. Holds
   * all non‑system items exchanged so far so we can provide full context on
   * every request.
   */
  private transcript: Array<ResponseInputItem> = [];
  /** Function calls that were emitted by the model but never answered because
   *  the user cancelled the run.  We keep the `call_id`s around so the *next*
   *  request can send a dummy `function_call_output` that satisfies the
   *  contract and prevents the
   *    400 | No tool output found for function call …
   *  error from OpenAI. */
  private pendingAborts: Set<string> = new Set();
  /** Set to true by `terminate()` – prevents any further use of the instance. */
  private terminated = false;
  /** Master abort controller – fires when terminate() is invoked. */
  private readonly hardAbort = new AbortController();

  /**
   * Abort the ongoing request/stream, if any. This allows callers (typically
   * the UI layer) to interrupt the current agent step so the user can issue
   * new instructions without waiting for the model to finish.
   */
  public cancel(): void {
    if (this.terminated) {
      return;
    }

    // Reset the current stream to allow new requests
    this.currentStream = null;
    log(
      `AgentLoop.cancel() invoked – currentStream=${Boolean(
        this.currentStream,
      )} execAbortController=${Boolean(this.execAbortController)} generation=${
        this.generation
      }`,
    );
    (
      this.currentStream as { controller?: { abort?: () => void } } | null
    )?.controller?.abort?.();

    this.canceled = true;

    // Abort any in-progress tool calls
    this.execAbortController?.abort();

    // Create a new abort controller for future tool calls
    this.execAbortController = new AbortController();
    log("AgentLoop.cancel(): execAbortController.abort() called");

    // NOTE: We intentionally do *not* clear `lastResponseId` here.  If the
    // stream produced a `function_call` before the user cancelled, OpenAI now
    // expects a corresponding `function_call_output` that must reference that
    // very same response ID.  We therefore keep the ID around so the
    // follow‑up request can still satisfy the contract.

    // If we have *not* seen any function_call IDs yet there is nothing that
    // needs to be satisfied in a follow‑up request.  In that case we clear
    // the stored lastResponseId so a subsequent run starts a clean turn.
    if (this.pendingAborts.size === 0) {
      try {
        this.onLastResponseId("");
      } catch {
        /* ignore */
      }
    }

    this.onLoading(false);

    /* Inform the UI that the run was aborted by the user. */
    // const cancelNotice: ResponseItem = {
    //   id: `cancel-${Date.now()}`,
    //   type: "message",
    //   role: "system",
    //   content: [
    //     {
    //       type: "input_text",
    //       text: "⏹️  Execution canceled by user.",
    //     },
    //   ],
    // };
    // this.onItem(cancelNotice);

    this.generation += 1;
    log(`AgentLoop.cancel(): generation bumped to ${this.generation}`);
  }

  /**
   * Hard‑stop the agent loop. After calling this method the instance becomes
   * unusable: any in‑flight operations are aborted and subsequent invocations
   * of `run()` will throw.
   */
  public terminate(): void {
    if (this.terminated) {
      return;
    }
    this.terminated = true;

    this.hardAbort.abort();

    this.cancel();
  }

  public sessionId: string;
  /*
   * Cumulative thinking time across this AgentLoop instance (ms).
   * Currently not used anywhere – comment out to keep the strict compiler
   * happy under `noUnusedLocals`.  Restore when telemetry support lands.
   */
  // private cumulativeThinkingMs = 0;
  constructor({
    model,
    provider = "openai",
    instructions,
    approvalPolicy,
    disableResponseStorage,
    // `config` used to be required.  Some unit‑tests (and potentially other
    // callers) instantiate `AgentLoop` without passing it, so we make it
    // optional and fall back to sensible defaults.  This keeps the public
    // surface backwards‑compatible and prevents runtime errors like
    // "Cannot read properties of undefined (reading 'apiKey')" when accessing
    // `config.apiKey` below.
    config,
    onItem,
    onLoading,
    getCommandConfirmation,
    onLastResponseId,
    additionalWritableRoots,
  }: AgentLoopParams & { config?: AppConfig }) {
    this.model = model;
    this.provider = provider;
    this.instructions = instructions;
    this.approvalPolicy = approvalPolicy;

    registerDefaultTools();

    // If no `config` has been provided we derive a minimal stub so that the
    // rest of the implementation can rely on `this.config` always being a
    // defined object.  We purposefully copy over the `model` and
    // `instructions` that have already been passed explicitly so that
    // downstream consumers (e.g. telemetry) still observe the correct values.
    this.config = config ?? {
      model,
      instructions: instructions ?? "",
    };
    this.additionalWritableRoots = additionalWritableRoots;
    this.onItem = onItem;
    this.onLoading = onLoading;
    this.getCommandConfirmation = getCommandConfirmation;
    this.onLastResponseId = onLastResponseId;

    this.disableResponseStorage = disableResponseStorage ?? false;
    this.sessionId = getSessionId() || randomUUID().replaceAll("-", "");
    // Configure OpenAI client with optional timeout (ms) from environment
    const timeoutMs = OPENAI_TIMEOUT_MS;
    const apiKey = getApiKey(this.provider);
    const baseURL = getBaseUrl(this.provider);

    this.oai = new OpenAI({
      // The OpenAI JS SDK only requires `apiKey` when making requests against
      // the official API.  When running unit‑tests we stub out all network
      // calls so an undefined key is perfectly fine.  We therefore only set
      // the property if we actually have a value to avoid triggering runtime
      // errors inside the SDK (it validates that `apiKey` is a non‑empty
      // string when the field is present).
      ...(apiKey ? { apiKey } : {}),
      baseURL,
      defaultHeaders: {
        originator: ORIGIN,
        version: CLI_VERSION,
        session_id: this.sessionId,
        ...(OPENAI_ORGANIZATION
          ? { "OpenAI-Organization": OPENAI_ORGANIZATION }
          : {}),
        ...(OPENAI_PROJECT ? { "OpenAI-Project": OPENAI_PROJECT } : {}),
      },
      httpAgent: PROXY_URL ? new HttpsProxyAgent(PROXY_URL) : undefined,
      ...(timeoutMs !== undefined ? { timeout: timeoutMs } : {}),
    });

    setSessionId(this.sessionId);
    setCurrentModel(this.model);

    this.hardAbort = new AbortController();

    this.hardAbort.signal.addEventListener(
      "abort",
      () => this.execAbortController?.abort(),
      { once: true },
    );
  }

  private async handleFunctionCall(
    item: ResponseFunctionToolCall,
  ): Promise<Array<ResponseInputItem>> {
    // If the agent has been canceled in the meantime we should not perform any
    // additional work. Returning an empty array ensures that we neither execute
    // the requested tool call nor enqueue any follow‑up input items. This keeps
    // the cancellation semantics intuitive for users – once they interrupt a
    // task no further actions related to that task should be taken.
    if (this.canceled) {
      return [];
    }
    // ---------------------------------------------------------------------
    // Normalise the function‑call item into a consistent shape regardless of
    // whether it originated from the `/responses` or the `/chat/completions`
    // endpoint – their JSON differs slightly.
    // ---------------------------------------------------------------------

    const isChatStyle =
      // The chat endpoint nests function details under a `function` key.
      // We conservatively treat the presence of this field as a signal that
      // we are dealing with the chat format.
      // eslint-disable-next-line @typescript-eslint/no-explicit-any
      (item as any).function != null;

    const name: string | undefined = isChatStyle
      ? // eslint-disable-next-line @typescript-eslint/no-explicit-any
        (item as any).function?.name
      : // eslint-disable-next-line @typescript-eslint/no-explicit-any
        (item as any).name;

    const rawArguments: string | undefined = isChatStyle
      ? // eslint-disable-next-line @typescript-eslint/no-explicit-any
        (item as any).function?.arguments
      : // eslint-disable-next-line @typescript-eslint/no-explicit-any
        (item as any).arguments;

    // The OpenAI "function_call" item may have either `call_id` (responses
    // endpoint) or `id` (chat endpoint).  Prefer `call_id` if present but fall
    // back to `id` to remain compatible.
    // eslint-disable-next-line @typescript-eslint/no-explicit-any
    const callId: string = (item as any).call_id ?? (item as any).id;

    const args = parseToolCallArguments(rawArguments ?? "{}");
    log(
      `handleFunctionCall(): name=${
        name ?? "undefined"
      } callId=${callId} args=${rawArguments}`,
    );

    if (args == null) {
      const outputItem: ResponseInputItem.FunctionCallOutput = {
        type: "function_call_output",
        call_id: item.call_id,
        output: `invalid arguments: ${rawArguments}`,
      };
      return [outputItem];
    }

    const outputItem: ResponseInputItem.FunctionCallOutput = {
      type: "function_call_output",
      // `call_id` is mandatory – ensure we never send `undefined` which would
      // trigger the "No tool output found…" 400 from the API.
      call_id: callId,
      output: "no function found",
    };

    // We intentionally *do not* remove this `callId` from the `pendingAborts`
    // set right away.  The output produced below is only queued up for the
    // *next* request to the OpenAI API – it has not been delivered yet.  If
    // the user presses ESC‑ESC (i.e. invokes `cancel()`) in the small window
    // between queuing the result and the actual network call, we need to be
    // able to surface a synthetic `function_call_output` marked as
    // "aborted".  Keeping the ID in the set until the run concludes
    // successfully lets the next `run()` differentiate between an aborted
    // tool call (needs the synthetic output) and a completed one (cleared
    // below in the `flush()` helper).

    // used to tell model to stop if needed
    const additionalItems: Array<ResponseInputItem> = [];

    // Tool calls are handled dynamically via the tool handler registry
    const handler = name ? getToolHandler(name) : undefined;
    if (handler) {
      const result = await handler(args, {
        config: this.config,
        approvalPolicy: this.approvalPolicy,
        cwd: process.cwd(),
        signal: this.execAbortController?.signal,
        additionalWritableRoots: this.additionalWritableRoots,
        getCommandConfirmation: this.getCommandConfirmation,
      });

      outputItem.output = result.output;

      if (Array.isArray(result.additionalItems)) {
        additionalItems.push(...result.additionalItems);
      }
    }

    return [outputItem, ...additionalItems];
  }

  public async run(
    input: Array<ResponseInputItem>,
    previousResponseId: string = "",
  ): Promise<void> {
    // ---------------------------------------------------------------------
    // Top‑level error wrapper so that known transient network issues like
    // `ERR_STREAM_PREMATURE_CLOSE` do not crash the entire CLI process.
    // Instead we surface the failure to the user as a regular system‑message
    // and terminate the current run gracefully. The calling UI can then let
    // the user retry the request if desired.
    // ---------------------------------------------------------------------

    try {
      if (this.terminated) {
        throw new Error("AgentLoop has been terminated");
      }
      // Record when we start "thinking" so we can report accurate elapsed time.
      const thinkingStart = Date.now();
      // Bump generation so that any late events from previous runs can be
      // identified and dropped.
      const thisGeneration = ++this.generation;

      // Reset cancellation flag and stream for a fresh run.
      this.canceled = false;
      this.currentStream = null;

      // Create a fresh AbortController for this run so that tool calls from a
      // previous run do not accidentally get signalled.
      this.execAbortController = new AbortController();
      log(
        `AgentLoop.run(): new execAbortController created (${this.execAbortController.signal}) for generation ${this.generation}`,
      );
      // NOTE: We no longer (re‑)attach an `abort` listener to `hardAbort` here.
      // A single listener that forwards the `abort` to the current
      // `execAbortController` is installed once in the constructor. Re‑adding a
      // new listener on every `run()` caused the same `AbortSignal` instance to
      // accumulate listeners which in turn triggered Node's
      // `MaxListenersExceededWarning` after ten invocations.

      // Track the response ID from the last *stored* response so we can use
      // `previous_response_id` when `disableResponseStorage` is enabled.  When storage
      // is disabled we deliberately ignore the caller‑supplied value because
      // the backend will not retain any state that could be referenced.
      // If the backend stores conversation state (`disableResponseStorage === false`) we
      // forward the caller‑supplied `previousResponseId` so that the model sees the
      // full context.  When storage is disabled we *must not* send any ID because the
      // server no longer retains the referenced response.
      let lastResponseId: string = this.disableResponseStorage
        ? ""
        : previousResponseId;

      // If there are unresolved function calls from a previously cancelled run
      // we have to emit dummy tool outputs so that the API no longer expects
      // them.  We prepend them to the user‑supplied input so they appear
      // first in the conversation turn.
      const abortOutputs: Array<ResponseInputItem> = [];
      if (this.pendingAborts.size > 0) {
        for (const id of this.pendingAborts) {
          abortOutputs.push({
            type: "function_call_output",
            call_id: id,
            output: JSON.stringify({
              output: "aborted",
              metadata: { exit_code: 1, duration_seconds: 0 },
            }),
          } as ResponseInputItem.FunctionCallOutput);
        }
        // Once converted the pending list can be cleared.
        this.pendingAborts.clear();
      }

      // Build the input list for this turn. When responses are stored on the
      // server we can simply send the *delta* (the new user input as well as
      // any pending abort outputs) and rely on `previous_response_id` for
      // context.  When storage is disabled the server has no memory of the
      // conversation, so we must include the *entire* transcript (minus system
      // messages) on every call.

      let turnInput: Array<ResponseInputItem> = [];
      // Keeps track of how many items in `turnInput` stem from the existing
      // transcript so we can avoid re‑emitting them to the UI. Only used when
      // `disableResponseStorage === true`.
      let transcriptPrefixLen = 0;

      const stripInternalFields = (
        item: ResponseInputItem,
      ): ResponseInputItem => {
        // Clone shallowly and remove fields that are not part of the public
        // schema expected by the OpenAI Responses API.
        // We shallow‑clone the item so that subsequent mutations (deleting
        // internal fields) do not affect the original object which may still
        // be referenced elsewhere (e.g. UI components).
        const clean = { ...item } as Record<string, unknown>;
        delete clean["duration_ms"];
        // Remove OpenAI-assigned identifiers and transient status so the
        // backend does not reject items that were never persisted because we
        // use `store: false`.
        delete clean["id"];
        delete clean["status"];
        return clean as unknown as ResponseInputItem;
      };

      if (this.disableResponseStorage) {
        // Remember where the existing transcript ends – everything after this
        // index in the upcoming `turnInput` list will be *new* for this turn
        // and therefore needs to be surfaced to the UI.
        transcriptPrefixLen = this.transcript.length;

        // Ensure the transcript is up‑to‑date with the latest user input so
        // that subsequent iterations see a complete history.
        // `turnInput` is still empty at this point (it will be filled later).
        // We need to look at the *input* items the user just supplied.
        this.transcript.push(...filterToApiMessages(input));

        turnInput = [...this.transcript, ...abortOutputs].map(
          stripInternalFields,
        );
      } else {
        turnInput = [...abortOutputs, ...input].map(stripInternalFields);
      }

      this.onLoading(true);

      const staged: Array<ResponseItem | undefined> = [];
      const stageItem = (item: ResponseItem) => {
        // Ignore any stray events that belong to older generations.
        if (thisGeneration !== this.generation) {
          return;
        }

        // Skip items we've already processed to avoid staging duplicates
        if (item.id && alreadyStagedItemIds.has(item.id)) {
          return;
        }
        alreadyStagedItemIds.add(item.id);

        // Store the item so the final flush can still operate on a complete list.
        // We'll nil out entries once they're delivered.
        const idx = staged.push(item) - 1;

        // Instead of emitting synchronously we schedule a short‑delay delivery.
        //
        // This accomplishes two things:
        //   1. The UI still sees new messages almost immediately, creating the
        //      perception of real‑time updates.
        //   2. If the user calls `cancel()` in the small window right after the
        //      item was staged we can still abort the delivery because the
        //      generation counter will have been bumped by `cancel()`.
        //
        // Use a minimal 3ms delay for terminal rendering to maintain readable
        // streaming.
        setTimeout(() => {
          if (
            thisGeneration === this.generation &&
            !this.canceled &&
            !this.hardAbort.signal.aborted
          ) {
            this.onItem(item);
            // Mark as delivered so flush won't re-emit it
            staged[idx] = undefined;

            // Handle transcript updates to maintain consistency. When we
            // operate without server‑side storage we keep our own transcript
            // so we can provide full context on subsequent calls.
            if (this.disableResponseStorage) {
              // Exclude system messages from transcript as they do not form
              // part of the assistant/user dialogue that the model needs.
              // eslint-disable-next-line @typescript-eslint/no-explicit-any
              const role = (item as any).role;
              if (role !== "system") {
                // Clone the item to avoid mutating the object that is also
                // rendered in the UI. We need to strip auxiliary metadata
                // such as `duration_ms` which is not part of the Responses
                // API schema and therefore causes a 400 error when included
                // in subsequent requests whose context is sent verbatim.

                // Skip items that we have already inserted earlier or that the
                // model does not need to see again in the next turn.
                //   • function_call   – superseded by the forthcoming
                //     function_call_output.
                //   • reasoning       – internal only, never sent back.
                //   • user messages   – we added these to the transcript when
                //     building the first turnInput; stageItem would add a
                //     duplicate.
                if (
                  (item as ResponseInputItem).type === "function_call" ||
                  (item as ResponseInputItem).type === "reasoning" ||
                  ((item as ResponseInputItem).type === "message" &&
                    // eslint-disable-next-line @typescript-eslint/no-explicit-any
                    (item as any).role === "user")
                ) {
                  return;
                }

                const clone: ResponseInputItem = {
                  ...(item as unknown as ResponseInputItem),
                } as ResponseInputItem;
                // The `duration_ms` field is only added to reasoning items to
                // show elapsed time in the UI. It must not be forwarded back
                // to the server.
                // eslint-disable-next-line @typescript-eslint/no-explicit-any
                delete (clone as any).duration_ms;

                this.transcript.push(clone);
              }
            }
          }
        }, 3); // Small 3ms delay for readable streaming.
      };

      while (turnInput.length > 0) {
        if (this.canceled || this.hardAbort.signal.aborted) {
          this.onLoading(false);
          return;
        }
        // send request to openAI
        // Only surface the *new* input items to the UI – replaying the entire
        // transcript would duplicate messages that have already been shown in
        // earlier turns.
        // `turnInput` holds the *new* items that will be sent to the API in
        // this iteration.  Surface exactly these to the UI so that we do not
        // re‑emit messages from previous turns (which would duplicate user
        // prompts) and so that freshly generated `function_call_output`s are
        // shown immediately.
        // Figure out what subset of `turnInput` constitutes *new* information
        // for the UI so that we don’t spam the interface with repeats of the
        // entire transcript on every iteration when response storage is
        // disabled.
        const deltaInput = this.disableResponseStorage
          ? turnInput.slice(transcriptPrefixLen)
          : [...turnInput];
        for (const item of deltaInput) {
          stageItem(item as ResponseItem);
        }
        // Send request to OpenAI with retry on timeout.
        let stream;

        // Retry loop for transient errors. Up to MAX_RETRIES attempts.
        const MAX_RETRIES = 8;
        for (let attempt = 1; attempt <= MAX_RETRIES; attempt++) {
          try {
            let reasoning: Reasoning | undefined;
            if (this.model.startsWith("o")) {
              reasoning = { effort: this.config.reasoningEffort ?? "high" };
              if (this.model === "o3" || this.model === "o4-mini") {
                reasoning.summary = "auto";
              }
            }
            const mergedInstructions = [prefix, this.instructions]
              .filter(Boolean)
              .join("\n");

            const responseCall =
              !this.config.provider ||
              this.config.provider?.toLowerCase() === "openai"
                ? (params: ResponseCreateParams) =>
                    this.oai.responses.create(params)
                : (params: ResponseCreateParams) =>
                    responsesCreateViaChatCompletions(
                      this.oai,
                      params as ResponseCreateParams & { stream: true },
                    );
            log(
              `instructions (length ${mergedInstructions.length}): ${mergedInstructions}`,
            );

            // eslint-disable-next-line no-await-in-loop
            stream = await responseCall({
              model: this.model,
              instructions: mergedInstructions,
              input: turnInput,
              stream: true,
              parallel_tool_calls: false,
              reasoning,
              ...(this.config.flexMode ? { service_tier: "flex" } : {}),
              ...(this.disableResponseStorage
                ? { store: false }
                : {
                    store: true,
                    previous_response_id: lastResponseId || undefined,
                  }),
              tools: getRegisteredToolDefinitions(),
              // Explicitly tell the model it is allowed to pick whatever
              // tool it deems appropriate.  Omitting this sometimes leads to
              // the model ignoring the available tools and responding with
              // plain text instead (resulting in a missing tool‑call).
              tool_choice: "auto",
            });
            break;
          } catch (error) {
            const isTimeout = error instanceof APIConnectionTimeoutError;
            // Lazily look up the APIConnectionError class at runtime to
            // accommodate the test environment's minimal OpenAI mocks which
            // do not define the class.  Falling back to `false` when the
            // export is absent ensures the check never throws.
            // eslint-disable-next-line @typescript-eslint/no-explicit-any
            const ApiConnErrCtor = (OpenAI as any).APIConnectionError as  // eslint-disable-next-line @typescript-eslint/no-explicit-any
              | (new (...args: any) => Error)
              | undefined;
            const isConnectionError = ApiConnErrCtor
              ? error instanceof ApiConnErrCtor
              : false;
            // eslint-disable-next-line @typescript-eslint/no-explicit-any
            const errCtx = error as any;
            const status =
              errCtx?.status ?? errCtx?.httpStatus ?? errCtx?.statusCode;
            const isServerError = typeof status === "number" && status >= 500;
            if (
              (isTimeout || isServerError || isConnectionError) &&
              attempt < MAX_RETRIES
            ) {
              log(
                `OpenAI request failed (attempt ${attempt}/${MAX_RETRIES}), retrying...`,
              );
              continue;
            }

            const isTooManyTokensError =
              (errCtx.param === "max_tokens" ||
                (typeof errCtx.message === "string" &&
                  /max_tokens is too large/i.test(errCtx.message))) &&
              errCtx.type === "invalid_request_error";

            if (isTooManyTokensError) {
              this.onItem({
                id: `error-${Date.now()}`,
                type: "message",
                role: "system",
                content: [
                  {
                    type: "input_text",
                    text: "⚠️  The current request exceeds the maximum context length supported by the chosen model. Please shorten the conversation, run /clear, or switch to a model with a larger context window and try again.",
                  },
                ],
              });
              this.onLoading(false);
              return;
            }

            const isRateLimit =
              status === 429 ||
              errCtx.code === "rate_limit_exceeded" ||
              errCtx.type === "rate_limit_exceeded" ||
              /rate limit/i.test(errCtx.message ?? "");
            if (isRateLimit) {
              if (attempt < MAX_RETRIES) {
                // Exponential backoff: base wait * 2^(attempt-1), or use suggested retry time
                // if provided.
                let delayMs = RATE_LIMIT_RETRY_WAIT_MS * 2 ** (attempt - 1);

                // Parse suggested retry time from error message, e.g., "Please try again in 1.3s"
                const msg = errCtx?.message ?? "";
                const m = /(?:retry|try) again in ([\d.]+)s/i.exec(msg);
                if (m && m[1]) {
                  const suggested = parseFloat(m[1]) * 1000;
                  if (!Number.isNaN(suggested)) {
                    delayMs = suggested;
                  }
                }
                log(
                  `OpenAI rate limit exceeded (attempt ${attempt}/${MAX_RETRIES}), retrying in ${Math.round(
                    delayMs,
                  )} ms...`,
                );
                // eslint-disable-next-line no-await-in-loop
                await new Promise((resolve) => setTimeout(resolve, delayMs));
                continue;
              } else {
                // We have exhausted all retry attempts. Surface a message so the user understands
                // why the request failed and can decide how to proceed (e.g. wait and retry later
                // or switch to a different model / account).

                const errorDetails = [
                  `Status: ${status || "unknown"}`,
                  `Code: ${errCtx.code || "unknown"}`,
                  `Type: ${errCtx.type || "unknown"}`,
                  `Message: ${errCtx.message || "unknown"}`,
                ].join(", ");

                this.onItem({
                  id: `error-${Date.now()}`,
                  type: "message",
                  role: "system",
                  content: [
                    {
                      type: "input_text",
                      text: `⚠️  Rate limit reached. Error details: ${errorDetails}. Please try again later.`,
                    },
                  ],
                });

                this.onLoading(false);
                return;
              }
            }

            const isClientError =
              (typeof status === "number" &&
                status >= 400 &&
                status < 500 &&
                status !== 429) ||
              errCtx.code === "invalid_request_error" ||
              errCtx.type === "invalid_request_error";
            if (isClientError) {
              this.onItem({
                id: `error-${Date.now()}`,
                type: "message",
                role: "system",
                content: [
                  {
                    type: "input_text",
                    // Surface the request ID when it is present on the error so users
                    // can reference it when contacting support or inspecting logs.
                    text: (() => {
                      const reqId =
                        (
                          errCtx as Partial<{
                            request_id?: string;
                            requestId?: string;
                          }>
                        )?.request_id ??
                        (
                          errCtx as Partial<{
                            request_id?: string;
                            requestId?: string;
                          }>
                        )?.requestId;

                      const errorDetails = [
                        `Status: ${status || "unknown"}`,
                        `Code: ${errCtx.code || "unknown"}`,
                        `Type: ${errCtx.type || "unknown"}`,
                        `Message: ${errCtx.message || "unknown"}`,
                      ].join(", ");

                      return `⚠️  OpenAI rejected the request${
                        reqId ? ` (request ID: ${reqId})` : ""
                      }. Error details: ${errorDetails}. Please verify your settings and try again.`;
                    })(),
                  },
                ],
              });
              this.onLoading(false);
              return;
            }
            throw error;
          }
        }

        // If the user requested cancellation while we were awaiting the network
        // request, abort immediately before we start handling the stream.
        if (this.canceled || this.hardAbort.signal.aborted) {
          // `stream` is defined; abort to avoid wasting tokens/server work
          try {
            (
              stream as { controller?: { abort?: () => void } }
            )?.controller?.abort?.();
          } catch {
            /* ignore */
          }
          this.onLoading(false);
          return;
        }

        // Keep track of the active stream so it can be aborted on demand.
        this.currentStream = stream;

        // Guard against an undefined stream before iterating.
        if (!stream) {
          this.onLoading(false);
          log("AgentLoop.run(): stream is undefined");
          return;
        }

        const MAX_STREAM_RETRIES = 5;
        let streamRetryAttempt = 0;

        // eslint-disable-next-line no-constant-condition
        while (true) {
          try {
            let newTurnInput: Array<ResponseInputItem> = [];

            // eslint-disable-next-line no-await-in-loop
            for await (const event of stream as AsyncIterable<ResponseEvent>) {
              log(`AgentLoop.run(): response event ${event.type}`);

              // process and surface each item (no-op until we can depend on streaming events)
              if (event.type === "response.output_item.done") {
                const item = event.item;
                // 1) if it's a reasoning item, annotate it
                type ReasoningItem = { type?: string; duration_ms?: number };
                const maybeReasoning = item as ReasoningItem;
                if (maybeReasoning.type === "reasoning") {
                  maybeReasoning.duration_ms = Date.now() - thinkingStart;
                }
                if (item.type === "function_call") {
                  // Track outstanding tool call so we can abort later if needed.
                  // The item comes from the streaming response, therefore it has
                  // either `id` (chat) or `call_id` (responses) – we normalise
                  // by reading both.
                  const callId =
                    (item as { call_id?: string; id?: string }).call_id ??
                    (item as { id?: string }).id;
                  if (callId) {
                    this.pendingAborts.add(callId);
                  }
                } else {
                  stageItem(item as ResponseItem);
                }
              }

              if (event.type === "response.completed") {
                if (thisGeneration === this.generation && !this.canceled) {
                  for (const item of event.response.output) {
                    stageItem(item as ResponseItem);
                  }
                }
                if (
                  event.response.status === "completed" ||
                  (event.response.status as unknown as string) ===
                    "requires_action"
                ) {
                  // TODO: remove this once we can depend on streaming events
                  newTurnInput = await this.processEventsWithoutStreaming(
                    event.response.output,
                    stageItem,
                  );

                  // When we do not use server‑side storage we maintain our
                  // own transcript so that *future* turns still contain full
                  // conversational context. However, whether we advance to
                  // another loop iteration should depend solely on the
                  // presence of *new* input items (i.e. items that were not
                  // part of the previous request). Re‑sending the transcript
                  // by itself would create an infinite request loop because
                  // `turnInput.length` would never reach zero.

                  if (this.disableResponseStorage) {
                    // 1) Append the freshly emitted output to our local
                    //    transcript (minus non‑message items the model does
                    //    not need to see again).
                    const cleaned = filterToApiMessages(
                      event.response.output.map(stripInternalFields),
                    );
                    this.transcript.push(...cleaned);

                    // 2) Determine the *delta* (newTurnInput) that must be
                    //    sent in the next iteration. If there is none we can
                    //    safely terminate the loop – the transcript alone
                    //    does not constitute new information for the
                    //    assistant to act upon.

                    const delta = filterToApiMessages(
                      newTurnInput.map(stripInternalFields),
                    );

                    if (delta.length === 0) {
                      // No new input => end conversation.
                      newTurnInput = [];
                    } else {
                      // Re‑send full transcript *plus* the new delta so the
                      // stateless backend receives complete context.
                      newTurnInput = [...this.transcript, ...delta];
                      // The prefix ends at the current transcript length –
                      // everything after this index is new for the next
                      // iteration.
                      transcriptPrefixLen = this.transcript.length;
                    }
                  }
                }
                lastResponseId = event.response.id;
                this.onLastResponseId(event.response.id);
              }
            }

            // Set after we have consumed all stream events in case the stream wasn't
            // complete or we missed events for whatever reason. That way, we will set
            // the next turn to an empty array to prevent an infinite loop.
            // And don't update the turn input too early otherwise we won't have the
            // current turn inputs available for retries.
            turnInput = newTurnInput;

            // Stream finished successfully – leave the retry loop.
            break;
          } catch (err: unknown) {
            const isRateLimitError = (e: unknown): boolean => {
              if (!e || typeof e !== "object") {
                return false;
              }
              // eslint-disable-next-line @typescript-eslint/no-explicit-any
              const ex: any = e;
              return (
                ex.status === 429 ||
                ex.code === "rate_limit_exceeded" ||
                ex.type === "rate_limit_exceeded"
              );
            };

            if (
              isRateLimitError(err) &&
              streamRetryAttempt < MAX_STREAM_RETRIES
            ) {
              streamRetryAttempt += 1;

              const waitMs =
                RATE_LIMIT_RETRY_WAIT_MS * 2 ** (streamRetryAttempt - 1);
              log(
                `OpenAI stream rate‑limited – retry ${streamRetryAttempt}/${MAX_STREAM_RETRIES} in ${waitMs} ms`,
              );

              // Give the server a breather before retrying.
              // eslint-disable-next-line no-await-in-loop
              await new Promise((res) => setTimeout(res, waitMs));

              // Re‑create the stream with the *same* parameters.
              let reasoning: Reasoning | undefined;
              if (this.model.startsWith("o")) {
                reasoning = { effort: "high" };
                if (this.model === "o3" || this.model === "o4-mini") {
                  reasoning.summary = "auto";
                }
              }

              const mergedInstructions = [prefix, this.instructions]
                .filter(Boolean)
                .join("\n");

              const responseCall =
                !this.config.provider ||
                this.config.provider?.toLowerCase() === "openai"
                  ? (params: ResponseCreateParams) =>
                      this.oai.responses.create(params)
                  : (params: ResponseCreateParams) =>
                      responsesCreateViaChatCompletions(
                        this.oai,
                        params as ResponseCreateParams & { stream: true },
                      );

              log(
                "agentLoop.run(): responseCall(1): turnInput: " +
                  JSON.stringify(turnInput),
              );
              // eslint-disable-next-line no-await-in-loop
              stream = await responseCall({
                model: this.model,
                instructions: mergedInstructions,
                input: turnInput,
                stream: true,
                parallel_tool_calls: false,
                reasoning,
                ...(this.config.flexMode ? { service_tier: "flex" } : {}),
                ...(this.disableResponseStorage
                  ? { store: false }
                  : {
                      store: true,
                      previous_response_id: lastResponseId || undefined,
                    }),
                tools: getRegisteredToolDefinitions(),
                tool_choice: "auto",
              });

              this.currentStream = stream;
              // Continue to outer while to consume new stream.
              continue;
            }

            // Gracefully handle an abort triggered via `cancel()` so that the
            // consumer does not see an unhandled exception.
            if (err instanceof Error && err.name === "AbortError") {
              if (!this.canceled) {
                // It was aborted for some other reason; surface the error.
                throw err;
              }
              this.onLoading(false);
              return;
            }
            // Suppress internal stack on JSON parse failures
            if (err instanceof SyntaxError) {
              this.onItem({
                id: `error-${Date.now()}`,
                type: "message",
                role: "system",
                content: [
                  {
                    type: "input_text",
                    text: "⚠️ Failed to parse streaming response (invalid JSON). Please `/clear` to reset.",
                  },
                ],
              });
              this.onLoading(false);
              return;
            }
            // Handle OpenAI API quota errors
            if (
              err instanceof Error &&
              (err as { code?: string }).code === "insufficient_quota"
            ) {
              this.onItem({
                id: `error-${Date.now()}`,
                type: "message",
                role: "system",
                content: [
                  {
                    type: "input_text",
                    text: `\u26a0 Insufficient quota: ${err instanceof Error && err.message ? err.message.trim() : "No remaining quota."} Manage or purchase credits at https://platform.openai.com/account/billing.`,
                  },
                ],
              });
              this.onLoading(false);
              return;
            }
            throw err;
          } finally {
            this.currentStream = null;
          }
        } // end while retry loop

        log(
          `Turn inputs (${turnInput.length}) - ${turnInput
            .map((i) => i.type)
            .join(", ")}`,
        );
      }

      // Flush staged items if the run concluded successfully (i.e. the user did
      // not invoke cancel() or terminate() during the turn).
      const flush = () => {
        if (
          !this.canceled &&
          !this.hardAbort.signal.aborted &&
          thisGeneration === this.generation
        ) {
          // Only emit items that weren't already delivered above
          for (const item of staged) {
            if (item) {
              this.onItem(item);
            }
          }
        }

        // At this point the turn finished without the user invoking
        // `cancel()`.  Any outstanding function‑calls must therefore have been
        // satisfied, so we can safely clear the set that tracks pending aborts
        // to avoid emitting duplicate synthetic outputs in subsequent runs.
        this.pendingAborts.clear();
        // Now emit system messages recording the per‑turn *and* cumulative
        // thinking times so UIs and tests can surface/verify them.
        // const thinkingEnd = Date.now();

        // 1) Per‑turn measurement – exact time spent between request and
        //    response for *this* command.
        // this.onItem({
        //   id: `thinking-${thinkingEnd}`,
        //   type: "message",
        //   role: "system",
        //   content: [
        //     {
        //       type: "input_text",
        //       text: `🤔  Thinking time: ${Math.round(
        //         (thinkingEnd - thinkingStart) / 1000
        //       )} s`,
        //     },
        //   ],
        // });

        // 2) Session‑wide cumulative counter so users can track overall wait
        //    time across multiple turns.
        // this.cumulativeThinkingMs += thinkingEnd - thinkingStart;
        // this.onItem({
        //   id: `thinking-total-${thinkingEnd}`,
        //   type: "message",
        //   role: "system",
        //   content: [
        //     {
        //       type: "input_text",
        //       text: `⏱  Total thinking time: ${Math.round(
        //         this.cumulativeThinkingMs / 1000
        //       )} s`,
        //     },
        //   ],
        // });

        this.onLoading(false);
      };

      // Use a small delay to make sure UI rendering is smooth. Double-check
      // cancellation state right before flushing to avoid race conditions.
      setTimeout(() => {
        if (
          !this.canceled &&
          !this.hardAbort.signal.aborted &&
          thisGeneration === this.generation
        ) {
          flush();
        }
      }, 3);

      // End of main logic. The corresponding catch block for the wrapper at the
      // start of this method follows next.
    } catch (err) {
      // Handle known transient network/streaming issues so they do not crash the
      // CLI. We currently match Node/undici's `ERR_STREAM_PREMATURE_CLOSE`
      // error which manifests when the HTTP/2 stream terminates unexpectedly
      // (e.g. during brief network hiccups).

      const isPrematureClose =
        err instanceof Error &&
        // eslint-disable-next-line
        ((err as any).code === "ERR_STREAM_PREMATURE_CLOSE" ||
          err.message?.includes("Premature close"));

      if (isPrematureClose) {
        try {
          this.onItem({
            id: `error-${Date.now()}`,
            type: "message",
            role: "system",
            content: [
              {
                type: "input_text",
                text: "⚠️  Connection closed prematurely while waiting for the model. Please try again.",
              },
            ],
          });
        } catch {
          /* no-op – emitting the error message is best‑effort */
        }
        this.onLoading(false);
        return;
      }

      // -------------------------------------------------------------------
      // Catch‑all handling for other network or server‑side issues so that
      // transient failures do not crash the CLI. We intentionally keep the
      // detection logic conservative to avoid masking programming errors. A
      // failure is treated as retry‑worthy/user‑visible when any of the
      // following apply:
      //   • the error carries a recognised Node.js network errno ‑ style code
      //     (e.g. ECONNRESET, ETIMEDOUT …)
      //   • the OpenAI SDK attached an HTTP `status` >= 500 indicating a
      //     server‑side problem.
      //   • the error is model specific and detected in stream.
      // If matched we emit a single system message to inform the user and
      // resolve gracefully so callers can choose to retry.
      // -------------------------------------------------------------------

      const NETWORK_ERRNOS = new Set([
        "ECONNRESET",
        "ECONNREFUSED",
        "EPIPE",
        "ENOTFOUND",
        "ETIMEDOUT",
        "EAI_AGAIN",
      ]);

      const isNetworkOrServerError = (() => {
        if (!err || typeof err !== "object") {
          return false;
        }
        // eslint-disable-next-line @typescript-eslint/no-explicit-any
        const e: any = err;

        // Direct instance check for connection errors thrown by the OpenAI SDK.
        // eslint-disable-next-line @typescript-eslint/no-explicit-any
        const ApiConnErrCtor = (OpenAI as any).APIConnectionError as  // eslint-disable-next-line @typescript-eslint/no-explicit-any
          | (new (...args: any) => Error)
          | undefined;
        if (ApiConnErrCtor && e instanceof ApiConnErrCtor) {
          return true;
        }

        if (typeof e.code === "string" && NETWORK_ERRNOS.has(e.code)) {
          return true;
        }

        // When the OpenAI SDK nests the underlying network failure inside the
        // `cause` property we surface it as well so callers do not see an
        // unhandled exception for errors like ENOTFOUND, ECONNRESET …
        if (
          e.cause &&
          typeof e.cause === "object" &&
          NETWORK_ERRNOS.has((e.cause as { code?: string }).code ?? "")
        ) {
          return true;
        }

        if (typeof e.status === "number" && e.status >= 500) {
          return true;
        }

        // Fallback to a heuristic string match so we still catch future SDK
        // variations without enumerating every errno.
        if (
          typeof e.message === "string" &&
          /network|socket|stream/i.test(e.message)
        ) {
          return true;
        }

        return false;
      })();

      if (isNetworkOrServerError) {
        try {
          const msgText =
            "⚠️  Network error while contacting OpenAI. Please check your connection and try again.";
          this.onItem({
            id: `error-${Date.now()}`,
            type: "message",
            role: "system",
            content: [
              {
                type: "input_text",
                text: msgText,
              },
            ],
          });
        } catch {
          /* best‑effort */
        }
        this.onLoading(false);
        return;
      }

      const isInvalidRequestError = () => {
        if (!err || typeof err !== "object") {
          return false;
        }
        // eslint-disable-next-line @typescript-eslint/no-explicit-any
        const e: any = err;

        if (
          e.type === "invalid_request_error" &&
          e.code === "model_not_found"
        ) {
          return true;
        }

        if (
          e.cause &&
          e.cause.type === "invalid_request_error" &&
          e.cause.code === "model_not_found"
        ) {
          return true;
        }

        return false;
      };

      if (isInvalidRequestError()) {
        try {
          // Extract request ID and error details from the error object

          // eslint-disable-next-line @typescript-eslint/no-explicit-any
          const e: any = err;

          const reqId =
            e.request_id ??
            (e.cause && e.cause.request_id) ??
            (e.cause && e.cause.requestId);

          const errorDetails = [
            `Status: ${e.status || (e.cause && e.cause.status) || "unknown"}`,
            `Code: ${e.code || (e.cause && e.cause.code) || "unknown"}`,
            `Type: ${e.type || (e.cause && e.cause.type) || "unknown"}`,
            `Message: ${
              e.message || (e.cause && e.cause.message) || "unknown"
            }`,
          ].join(", ");

          const msgText = `⚠️  OpenAI rejected the request${
            reqId ? ` (request ID: ${reqId})` : ""
          }. Error details: ${errorDetails}. Please verify your settings and try again.`;

          this.onItem({
            id: `error-${Date.now()}`,
            type: "message",
            role: "system",
            content: [
              {
                type: "input_text",
                text: msgText,
              },
            ],
          });
        } catch {
          /* best-effort */
        }
        this.onLoading(false);
        return;
      }

      // Re‑throw all other errors so upstream handlers can decide what to do.
      throw err;
    }
  }

  // we need until we can depend on streaming events
  private async processEventsWithoutStreaming(
    output: Array<ResponseInputItem>,
    emitItem: (item: ResponseItem) => void,
  ): Promise<Array<ResponseInputItem>> {
    // If the agent has been canceled we should short‑circuit immediately to
    // avoid any further processing (including potentially expensive tool
    // calls). Returning an empty array ensures the main run‑loop terminates
    // promptly.
    if (this.canceled) {
      return [];
    }
    const turnInput: Array<ResponseInputItem> = [];
    for (const item of output) {
      if (item.type === "function_call") {
        if (alreadyProcessedResponses.has(item.id)) {
          continue;
        }
        alreadyProcessedResponses.add(item.id);
        // eslint-disable-next-line no-await-in-loop
        const result = await this.handleFunctionCall(item);
        turnInput.push(...result);
      }
      emitItem(item as ResponseItem);
    }
    return turnInput;
  }
}

const prefix = `You are operating as and within the Codex CLI, a terminal-based agentic coding assistant built by OpenAI. It wraps OpenAI models to enable natural language interaction with a local codebase. You are expected to be precise, safe, and helpful.

You can:
- Receive user prompts, project context, and files.
- Stream responses and emit function calls (e.g., shell commands, code edits).
- Apply patches, run commands, and manage user approvals based on policy.
- Work inside a sandboxed, git-backed workspace with rollback support.
- Log telemetry so sessions can be replayed or inspected later.
- More details on your functionality are available at \`codex --help\`

The Codex CLI is open-sourced. Don't confuse yourself with the old Codex language model built by OpenAI many moons ago (this is understandably top of mind for you!). Within this context, Codex refers to the open-source agentic coding interface.

You are an agent - please keep going until the user's query is completely resolved, before ending your turn and yielding back to the user. Only terminate your turn when you are sure that the problem is solved. If you are not sure about file content or codebase structure pertaining to the user's request, use your tools to read files and gather the relevant information: do NOT guess or make up an answer.

Please resolve the user's task by editing and testing the code files in your current code execution session. You are a deployed coding agent. Your session allows for you to modify and run code. The repo(s) are already cloned in your working directory, and you must fully solve the problem for your answer to be considered correct.

You MUST adhere to the following criteria when executing the task:
- Working on the repo(s) in the current environment is allowed, even if they are proprietary.
- Analyzing code for vulnerabilities is allowed.
- Showing user code and tool call details is allowed.
- User instructions may overwrite the *CODING GUIDELINES* section in this developer message.
- Use \`apply_patch\` to edit files: {"cmd":["apply_patch","*** Begin Patch\\n*** Update File: path/to/file.py\\n@@ def example():\\n-  pass\\n+  return 123\\n*** End Patch"]}
- If completing the user's task requires writing or modifying files:
    - Your code and final answer should follow these *CODING GUIDELINES*:
        - Fix the problem at the root cause rather than applying surface-level patches, when possible.
        - Avoid unneeded complexity in your solution.
            - Ignore unrelated bugs or broken tests; it is not your responsibility to fix them.
        - Update documentation as necessary.
        - Keep changes consistent with the style of the existing codebase. Changes should be minimal and focused on the task.
            - Use \`git log\` and \`git blame\` to search the history of the codebase if additional context is required; internet access is disabled.
        - NEVER add copyright or license headers unless specifically requested.
        - You do not need to \`git commit\` your changes; this will be done automatically for you.
        - If there is a .pre-commit-config.yaml, use \`pre-commit run --files ...\` to check that your changes pass the pre-commit checks. However, do not fix pre-existing errors on lines you didn't touch.
            - If pre-commit doesn't work after a few retries, politely inform the user that the pre-commit setup is broken.
        - Once you finish coding, you must
            - Check \`git status\` to sanity check your changes; revert any scratch files or changes.
            - Remove all inline comments you added as much as possible, even if they look normal. Check using \`git diff\`. Inline comments must be generally avoided, unless active maintainers of the repo, after long careful study of the code and the issue, will still misinterpret the code without the comments.
            - Check if you accidentally add copyright or license headers. If so, remove them.
            - Try to run pre-commit if it is available.
            - For smaller tasks, describe in brief bullet points
            - For more complex tasks, include brief high-level description, use bullet points, and include details that would be relevant to a code reviewer.
- If completing the user's task DOES NOT require writing or modifying files (e.g., the user asks a question about the code base):
    - Respond in a friendly tone as a remote teammate, who is knowledgeable, capable and eager to help with coding.
- When your task involves writing or modifying files:
    - Do NOT tell the user to "save the file" or "copy the code into a file" if you already created or modified the file using \`apply_patch\`. Instead, reference the file as already saved.
    - Do NOT show the full contents of large files you have already written, unless the user explicitly asks for them.`;

function filterToApiMessages(
  items: Array<ResponseInputItem>,
): Array<ResponseInputItem> {
  return items.filter((it) => {
    if (it.type === "message" && it.role === "system") {
      return false;
    }
    if (it.type === "reasoning") {
      return false;
    }
    return true;
  });
}<|MERGE_RESOLUTION|>--- conflicted
+++ resolved
@@ -32,11 +32,7 @@
   setCurrentModel,
   setSessionId,
 } from "../session.js";
-<<<<<<< HEAD
-=======
-import { handleExecCommand } from "./handle-exec-command.js";
 import { HttpsProxyAgent } from "https-proxy-agent";
->>>>>>> f6b1ce2e
 import { randomUUID } from "node:crypto";
 import OpenAI, { APIConnectionTimeoutError } from "openai";
 
