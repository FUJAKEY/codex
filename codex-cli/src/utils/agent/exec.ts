import type { ExecInput, ExecResult } from "./sandbox/interface.js";
import type { SpawnOptions } from "child_process";
import type { ParseEntry } from "shell-quote";

import { process_patch } from "./apply-patch.js";
import { SandboxType } from "./sandbox/interface.js";
import { execWithSeatbelt } from "./sandbox/macos-seatbelt.js";
import { exec as rawExec } from "./sandbox/raw-exec.js";
import { formatCommandForDisplay } from "../../format-command.js";
import fs from "fs";
import os from "os";
import path from "path";
import { parse } from "shell-quote";
import { resolvePathAgainstWorkdir } from "src/approvals.js";

const DEFAULT_TIMEOUT_MS = 10_000; // 10 seconds

function requiresShell(cmd: Array<string>): boolean {
  // If the command is a single string that contains shell operators,
  // it needs to be run with shell: true
  if (cmd.length === 1 && cmd[0] !== undefined) {
    const tokens = parse(cmd[0]) as Array<ParseEntry>;
    return tokens.some((token) => typeof token === "object" && "op" in token);
  }

  // If the command is split into multiple arguments, we don't need shell: true
  // even if one of the arguments is a shell operator like '|'
  return false;
}

/**
 * This function should never return a rejected promise: errors should be
 * mapped to a non-zero exit code and the error message should be in stderr.
 */
export function exec(
  {
    cmd,
    workdir,
    timeoutInMillis,
    additionalWritableRoots,
  }: ExecInput & { additionalWritableRoots: ReadonlyArray<string> },
  sandbox: SandboxType,
  abortSignal?: AbortSignal,
): Promise<ExecResult> {
  // This is a temporary measure to understand what are the common base commands
  // until we start persisting and uploading rollouts

  const execForSandbox =
    sandbox === SandboxType.MACOS_SEATBELT ? execWithSeatbelt : rawExec;

  const opts: SpawnOptions = {
    timeout: timeoutInMillis || DEFAULT_TIMEOUT_MS,
    ...(requiresShell(cmd) ? { shell: true } : {}),
    ...(workdir ? { cwd: workdir } : {}),
  };
  // Merge default writable roots with any user-specified ones.
  const writableRoots = [
    process.cwd(),
    os.tmpdir(),
    ...additionalWritableRoots,
  ];
  return execForSandbox(cmd, opts, writableRoots, abortSignal);
}

export function execApplyPatch(
  patchText: string,
  workdir: string | undefined,
): ExecResult {
  // This is a temporary measure to understand what are the common base commands
  // until we start persisting and uploading rollouts

  try {
    const result = process_patch(
      patchText,
<<<<<<< HEAD
      (p) => fs.readFileSync(p, "utf8"),
      (p, c) => {
        // Ensure the parent directory exists before writing the file. This
        // mirrors the behaviour of the standalone apply_patch CLI (see
        // write_file() in apply-patch.ts) and prevents errors when adding a
        // new file in a not‑yet‑created sub‑directory.
        const dir = path.dirname(p);
        if (dir !== ".") {
          fs.mkdirSync(dir, { recursive: true });
        }

        fs.writeFileSync(p, c, "utf8");
      },
      (p) => fs.unlinkSync(p),
=======
      (p) => fs.readFileSync(resolvePathAgainstWorkdir(p, workdir), "utf8"),
      (p, c) =>
        fs.writeFileSync(resolvePathAgainstWorkdir(p, workdir), c, "utf8"),
      (p) => fs.unlinkSync(resolvePathAgainstWorkdir(p, workdir)),
>>>>>>> 750d97e8
    );
    return {
      stdout: result,
      stderr: "",
      exitCode: 0,
    };
  } catch (error: unknown) {
    // @ts-expect-error error might not be an object or have a message property.
    const stderr = String(error.message ?? error);
    return {
      stdout: "",
      stderr: stderr,
      exitCode: 1,
    };
  }
}

export function getBaseCmd(cmd: Array<string>): string {
  const formattedCommand = formatCommandForDisplay(cmd);
  return formattedCommand.split(" ")[0] || cmd[0] || "<unknown>";
}<|MERGE_RESOLUTION|>--- conflicted
+++ resolved
@@ -72,27 +72,22 @@
   try {
     const result = process_patch(
       patchText,
-<<<<<<< HEAD
-      (p) => fs.readFileSync(p, "utf8"),
+      (p) => fs.readFileSync(resolvePathAgainstWorkdir(p, workdir), "utf8"),
       (p, c) => {
+        const resolvedPath = resolvePathAgainstWorkdir(p, workdir);
+
         // Ensure the parent directory exists before writing the file. This
         // mirrors the behaviour of the standalone apply_patch CLI (see
         // write_file() in apply-patch.ts) and prevents errors when adding a
         // new file in a not‑yet‑created sub‑directory.
-        const dir = path.dirname(p);
+        const dir = path.dirname(resolvedPath);
         if (dir !== ".") {
           fs.mkdirSync(dir, { recursive: true });
         }
 
-        fs.writeFileSync(p, c, "utf8");
+        fs.writeFileSync(resolvedPath, c, "utf8");
       },
-      (p) => fs.unlinkSync(p),
-=======
-      (p) => fs.readFileSync(resolvePathAgainstWorkdir(p, workdir), "utf8"),
-      (p, c) =>
-        fs.writeFileSync(resolvePathAgainstWorkdir(p, workdir), c, "utf8"),
       (p) => fs.unlinkSync(resolvePathAgainstWorkdir(p, workdir)),
->>>>>>> 750d97e8
     );
     return {
       stdout: result,
