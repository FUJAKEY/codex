--- conflicted
+++ resolved
@@ -276,11 +276,8 @@
         : DEFAULT_AGENTIC_MODEL),
     instructions: combinedInstructions,
     notify: storedConfig.notify === true,
-<<<<<<< HEAD
     approvalMode: storedConfig.approvalMode,
-=======
     safeCommands: storedConfig.safeCommands ?? [],
->>>>>>> 8e2760e8
   };
 
   // -----------------------------------------------------------------------
