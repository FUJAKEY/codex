// NOTE: We intentionally point the TypeScript import at the source file
// (`./auto-approval-mode.ts`) instead of the emitted `.js` bundle.  This makes
// the module resolvable when the project is executed via `ts-node`, which
// resolves *source* paths rather than built artefacts.  During a production
// build the TypeScript compiler will automatically rewrite the path to
// `./auto-approval-mode.js`, so the change is completely transparent for the
// compiled `dist/` output used by the published CLI.

import type { FullAutoErrorMode } from "./auto-approval-mode.js";

import { log, isLoggingEnabled } from "./agent/log.js";
import { AutoApprovalMode } from "./auto-approval-mode.js";
import { providers } from "./providers.js";
import { existsSync, mkdirSync, readFileSync, writeFileSync } from "fs";
import { load as loadYaml, dump as dumpYaml } from "js-yaml";
import { homedir } from "os";
import { dirname, join, extname, resolve as resolvePath } from "path";

export const DEFAULT_AGENTIC_MODEL = "o4-mini";
export const DEFAULT_FULL_CONTEXT_MODEL = "gpt-4.1";
export const DEFAULT_APPROVAL_MODE = AutoApprovalMode.SUGGEST;
export const DEFAULT_INSTRUCTIONS = "";

export const CONFIG_DIR = join(homedir(), ".codex");
export const CONFIG_JSON_FILEPATH = join(CONFIG_DIR, "config.json");
export const CONFIG_YAML_FILEPATH = join(CONFIG_DIR, "config.yaml");
export const CONFIG_YML_FILEPATH = join(CONFIG_DIR, "config.yml");

// Keep the original constant name for backward compatibility, but point it at
// the default JSON path. Code that relies on this constant will continue to
// work unchanged.
export const CONFIG_FILEPATH = CONFIG_JSON_FILEPATH;
export const INSTRUCTIONS_FILEPATH = join(CONFIG_DIR, "instructions.md");

export const OPENAI_TIMEOUT_MS =
  parseInt(process.env["OPENAI_TIMEOUT_MS"] || "0", 10) || undefined;
export const OPENAI_BASE_URL = process.env["OPENAI_BASE_URL"] || "";
export let OPENAI_API_KEY = process.env["OPENAI_API_KEY"] || "";

export function setApiKey(apiKey: string): void {
  OPENAI_API_KEY = apiKey;
}

export function getBaseUrl(provider: string = "openai"): string | undefined {
  const providerInfo = providers[provider.toLowerCase()];
  if (providerInfo) {
    return providerInfo.baseURL;
  }
  return undefined;
}

export function getApiKey(provider: string = "openai"): string | undefined {
  const providerInfo = providers[provider.toLowerCase()];
  if (providerInfo) {
    if (providerInfo.name === "Ollama") {
      return process.env[providerInfo.envKey] ?? "dummy";
    }
    return process.env[providerInfo.envKey];
  }

  return undefined;
}

// Formatting (quiet mode-only).
export const PRETTY_PRINT = Boolean(process.env["PRETTY_PRINT"] || "");

// Represents config as persisted in config.json.
export type StoredConfig = {
  model?: string;
  provider?: string;
  approvalMode?: AutoApprovalMode;
  fullAutoErrorMode?: FullAutoErrorMode;
  memory?: MemoryConfig;
  /** Whether to enable desktop notifications for responses */
  notify?: boolean;
  history?: {
    maxSize?: number;
    saveHistory?: boolean;
    sensitivePatterns?: Array<string>;
  };
  /** User-defined safe commands */
  safeCommands?: Array<string>;
};

// Minimal config written on first run.  An *empty* model string ensures that
// we always fall back to DEFAULT_MODEL on load, so updates to the default keep
// propagating to existing users until they explicitly set a model.
export const EMPTY_STORED_CONFIG: StoredConfig = { model: "" };

// Pre‑stringified JSON variant so we don’t stringify repeatedly.
const EMPTY_CONFIG_JSON = JSON.stringify(EMPTY_STORED_CONFIG, null, 2) + "\n";

export type MemoryConfig = {
  enabled: boolean;
};

// Represents full runtime config, including loaded instructions.
export type AppConfig = {
  apiKey?: string;
  model: string;
  provider?: string;
  instructions: string;
  approvalMode?: AutoApprovalMode;
  fullAutoErrorMode?: FullAutoErrorMode;
  memory?: MemoryConfig;
  /** Whether to enable desktop notifications for responses */
  notify: boolean;

  /** Enable the "flex-mode" processing mode for supported models (o3, o4-mini) */
  flexMode?: boolean;
  history?: {
    maxSize: number;
    saveHistory: boolean;
    sensitivePatterns: Array<string>;
  };
  /** User-defined safe commands */
  safeCommands?: Array<string>;
};

// ---------------------------------------------------------------------------
// Project doc support (codex.md)
// ---------------------------------------------------------------------------

export const PROJECT_DOC_MAX_BYTES = 32 * 1024; // 32 kB

const PROJECT_DOC_FILENAMES = ["codex.md", ".codex.md", "CODEX.md"];

export function discoverProjectDocPath(startDir: string): string | null {
  const cwd = resolvePath(startDir);

  // 1) Look in the explicit CWD first:
  for (const name of PROJECT_DOC_FILENAMES) {
    const direct = join(cwd, name);
    if (existsSync(direct)) {
      return direct;
    }
  }

  // 2) Fallback: walk up to the Git root and look there.
  let dir = cwd;
  // eslint-disable-next-line no-constant-condition
  while (true) {
    const gitPath = join(dir, ".git");
    if (existsSync(gitPath)) {
      // Once we hit the Git root, search its top‑level for the doc
      for (const name of PROJECT_DOC_FILENAMES) {
        const candidate = join(dir, name);
        if (existsSync(candidate)) {
          return candidate;
        }
      }
      // If Git root but no doc, stop looking.
      return null;
    }

    const parent = dirname(dir);
    if (parent === dir) {
      // Reached filesystem root without finding Git.
      return null;
    }
    dir = parent;
  }
}

/**
 * Load the project documentation markdown (codex.md) if present. If the file
 * exceeds {@link PROJECT_DOC_MAX_BYTES} it will be truncated and a warning is
 * logged.
 *
 * @param cwd The current working directory of the caller
 * @param explicitPath If provided, skips discovery and loads the given path
 */
export function loadProjectDoc(cwd: string, explicitPath?: string): string {
  let filepath: string | null = null;

  if (explicitPath) {
    filepath = resolvePath(cwd, explicitPath);
    if (!existsSync(filepath)) {
      // eslint-disable-next-line no-console
      console.warn(`codex: project doc not found at ${filepath}`);
      filepath = null;
    }
  } else {
    filepath = discoverProjectDocPath(cwd);
  }

  if (!filepath) {
    return "";
  }

  try {
    const buf = readFileSync(filepath);
    if (buf.byteLength > PROJECT_DOC_MAX_BYTES) {
      // eslint-disable-next-line no-console
      console.warn(
        `codex: project doc '${filepath}' exceeds ${PROJECT_DOC_MAX_BYTES} bytes – truncating.`,
      );
    }
    return buf.slice(0, PROJECT_DOC_MAX_BYTES).toString("utf-8");
  } catch {
    return "";
  }
}

export type LoadConfigOptions = {
  /** Working directory used for project doc discovery */
  cwd?: string;
  /** Disable inclusion of the project doc */
  disableProjectDoc?: boolean;
  /** Explicit path to project doc (overrides discovery) */
  projectDocPath?: string;
  /** Whether we are in fullcontext mode. */
  isFullContext?: boolean;
};

export const loadConfig = (
  configPath: string | undefined = CONFIG_FILEPATH,
  instructionsPath: string | undefined = INSTRUCTIONS_FILEPATH,
  options: LoadConfigOptions = {},
): AppConfig => {
  // Determine the actual path to load. If the provided path doesn't exist and
  // the caller passed the default JSON path, automatically fall back to YAML
  // variants.
  let actualConfigPath = configPath;
  if (!existsSync(actualConfigPath)) {
    if (configPath === CONFIG_FILEPATH) {
      if (existsSync(CONFIG_YAML_FILEPATH)) {
        actualConfigPath = CONFIG_YAML_FILEPATH;
      } else if (existsSync(CONFIG_YML_FILEPATH)) {
        actualConfigPath = CONFIG_YML_FILEPATH;
      }
    }
  }

  let storedConfig: StoredConfig = {};
  if (existsSync(actualConfigPath)) {
    const raw = readFileSync(actualConfigPath, "utf-8");
    const ext = extname(actualConfigPath).toLowerCase();
    try {
      if (ext === ".yaml" || ext === ".yml") {
        storedConfig = loadYaml(raw) as unknown as StoredConfig;
      } else {
        storedConfig = JSON.parse(raw);
      }
    } catch {
      // If parsing fails, fall back to empty config to avoid crashing.
      storedConfig = {};
    }
  }

  const instructionsFilePathResolved =
    instructionsPath ?? INSTRUCTIONS_FILEPATH;
  const userInstructions = existsSync(instructionsFilePathResolved)
    ? readFileSync(instructionsFilePathResolved, "utf-8")
    : DEFAULT_INSTRUCTIONS;

  // Project doc support.
  const shouldLoadProjectDoc =
    !options.disableProjectDoc &&
    process.env["CODEX_DISABLE_PROJECT_DOC"] !== "1";

  let projectDoc = "";
  let projectDocPath: string | null = null;
  if (shouldLoadProjectDoc) {
    const cwd = options.cwd ?? process.cwd();
    projectDoc = loadProjectDoc(cwd, options.projectDocPath);
    projectDocPath = options.projectDocPath
      ? resolvePath(cwd, options.projectDocPath)
      : discoverProjectDocPath(cwd);
    if (projectDocPath) {
      if (isLoggingEnabled()) {
        log(
          `[codex] Loaded project doc from ${projectDocPath} (${projectDoc.length} bytes)`,
        );
      }
    } else {
      if (isLoggingEnabled()) {
        log(`[codex] No project doc found in ${cwd}`);
      }
    }
  }

  const combinedInstructions = [userInstructions, projectDoc]
    .filter((s) => s && s.trim() !== "")
    .join("\n\n--- project-doc ---\n\n");

  // Treat empty string ("" or whitespace) as absence so we can fall back to
  // the latest DEFAULT_MODEL.
  const storedModel =
    storedConfig.model && storedConfig.model.trim() !== ""
      ? storedConfig.model.trim()
      : undefined;

  const config: AppConfig = {
    model:
      storedModel ??
      (options.isFullContext
        ? DEFAULT_FULL_CONTEXT_MODEL
        : DEFAULT_AGENTIC_MODEL),
    provider: storedConfig.provider,
    instructions: combinedInstructions,
    notify: storedConfig.notify === true,
    approvalMode: storedConfig.approvalMode,
    safeCommands: storedConfig.safeCommands ?? [],
  };

  // -----------------------------------------------------------------------
  // First‑run bootstrap: if the configuration file (and/or its containing
  // directory) didn't exist we create them now so that users end up with a
  // materialised ~/.codex/config.json file on first execution.  This mirrors
  // what `saveConfig()` would do but without requiring callers to remember to
  // invoke it separately.
  //
  // We intentionally perform this *after* we have computed the final
  // `config` object so that we can just persist the resolved defaults.  The
  // write operations are guarded by `existsSync` checks so that subsequent
  // runs that already have a config will remain read‑only here.
  // -----------------------------------------------------------------------

  try {
    if (!existsSync(actualConfigPath)) {
      // Ensure the directory exists first.
      const dir = dirname(actualConfigPath);
      if (!existsSync(dir)) {
        mkdirSync(dir, { recursive: true });
      }

      // Persist a minimal config – we include the `model` key but leave it as
      // an empty string so that `loadConfig()` treats it as "unset" and falls
      // back to whatever DEFAULT_MODEL is current at runtime.  This prevents
      // pinning users to an old default after upgrading Codex.
      const ext = extname(actualConfigPath).toLowerCase();
      if (ext === ".yaml" || ext === ".yml") {
        writeFileSync(actualConfigPath, dumpYaml(EMPTY_STORED_CONFIG), "utf-8");
      } else {
        writeFileSync(actualConfigPath, EMPTY_CONFIG_JSON, "utf-8");
      }
    }

    // Always ensure the instructions file exists so users can edit it.
    if (!existsSync(instructionsFilePathResolved)) {
      const instrDir = dirname(instructionsFilePathResolved);
      if (!existsSync(instrDir)) {
        mkdirSync(instrDir, { recursive: true });
      }
      writeFileSync(instructionsFilePathResolved, userInstructions, "utf-8");
    }
  } catch {
    // Silently ignore any errors – failure to persist the defaults shouldn't
    // block the CLI from starting.  A future explicit `codex config` command
    // or `saveConfig()` call can handle (re‑)writing later.
  }

  // Only include the "memory" key if it was explicitly set by the user. This
  // preserves backward‑compatibility with older config files (and our test
  // fixtures) that don't include a "memory" section.
  if (storedConfig.memory !== undefined) {
    config.memory = storedConfig.memory;
  }

  if (storedConfig.fullAutoErrorMode) {
    config.fullAutoErrorMode = storedConfig.fullAutoErrorMode;
  }
  // Notification setting: enable desktop notifications when set in config
  config.notify = storedConfig.notify === true;

  // Add default history config if not provided
  if (storedConfig.history !== undefined) {
    config.history = {
      maxSize: storedConfig.history.maxSize ?? 1000,
      saveHistory: storedConfig.history.saveHistory ?? true,
      sensitivePatterns: storedConfig.history.sensitivePatterns ?? [],
    };
  } else {
    config.history = {
      maxSize: 1000,
      saveHistory: true,
      sensitivePatterns: [],
    };
  }

  // Load user-defined safe commands
  if (Array.isArray(storedConfig.safeCommands)) {
    config.safeCommands = storedConfig.safeCommands.map(String);
  } else {
    config.safeCommands = [];
  }

  return config;
};

export const saveConfig = (
  config: AppConfig,
  configPath = CONFIG_FILEPATH,
  instructionsPath = INSTRUCTIONS_FILEPATH,
): void => {
  // If the caller passed the default JSON path *and* a YAML config already
  // exists on disk, save back to that YAML file instead to preserve the
  // user's chosen format.
  let targetPath = configPath;
  if (
    configPath === CONFIG_FILEPATH &&
    !existsSync(configPath) &&
    (existsSync(CONFIG_YAML_FILEPATH) || existsSync(CONFIG_YML_FILEPATH))
  ) {
    targetPath = existsSync(CONFIG_YAML_FILEPATH)
      ? CONFIG_YAML_FILEPATH
      : CONFIG_YML_FILEPATH;
  }

  const dir = dirname(targetPath);
  if (!existsSync(dir)) {
    mkdirSync(dir, { recursive: true });
  }

  const ext = extname(targetPath).toLowerCase();
  // Create the config object to save
  const configToSave: StoredConfig = {
    model: config.model,
<<<<<<< HEAD
    provider: config.provider,
=======
    approvalMode: config.approvalMode,
>>>>>>> a3889f92
  };

  // Add history settings if they exist
  if (config.history) {
    configToSave.history = {
      maxSize: config.history.maxSize,
      saveHistory: config.history.saveHistory,
      sensitivePatterns: config.history.sensitivePatterns,
    };
  }
  // Save: User-defined safe commands
  if (config.safeCommands && config.safeCommands.length > 0) {
    configToSave.safeCommands = config.safeCommands;
  }

  if (ext === ".yaml" || ext === ".yml") {
    writeFileSync(targetPath, dumpYaml(configToSave), "utf-8");
  } else {
    writeFileSync(targetPath, JSON.stringify(configToSave, null, 2), "utf-8");
  }

  writeFileSync(instructionsPath, config.instructions, "utf-8");
};<|MERGE_RESOLUTION|>--- conflicted
+++ resolved
@@ -417,11 +417,8 @@
   // Create the config object to save
   const configToSave: StoredConfig = {
     model: config.model,
-<<<<<<< HEAD
     provider: config.provider,
-=======
     approvalMode: config.approvalMode,
->>>>>>> a3889f92
   };
 
   // Add history settings if they exist
