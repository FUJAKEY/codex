--- conflicted
+++ resolved
@@ -37,12 +37,10 @@
   parseInt(process.env["OPENAI_TIMEOUT_MS"] || "0", 10) || undefined;
 export const OPENAI_BASE_URL = process.env["OPENAI_BASE_URL"] || "";
 export let OPENAI_API_KEY = process.env["OPENAI_API_KEY"] || "";
-<<<<<<< HEAD
+
 export const DEFAULT_REASONING_EFFORT = "high";
-=======
 export const OPENAI_ORGANIZATION = process.env["OPENAI_ORGANIZATION"] || "";
 export const OPENAI_PROJECT = process.env["OPENAI_PROJECT"] || "";
->>>>>>> b0ba65a9
 
 export function setApiKey(apiKey: string): void {
   OPENAI_API_KEY = apiKey;
