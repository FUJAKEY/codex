// NOTE: We intentionally point the TypeScript import at the source file
// (`./auto-approval-mode.ts`) instead of the emitted `.js` bundle.  This makes
// the module resolvable when the project is executed via `ts-node`, which
// resolves *source* paths rather than built artefacts.  During a production
// build the TypeScript compiler will automatically rewrite the path to
// `./auto-approval-mode.js`, so the change is completely transparent for the
// compiled `dist/` output used by the published CLI.

import type { FullAutoErrorMode } from "./auto-approval-mode.js";

import { AutoApprovalMode } from "./auto-approval-mode.js";
import { log } from "./logger/log.js";
import { providers } from "./providers.js";
import { existsSync, mkdirSync, readFileSync, writeFileSync } from "fs";
import { load as loadYaml, dump as dumpYaml } from "js-yaml";
import { homedir } from "os";
import { dirname, join, extname, resolve as resolvePath } from "path";

export const DEFAULT_AGENTIC_MODEL = "o4-mini";
export const DEFAULT_FULL_CONTEXT_MODEL = "gpt-4.1";
export const DEFAULT_APPROVAL_MODE = AutoApprovalMode.SUGGEST;
export const DEFAULT_INSTRUCTIONS = "";

export const CONFIG_DIR = join(homedir(), ".codex");
export const CONFIG_JSON_FILEPATH = join(CONFIG_DIR, "config.json");
export const CONFIG_YAML_FILEPATH = join(CONFIG_DIR, "config.yaml");
export const CONFIG_YML_FILEPATH = join(CONFIG_DIR, "config.yml");

// Keep the original constant name for backward compatibility, but point it at
// the default JSON path. Code that relies on this constant will continue to
// work unchanged.
export const CONFIG_FILEPATH = CONFIG_JSON_FILEPATH;
export const INSTRUCTIONS_FILEPATH = join(CONFIG_DIR, "instructions.md");

export const OPENAI_TIMEOUT_MS =
  parseInt(process.env["OPENAI_TIMEOUT_MS"] || "0", 10) || undefined;
export const OPENAI_BASE_URL = process.env["OPENAI_BASE_URL"] || "";
export let OPENAI_API_KEY = process.env["OPENAI_API_KEY"] || "";

export function setApiKey(apiKey: string): void {
  OPENAI_API_KEY = apiKey;
}

export function getBaseUrl(provider: string = "openai"): string | undefined {
  // Check for a PROVIDER-specific override: e.g. OPENAI_BASE_URL or OLLAMA_BASE_URL.
  const envKey = `${provider.toUpperCase()}_BASE_URL`;
  if (process.env[envKey]) {
    return process.env[envKey];
  }

  // Get providers config from config file.
  const config = loadConfig();
  const providersConfig = config.providers ?? providers;
  const providerInfo = providersConfig[provider.toLowerCase()];
  if (providerInfo) {
    return providerInfo.baseURL;
  }

  // If the provider not found in the providers list and `OPENAI_BASE_URL` is set, use it.
  if (OPENAI_BASE_URL !== "") {
    return OPENAI_BASE_URL;
  }

  // We tried.
  return undefined;
}

export function getApiKey(provider: string = "openai"): string | undefined {
  const config = loadConfig();
  const providersConfig = config.providers ?? providers;
  const providerInfo = providersConfig[provider.toLowerCase()];
  if (providerInfo) {
    if (providerInfo.name === "Ollama") {
      return process.env[providerInfo.envKey] ?? "dummy";
    }
    return process.env[providerInfo.envKey];
  }

  // If the provider not found in the providers list and `OPENAI_API_KEY` is set, use it
  if (OPENAI_API_KEY !== "") {
    return OPENAI_API_KEY;
  }

  // We tried.
  return undefined;
}

// Represents config as persisted in config.json.
export type StoredConfig = {
  model?: string;
<<<<<<< HEAD
  /** Default approval mode used when CLI flags are not provided */
=======
  provider?: string;
>>>>>>> 146a61b0
  approvalMode?: AutoApprovalMode;
  fullAutoErrorMode?: FullAutoErrorMode;
  memory?: MemoryConfig;
  /** Whether to enable desktop notifications for responses */
  notify?: boolean;
  /** Disable server-side response storage (send full transcript each request) */
  disableResponseStorage?: boolean;
  providers?: Record<string, { name: string; baseURL: string; envKey: string }>;
  history?: {
    maxSize?: number;
    saveHistory?: boolean;
    sensitivePatterns?: Array<string>;
  };
};

// Minimal config written on first run.  An *empty* model string ensures that
// we always fall back to DEFAULT_MODEL on load, so updates to the default keep
// propagating to existing users until they explicitly set a model.
export const EMPTY_STORED_CONFIG: StoredConfig = { model: "" };

// Pre‑stringified JSON variant so we don’t stringify repeatedly.
const EMPTY_CONFIG_JSON = JSON.stringify(EMPTY_STORED_CONFIG, null, 2) + "\n";

export type MemoryConfig = {
  enabled: boolean;
};

// Represents full runtime config, including loaded instructions.
export type AppConfig = {
  apiKey?: string;
  model: string;
  provider?: string;
  instructions: string;
<<<<<<< HEAD
  /** Default approval mode for the CLI session when flags are absent */
=======
>>>>>>> 146a61b0
  approvalMode?: AutoApprovalMode;
  fullAutoErrorMode?: FullAutoErrorMode;
  memory?: MemoryConfig;
  /** Whether to enable desktop notifications for responses */
  notify: boolean;

  /** Disable server-side response storage (send full transcript each request) */
  disableResponseStorage?: boolean;

  /** Enable the "flex-mode" processing mode for supported models (o3, o4-mini) */
  flexMode?: boolean;
  providers?: Record<string, { name: string; baseURL: string; envKey: string }>;
  history?: {
    maxSize: number;
    saveHistory: boolean;
    sensitivePatterns: Array<string>;
  };
};

// Formatting (quiet mode-only).
export const PRETTY_PRINT = Boolean(process.env["PRETTY_PRINT"] || "");

// ---------------------------------------------------------------------------
// Project doc support (codex.md)
// ---------------------------------------------------------------------------

export const PROJECT_DOC_MAX_BYTES = 32 * 1024; // 32 kB

const PROJECT_DOC_FILENAMES = ["codex.md", ".codex.md", "CODEX.md"];

export function discoverProjectDocPath(startDir: string): string | null {
  const cwd = resolvePath(startDir);

  // 1) Look in the explicit CWD first:
  for (const name of PROJECT_DOC_FILENAMES) {
    const direct = join(cwd, name);
    if (existsSync(direct)) {
      return direct;
    }
  }

  // 2) Fallback: walk up to the Git root and look there.
  let dir = cwd;
  // eslint-disable-next-line no-constant-condition
  while (true) {
    const gitPath = join(dir, ".git");
    if (existsSync(gitPath)) {
      // Once we hit the Git root, search its top‑level for the doc
      for (const name of PROJECT_DOC_FILENAMES) {
        const candidate = join(dir, name);
        if (existsSync(candidate)) {
          return candidate;
        }
      }
      // If Git root but no doc, stop looking.
      return null;
    }

    const parent = dirname(dir);
    if (parent === dir) {
      // Reached filesystem root without finding Git.
      return null;
    }
    dir = parent;
  }
}

/**
 * Load the project documentation markdown (codex.md) if present. If the file
 * exceeds {@link PROJECT_DOC_MAX_BYTES} it will be truncated and a warning is
 * logged.
 *
 * @param cwd The current working directory of the caller
 * @param explicitPath If provided, skips discovery and loads the given path
 */
export function loadProjectDoc(cwd: string, explicitPath?: string): string {
  let filepath: string | null = null;

  if (explicitPath) {
    filepath = resolvePath(cwd, explicitPath);
    if (!existsSync(filepath)) {
      // eslint-disable-next-line no-console
      console.warn(`codex: project doc not found at ${filepath}`);
      filepath = null;
    }
  } else {
    filepath = discoverProjectDocPath(cwd);
  }

  if (!filepath) {
    return "";
  }

  try {
    const buf = readFileSync(filepath);
    if (buf.byteLength > PROJECT_DOC_MAX_BYTES) {
      // eslint-disable-next-line no-console
      console.warn(
        `codex: project doc '${filepath}' exceeds ${PROJECT_DOC_MAX_BYTES} bytes – truncating.`,
      );
    }
    return buf.slice(0, PROJECT_DOC_MAX_BYTES).toString("utf-8");
  } catch {
    return "";
  }
}

export type LoadConfigOptions = {
  /** Working directory used for project doc discovery */
  cwd?: string;
  /** Disable inclusion of the project doc */
  disableProjectDoc?: boolean;
  /** Explicit path to project doc (overrides discovery) */
  projectDocPath?: string;
  /** Whether we are in fullcontext mode. */
  isFullContext?: boolean;
};

export const loadConfig = (
  configPath: string | undefined = CONFIG_FILEPATH,
  instructionsPath: string | undefined = INSTRUCTIONS_FILEPATH,
  options: LoadConfigOptions = {},
): AppConfig => {
  // Determine the actual path to load. If the provided path doesn't exist and
  // the caller passed the default JSON path, automatically fall back to YAML
  // variants.
  let actualConfigPath = configPath;
  if (!existsSync(actualConfigPath)) {
    if (configPath === CONFIG_FILEPATH) {
      if (existsSync(CONFIG_YAML_FILEPATH)) {
        actualConfigPath = CONFIG_YAML_FILEPATH;
      } else if (existsSync(CONFIG_YML_FILEPATH)) {
        actualConfigPath = CONFIG_YML_FILEPATH;
      }
    }
  }

  let storedConfig: StoredConfig = {};
  if (existsSync(actualConfigPath)) {
    const raw = readFileSync(actualConfigPath, "utf-8");
    const ext = extname(actualConfigPath).toLowerCase();
    try {
      if (ext === ".yaml" || ext === ".yml") {
        storedConfig = loadYaml(raw) as unknown as StoredConfig;
      } else {
        storedConfig = JSON.parse(raw);
      }
    } catch {
      // If parsing fails, fall back to empty config to avoid crashing.
      storedConfig = {};
    }
  }

  const instructionsFilePathResolved =
    instructionsPath ?? INSTRUCTIONS_FILEPATH;
  const userInstructions = existsSync(instructionsFilePathResolved)
    ? readFileSync(instructionsFilePathResolved, "utf-8")
    : DEFAULT_INSTRUCTIONS;

  // Project doc support.
  const shouldLoadProjectDoc =
    !options.disableProjectDoc &&
    process.env["CODEX_DISABLE_PROJECT_DOC"] !== "1";

  let projectDoc = "";
  let projectDocPath: string | null = null;
  if (shouldLoadProjectDoc) {
    const cwd = options.cwd ?? process.cwd();
    projectDoc = loadProjectDoc(cwd, options.projectDocPath);
    projectDocPath = options.projectDocPath
      ? resolvePath(cwd, options.projectDocPath)
      : discoverProjectDocPath(cwd);
    if (projectDocPath) {
      log(
        `[codex] Loaded project doc from ${projectDocPath} (${projectDoc.length} bytes)`,
      );
    } else {
      log(`[codex] No project doc found in ${cwd}`);
    }
  }

  const combinedInstructions = [userInstructions, projectDoc]
    .filter((s) => s && s.trim() !== "")
    .join("\n\n--- project-doc ---\n\n");

  // Treat empty string ("" or whitespace) as absence so we can fall back to
  // the latest DEFAULT_MODEL.
  const storedModel =
    storedConfig.model && storedConfig.model.trim() !== ""
      ? storedConfig.model.trim()
      : undefined;

  const config: AppConfig = {
    model:
      storedModel ??
      (options.isFullContext
        ? DEFAULT_FULL_CONTEXT_MODEL
        : DEFAULT_AGENTIC_MODEL),
    provider: storedConfig.provider,
    instructions: combinedInstructions,
    notify: storedConfig.notify === true,
<<<<<<< HEAD
    approvalMode: storedConfig.approvalMode ?? DEFAULT_APPROVAL_MODE,
=======
    approvalMode: storedConfig.approvalMode,
    disableResponseStorage: storedConfig.disableResponseStorage ?? false,
>>>>>>> 146a61b0
  };

  // -----------------------------------------------------------------------
  // First‑run bootstrap: if the configuration file (and/or its containing
  // directory) didn't exist we create them now so that users end up with a
  // materialised ~/.codex/config.json file on first execution.  This mirrors
  // what `saveConfig()` would do but without requiring callers to remember to
  // invoke it separately.
  //
  // We intentionally perform this *after* we have computed the final
  // `config` object so that we can just persist the resolved defaults.  The
  // write operations are guarded by `existsSync` checks so that subsequent
  // runs that already have a config will remain read‑only here.
  // -----------------------------------------------------------------------

  try {
    if (!existsSync(actualConfigPath)) {
      // Ensure the directory exists first.
      const dir = dirname(actualConfigPath);
      if (!existsSync(dir)) {
        mkdirSync(dir, { recursive: true });
      }

      // Persist a minimal config – we include the `model` key but leave it as
      // an empty string so that `loadConfig()` treats it as "unset" and falls
      // back to whatever DEFAULT_MODEL is current at runtime.  This prevents
      // pinning users to an old default after upgrading Codex.
      const ext = extname(actualConfigPath).toLowerCase();
      if (ext === ".yaml" || ext === ".yml") {
        writeFileSync(actualConfigPath, dumpYaml(EMPTY_STORED_CONFIG), "utf-8");
      } else {
        writeFileSync(actualConfigPath, EMPTY_CONFIG_JSON, "utf-8");
      }
    }

    // Always ensure the instructions file exists so users can edit it.
    if (!existsSync(instructionsFilePathResolved)) {
      const instrDir = dirname(instructionsFilePathResolved);
      if (!existsSync(instrDir)) {
        mkdirSync(instrDir, { recursive: true });
      }
      writeFileSync(instructionsFilePathResolved, userInstructions, "utf-8");
    }
  } catch {
    // Silently ignore any errors – failure to persist the defaults shouldn't
    // block the CLI from starting.  A future explicit `codex config` command
    // or `saveConfig()` call can handle (re‑)writing later.
  }

  // Only include the "memory" key if it was explicitly set by the user. This
  // preserves backward‑compatibility with older config files (and our test
  // fixtures) that don't include a "memory" section.
  if (storedConfig.memory !== undefined) {
    config.memory = storedConfig.memory;
  }

  if (storedConfig.fullAutoErrorMode) {
    config.fullAutoErrorMode = storedConfig.fullAutoErrorMode;
  }
  // Notification setting: enable desktop notifications when set in config
  config.notify = storedConfig.notify === true;

  // Add default history config if not provided
  if (storedConfig.history !== undefined) {
    config.history = {
      maxSize: storedConfig.history.maxSize ?? 1000,
      saveHistory: storedConfig.history.saveHistory ?? true,
      sensitivePatterns: storedConfig.history.sensitivePatterns ?? [],
    };
  } else {
    config.history = {
      maxSize: 1000,
      saveHistory: true,
      sensitivePatterns: [],
    };
  }

  // Merge default providers with user configured providers in the config.
  config.providers = { ...providers, ...storedConfig.providers };

  return config;
};

export const saveConfig = (
  config: AppConfig,
  configPath = CONFIG_FILEPATH,
  instructionsPath = INSTRUCTIONS_FILEPATH,
): void => {
  // If the caller passed the default JSON path *and* a YAML config already
  // exists on disk, save back to that YAML file instead to preserve the
  // user's chosen format.
  let targetPath = configPath;
  if (
    configPath === CONFIG_FILEPATH &&
    !existsSync(configPath) &&
    (existsSync(CONFIG_YAML_FILEPATH) || existsSync(CONFIG_YML_FILEPATH))
  ) {
    targetPath = existsSync(CONFIG_YAML_FILEPATH)
      ? CONFIG_YAML_FILEPATH
      : CONFIG_YML_FILEPATH;
  }

  const dir = dirname(targetPath);
  if (!existsSync(dir)) {
    mkdirSync(dir, { recursive: true });
  }

  const ext = extname(targetPath).toLowerCase();
  // Create the config object to save
  const configToSave: StoredConfig = {
    model: config.model,
<<<<<<< HEAD
=======
    provider: config.provider,
    providers: config.providers,
>>>>>>> 146a61b0
    approvalMode: config.approvalMode,
  };

  // Add history settings if they exist
  if (config.history) {
    configToSave.history = {
      maxSize: config.history.maxSize,
      saveHistory: config.history.saveHistory,
      sensitivePatterns: config.history.sensitivePatterns,
    };
  }

  if (ext === ".yaml" || ext === ".yml") {
    writeFileSync(targetPath, dumpYaml(configToSave), "utf-8");
  } else {
    writeFileSync(targetPath, JSON.stringify(configToSave, null, 2), "utf-8");
  }

  writeFileSync(instructionsPath, config.instructions, "utf-8");
};<|MERGE_RESOLUTION|>--- conflicted
+++ resolved
@@ -88,11 +88,7 @@
 // Represents config as persisted in config.json.
 export type StoredConfig = {
   model?: string;
-<<<<<<< HEAD
-  /** Default approval mode used when CLI flags are not provided */
-=======
   provider?: string;
->>>>>>> 146a61b0
   approvalMode?: AutoApprovalMode;
   fullAutoErrorMode?: FullAutoErrorMode;
   memory?: MemoryConfig;
@@ -126,10 +122,6 @@
   model: string;
   provider?: string;
   instructions: string;
-<<<<<<< HEAD
-  /** Default approval mode for the CLI session when flags are absent */
-=======
->>>>>>> 146a61b0
   approvalMode?: AutoApprovalMode;
   fullAutoErrorMode?: FullAutoErrorMode;
   memory?: MemoryConfig;
@@ -331,12 +323,8 @@
     provider: storedConfig.provider,
     instructions: combinedInstructions,
     notify: storedConfig.notify === true,
-<<<<<<< HEAD
     approvalMode: storedConfig.approvalMode ?? DEFAULT_APPROVAL_MODE,
-=======
-    approvalMode: storedConfig.approvalMode,
     disableResponseStorage: storedConfig.disableResponseStorage ?? false,
->>>>>>> 146a61b0
   };
 
   // -----------------------------------------------------------------------
@@ -448,11 +436,8 @@
   // Create the config object to save
   const configToSave: StoredConfig = {
     model: config.model,
-<<<<<<< HEAD
-=======
     provider: config.provider,
     providers: config.providers,
->>>>>>> 146a61b0
     approvalMode: config.approvalMode,
   };
 
