import type { ApplyPatchCommand, ApprovalPolicy } from "../../approvals.js";
import type { CommandConfirmation } from "../../utils/agent/agent-loop.js";
import type { AppConfig } from "../../utils/config.js";
import type { ColorName } from "chalk";
import type { ResponseItem } from "openai/resources/responses/responses.mjs";

import TerminalChatInput from "./terminal-chat-input.js";
import { TerminalChatToolCallCommand } from "./terminal-chat-tool-call-command.js";
import TerminalMessageHistory from "./terminal-message-history.js";
import { formatCommandForDisplay } from "../../format-command.js";
import { useConfirmation } from "../../hooks/use-confirmation.js";
import { useTerminalSize } from "../../hooks/use-terminal-size.js";
import { AgentLoop } from "../../utils/agent/agent-loop.js";
import { ReviewDecision } from "../../utils/agent/review.js";
import { generateCompactSummary } from "../../utils/compact-summary.js";
import { OPENAI_BASE_URL, saveConfig } from "../../utils/config.js";
import { extractAppliedPatches as _extractAppliedPatches } from "../../utils/extract-applied-patches.js";
import { getGitDiff } from "../../utils/get-diff.js";
import { createInputItem } from "../../utils/input-utils.js";
import { log } from "../../utils/logger/log.js";
import {
  getAvailableModels,
  calculateContextPercentRemaining,
  uniqueById,
} from "../../utils/model-utils.js";
import { CLI_VERSION } from "../../utils/session.js";
import { shortCwd } from "../../utils/short-path.js";
import { saveRollout } from "../../utils/storage/save-rollout.js";
import ApprovalModeOverlay from "../approval-mode-overlay.js";
import DiffOverlay from "../diff-overlay.js";
import HelpOverlay from "../help-overlay.js";
import HistoryOverlay from "../history-overlay.js";
import ModelOverlay from "../model-overlay.js";
import { Box, Text } from "ink";
import { spawn } from "node:child_process";
import OpenAI from "openai";
import React, { useEffect, useMemo, useRef, useState } from "react";
import { inspect } from "util";

export type OverlayModeType =
  | "none"
  | "history"
  | "model"
  | "approval"
  | "help"
  | "diff";

type Props = {
  config: AppConfig;
  prompt?: string;
  imagePaths?: Array<string>;
  approvalPolicy: ApprovalPolicy;
  additionalWritableRoots: ReadonlyArray<string>;
  fullStdout: boolean;
};

const colorsByPolicy: Record<ApprovalPolicy, ColorName | undefined> = {
  "suggest": undefined,
  "auto-edit": "greenBright",
  "full-auto": "green",
};

/**
 * Generates an explanation for a shell command using the OpenAI API.
 *
 * @param command The command to explain
 * @param model The model to use for generating the explanation
 * @returns A human-readable explanation of what the command does
 */
async function generateCommandExplanation(
  command: Array<string>,
  model: string,
  flexMode: boolean,
): Promise<string> {
  try {
    // Create a temporary OpenAI client
    const oai = new OpenAI({
      apiKey: process.env["OPENAI_API_KEY"],
      baseURL: OPENAI_BASE_URL,
    });

    // Format the command for display
    const commandForDisplay = formatCommandForDisplay(command);

    // Create a prompt that asks for an explanation with a more detailed system prompt
    const response = await oai.chat.completions.create({
      model,
      ...(flexMode ? { service_tier: "flex" } : {}),
      messages: [
        {
          role: "system",
          content:
            "You are an expert in shell commands and terminal operations. Your task is to provide detailed, accurate explanations of shell commands that users are considering executing. Break down each part of the command, explain what it does, identify any potential risks or side effects, and explain why someone might want to run it. Be specific about what files or systems will be affected. If the command could potentially be harmful, make sure to clearly highlight those risks.",
        },
        {
          role: "user",
          content: `Please explain this shell command in detail: \`${commandForDisplay}\`\n\nProvide a structured explanation that includes:\n1. A brief overview of what the command does\n2. A breakdown of each part of the command (flags, arguments, etc.)\n3. What files, directories, or systems will be affected\n4. Any potential risks or side effects\n5. Why someone might want to run this command\n\nBe specific and technical - this explanation will help the user decide whether to approve or reject the command.`,
        },
      ],
    });

    // Extract the explanation from the response
    const explanation =
      response.choices[0]?.message.content || "Unable to generate explanation.";
    return explanation;
  } catch (error) {
    log(`Error generating command explanation: ${error}`);

    let errorMessage = "Unable to generate explanation due to an error.";
    if (error instanceof Error) {
      errorMessage = `Unable to generate explanation: ${error.message}`;

      // If it's an API error, check for more specific information
      if ("status" in error && typeof error.status === "number") {
        // Handle API-specific errors
        if (error.status === 401) {
          errorMessage =
            "Unable to generate explanation: API key is invalid or expired.";
        } else if (error.status === 429) {
          errorMessage =
            "Unable to generate explanation: Rate limit exceeded. Please try again later.";
        } else if (error.status >= 500) {
          errorMessage =
            "Unable to generate explanation: OpenAI service is currently unavailable. Please try again later.";
        }
      }
    }

    return errorMessage;
  }
}

export default function TerminalChat({
  config,
  prompt: _initialPrompt,
  imagePaths: _initialImagePaths,
  approvalPolicy: initialApprovalPolicy,
  additionalWritableRoots,
  fullStdout,
}: Props): React.ReactElement {
  const notify = config.notify;
  const [model, setModel] = useState<string>(config.model);
  const [provider, setProvider] = useState<string>(config.provider || "openai");
  const [lastResponseId, setLastResponseId] = useState<string | null>(null);
  const [items, setItems] = useState<Array<ResponseItem>>([]);
  const [loading, setLoading] = useState<boolean>(false);
  const [approvalPolicy, setApprovalPolicy] = useState<ApprovalPolicy>(
    initialApprovalPolicy,
  );

  // Context summary for compact operation, used as instructions on new AgentLoop.
  const [contextSummary, setContextSummary] = useState<string | null>(null);
  const [thinkingSeconds, setThinkingSeconds] = useState(0);

<<<<<<< HEAD
  /** Compacts the conversation into a summary and sets it as context for future runs. */
  const handleCompact = async (): Promise<void> => {
=======
  const handleCompact = async () => {
>>>>>>> 2cb83559
    setLoading(true);
    try {
      const summary = await generateCompactSummary(
        items,
        model,
        Boolean(config.flexMode),
      );
      // Display only the summary in the UI
      setItems([
        {
          id: `compact-${Date.now()}`,
          type: "message",
          role: "assistant",
          content: [{ type: "output_text", text: summary }],
        } as ResponseItem,
      ]);
      // Store summary for new AgentLoop instructions
      setContextSummary(summary);
    } catch (err) {
      setItems((prev) => [
        ...prev,
        {
          id: `compact-error-${Date.now()}`,
          type: "message",
          role: "system",
          content: [
            { type: "input_text", text: `Failed to compact context: ${err}` },
          ],
        } as ResponseItem,
      ]);
    } finally {
      setLoading(false);
    }
    return;
  };

  const {
    requestConfirmation,
    confirmationPrompt,
    explanation,
    submitConfirmation,
  } = useConfirmation();
  const [overlayMode, setOverlayMode] = useState<OverlayModeType>("none");

  // Store the diff text when opening the diff overlay so the view isn’t
  // recomputed on every re‑render while it is open.
  // diffText is passed down to the DiffOverlay component. The setter is
  // currently unused but retained for potential future updates. Prefix with
  // an underscore so eslint ignores the unused variable.
  const [diffText, _setDiffText] = useState<string>("");

  const [initialPrompt, setInitialPrompt] = useState(_initialPrompt);
  const [initialImagePaths, setInitialImagePaths] =
    useState(_initialImagePaths);

  const PWD = React.useMemo(() => shortCwd(), []);

  // Keep a single AgentLoop instance alive across renders;
  // recreate only when model/instructions/approvalPolicy change.
  const agentRef = React.useRef<AgentLoop>();
  const [, forceUpdate] = React.useReducer((c) => c + 1, 0); // trigger re‑render

  // ────────────────────────────────────────────────────────────────
  // DEBUG: log every render w/ key bits of state
  // ────────────────────────────────────────────────────────────────
  log(
    `render - agent? ${Boolean(agentRef.current)} loading=${loading} items=${
      items.length
    }`,
  );

  useEffect(() => {
    // Skip recreating the agent if awaiting a decision on a pending confirmation.
    if (confirmationPrompt != null) {
      log("skip AgentLoop recreation due to pending confirmationPrompt");
      return;
    }

    log("creating NEW AgentLoop");
    log(
      `model=${model} provider=${provider} instructions=${Boolean(
        config.instructions,
      )} approvalPolicy=${approvalPolicy}`,
    );

    // Tear down any existing loop before creating a new one.
    agentRef.current?.terminate();

    const sessionId = crypto.randomUUID();
    agentRef.current = new AgentLoop({
      model,
      provider,
      config,
      // Use compacted summary as instructions if available
      instructions:
        contextSummary != null
          ? `${config.instructions}\n---\nThe session so far: ${contextSummary}`
          : config.instructions,
      approvalPolicy,
      disableResponseStorage: config.disableResponseStorage,
      additionalWritableRoots,
      onLastResponseId: setLastResponseId,
      onItem: (item) => {
        log(`onItem: ${JSON.stringify(item)}`);
        setItems((prev) => {
          const updated = uniqueById([...prev, item as ResponseItem]);
          saveRollout(sessionId, updated);
          return updated;
        });
      },
      onLoading: setLoading,
      getCommandConfirmation: async (
        command: Array<string>,
        applyPatch: ApplyPatchCommand | undefined,
      ): Promise<CommandConfirmation> => {
        log(`getCommandConfirmation: ${command}`);
        const commandForDisplay = formatCommandForDisplay(command);

        // First request for confirmation
        let { decision: review, customDenyMessage } = await requestConfirmation(
          <TerminalChatToolCallCommand commandForDisplay={commandForDisplay} />,
        );

        // If the user wants an explanation, generate one and ask again.
        if (review === ReviewDecision.EXPLAIN) {
          log(`Generating explanation for command: ${commandForDisplay}`);
          const explanation = await generateCommandExplanation(
            command,
            model,
            Boolean(config.flexMode),
          );
          log(`Generated explanation: ${explanation}`);

          // Ask for confirmation again, but with the explanation.
          const confirmResult = await requestConfirmation(
            <TerminalChatToolCallCommand
              commandForDisplay={commandForDisplay}
              explanation={explanation}
            />,
          );

          // Update the decision based on the second confirmation.
          review = confirmResult.decision;
          customDenyMessage = confirmResult.customDenyMessage;

          // Return the final decision with the explanation.
          return { review, customDenyMessage, applyPatch, explanation };
        }

        return { review, customDenyMessage, applyPatch };
      },
    });

    // Force a render so JSX below can "see" the freshly created agent.
    forceUpdate();

    log(`AgentLoop created: ${inspect(agentRef.current, { depth: 1 })}`);

    return () => {
      log("terminating AgentLoop");
      agentRef.current?.terminate();
      agentRef.current = undefined;
      forceUpdate(); // re‑render after teardown too
    };
<<<<<<< HEAD

    // We intentionally omit 'approvalPolicy' and 'confirmationPrompt' from the deps
    // so switching modes or showing confirmation dialogs doesn’t tear down the loop.
    // eslint-disable-next-line react-hooks/exhaustive-deps
  }, [
    model,
    provider,
    config,
    requestConfirmation,
    additionalWritableRoots,
    contextSummary,
  ]);
=======
    // We intentionally omit 'approvalPolicy' and 'confirmationPrompt' from the deps
    // so switching modes or showing confirmation dialogs doesn’t tear down the loop.
    // eslint-disable-next-line react-hooks/exhaustive-deps
  }, [model, provider, config, requestConfirmation, additionalWritableRoots]);
>>>>>>> 2cb83559

  // Whenever loading starts/stops, reset or start a timer — but pause the
  // timer while a confirmation overlay is displayed so we don't trigger a
  // re‑render every second during apply_patch reviews.
  useEffect(() => {
    let handle: ReturnType<typeof setInterval> | null = null;
    // Only tick the "thinking…" timer when the agent is actually processing
    // a request *and* the user is not being asked to review a command.
    if (loading && confirmationPrompt == null) {
      setThinkingSeconds(0);
      handle = setInterval(() => {
        setThinkingSeconds((s) => s + 1);
      }, 1000);
    } else {
      if (handle) {
        clearInterval(handle);
      }
      setThinkingSeconds(0);
    }
    return () => {
      if (handle) {
        clearInterval(handle);
      }
    };
  }, [loading, confirmationPrompt]);

  // Notify desktop with a preview when an assistant response arrives.
  const prevLoadingRef = useRef<boolean>(false);
  useEffect(() => {
    // Only notify when notifications are enabled.
    if (!notify) {
      prevLoadingRef.current = loading;
      return;
    }

    if (
      prevLoadingRef.current &&
      !loading &&
      confirmationPrompt == null &&
      items.length > 0
    ) {
      if (process.platform === "darwin") {
        // find the last assistant message
        const assistantMessages = items.filter(
          (i) => i.type === "message" && i.role === "assistant",
        );
        const last = assistantMessages[assistantMessages.length - 1];
        if (last) {
          const text = last.content
            .map((c) => {
              if (c.type === "output_text") {
                return c.text;
              }
              return "";
            })
            .join("")
            .trim();
          const preview = text.replace(/\n/g, " ").slice(0, 100);
          const safePreview = preview.replace(/"/g, '\\"');
          const title = "Codex CLI";
          const cwd = PWD;
          spawn("osascript", [
            "-e",
            `display notification "${safePreview}" with title "${title}" subtitle "${cwd}" sound name "Ping"`,
          ]);
        }
      }
    }
    prevLoadingRef.current = loading;
  }, [notify, loading, confirmationPrompt, items, PWD]);

  // Let's also track whenever the ref becomes available.
  const agent = agentRef.current;
  useEffect(() => {
    log(`agentRef.current is now ${Boolean(agent)}`);
  }, [agent]);

  // ---------------------------------------------------------------------
  // Dynamic layout constraints – keep total rendered rows <= terminal rows
  // ---------------------------------------------------------------------

  const { rows: terminalRows } = useTerminalSize();

  useEffect(() => {
    const processInitialInputItems = async () => {
      if (
        (!initialPrompt || initialPrompt.trim() === "") &&
        (!initialImagePaths || initialImagePaths.length === 0)
      ) {
        return;
      }
      const inputItems = [
        await createInputItem(initialPrompt || "", initialImagePaths || []),
      ];
      // Clear them to prevent subsequent runs.
      setInitialPrompt("");
      setInitialImagePaths([]);
      agent?.run(inputItems);
    };
    processInitialInputItems();
  }, [agent, initialPrompt, initialImagePaths]);

  // ────────────────────────────────────────────────────────────────
  // In-app warning if CLI --model isn't in fetched list
  // ────────────────────────────────────────────────────────────────
  useEffect(() => {
    (async () => {
      const available = await getAvailableModels(provider);
      if (model && available.length > 0 && !available.includes(model)) {
        setItems((prev) => [
          ...prev,
          {
            id: `unknown-model-${Date.now()}`,
            type: "message",
            role: "system",
            content: [
              {
                type: "input_text",
                text: `Warning: model "${model}" is not in the list of available models for provider "${provider}".`,
              },
            ],
          },
        ]);
      }
    })();
    // run once on mount
    // eslint-disable-next-line react-hooks/exhaustive-deps
  }, []);

  // Just render every item in order, no grouping/collapse.
  const lastMessageBatch = items.map((item) => ({ item }));
  const groupCounts: Record<string, number> = {};
  const userMsgCount = items.filter(
    (i) => i.type === "message" && i.role === "user",
  ).length;

  const contextLeftPercent = useMemo(
    () => calculateContextPercentRemaining(items, model),
    [items, model],
  );

  return (
    <Box flexDirection="column">
      <Box flexDirection="column">
        {agent ? (
          <TerminalMessageHistory
            setOverlayMode={setOverlayMode}
            batch={lastMessageBatch}
            groupCounts={groupCounts}
            items={items}
            userMsgCount={userMsgCount}
            confirmationPrompt={confirmationPrompt}
            loading={loading}
            thinkingSeconds={thinkingSeconds}
            fullStdout={fullStdout}
            headerProps={{
              terminalRows,
              version: CLI_VERSION,
              PWD,
              model,
              provider,
              approvalPolicy,
              colorsByPolicy,
              agent,
              initialImagePaths,
              flexModeEnabled: Boolean(config.flexMode),
            }}
          />
        ) : (
          <Box>
            <Text color="gray">Initializing agent…</Text>
          </Box>
        )}
        {overlayMode === "none" && agent && (
          <TerminalChatInput
            loading={loading}
            setItems={setItems}
            isNew={Boolean(items.length === 0)}
            setLastResponseId={setLastResponseId}
            confirmationPrompt={confirmationPrompt}
            explanation={explanation}
            submitConfirmation={(
              decision: ReviewDecision,
              customDenyMessage?: string,
            ) =>
              submitConfirmation({
                decision,
                customDenyMessage,
              })
            }
            contextLeftPercent={contextLeftPercent}
            openOverlay={() => setOverlayMode("history")}
            openModelOverlay={() => setOverlayMode("model")}
            openApprovalOverlay={() => setOverlayMode("approval")}
            openHelpOverlay={() => setOverlayMode("help")}
            openDiffOverlay={() => {
              const { isGitRepo, diff } = getGitDiff();
              let text: string;
              if (isGitRepo) {
                text = diff;
              } else {
                text = "`/diff` — _not inside a git repository_";
              }
              setItems((prev) => [
                ...prev,
                {
                  id: `diff-${Date.now()}`,
                  type: "message",
                  role: "system",
                  content: [{ type: "input_text", text }],
                },
              ]);
              // Ensure no overlay is shown.
              setOverlayMode("none");
            }}
            onCompact={handleCompact}
            active={overlayMode === "none"}
            interruptAgent={() => {
              if (!agent) {
                return;
              }
              log(
                "TerminalChat: interruptAgent invoked – calling agent.cancel()",
              );
              agent.cancel();
              setLoading(false);

              // Add a system message to indicate the interruption
              setItems((prev) => [
                ...prev,
                {
                  id: `interrupt-${Date.now()}`,
                  type: "message",
                  role: "system",
                  content: [
                    {
                      type: "input_text",
                      text: "⏹️  Execution interrupted by user. You can continue typing.",
                    },
                  ],
                },
              ]);
            }}
            submitInput={(inputs) => {
              agent.run(inputs, lastResponseId || "");
              return {};
            }}
            items={items}
            thinkingSeconds={thinkingSeconds}
          />
        )}
        {overlayMode === "history" && (
          <HistoryOverlay items={items} onExit={() => setOverlayMode("none")} />
        )}
        {overlayMode === "model" && (
          <ModelOverlay
            currentModel={model}
            currentProvider={provider}
            hasLastResponse={Boolean(lastResponseId)}
            onSelect={async (newModel) => {
              log("TerminalChat: interrupting agent and compacting context");
              agent?.cancel();
              setLoading(false);

              // Compact existing conversation before switching models
              await handleCompact();

              // Switch to the new model
              setModel(newModel);
              setLastResponseId(null);

              // Save model to config
              saveConfig({
                ...config,
                model: newModel,
                provider: provider,
              });

              // Notify about model switch
              setItems((prev) => [
                ...prev,
                {
                  id: `switch-model-${Date.now()}`,
                  type: "message",
                  role: "system",
                  content: [
                    {
                      type: "input_text",
                      text: `Switched model to ${newModel}`,
                    },
                  ],
                },
              ]);

              setOverlayMode("none");
            }}
            onSelectProvider={(newProvider) => {
              log(
                "TerminalChat: interruptAgent invoked – calling agent.cancel()",
              );
              if (!agent) {
                log("TerminalChat: agent is not ready yet");
              }
              agent?.cancel();
              setLoading(false);

              // Select default model for the new provider.
              const defaultModel = model;

              // Save provider to config.
              const updatedConfig = {
                ...config,
                provider: newProvider,
                model: defaultModel,
              };
              saveConfig(updatedConfig);

              setProvider(newProvider);
              setModel(defaultModel);
              setLastResponseId((prev) =>
                prev && newProvider !== provider ? null : prev,
              );

              setItems((prev) => [
                ...prev,
                {
                  id: `switch-provider-${Date.now()}`,
                  type: "message",
                  role: "system",
                  content: [
                    {
                      type: "input_text",
                      text: `Switched provider to ${newProvider} with model ${defaultModel}`,
                    },
                  ],
                },
              ]);

              // Don't close the overlay so user can select a model for the new provider
              // setOverlayMode("none");
            }}
            onExit={() => setOverlayMode("none")}
          />
        )}

        {overlayMode === "approval" && (
          <ApprovalModeOverlay
            currentMode={approvalPolicy}
            onSelect={(newMode) => {
              // Update approval policy without cancelling an in-progress session.
              if (newMode === approvalPolicy) {
                return;
              }

              setApprovalPolicy(newMode as ApprovalPolicy);
              if (agentRef.current) {
                (
                  agentRef.current as unknown as {
                    approvalPolicy: ApprovalPolicy;
                  }
                ).approvalPolicy = newMode as ApprovalPolicy;
              }
              setItems((prev) => [
                ...prev,
                {
                  id: `switch-approval-${Date.now()}`,
                  type: "message",
                  role: "system",
                  content: [
                    {
                      type: "input_text",
                      text: `Switched approval mode to ${newMode}`,
                    },
                  ],
                },
              ]);

              setOverlayMode("none");
            }}
            onExit={() => setOverlayMode("none")}
          />
        )}

        {overlayMode === "help" && (
          <HelpOverlay onExit={() => setOverlayMode("none")} />
        )}

        {overlayMode === "diff" && (
          <DiffOverlay
            diffText={diffText}
            onExit={() => setOverlayMode("none")}
          />
        )}
      </Box>
    </Box>
  );
}<|MERGE_RESOLUTION|>--- conflicted
+++ resolved
@@ -152,12 +152,8 @@
   const [contextSummary, setContextSummary] = useState<string | null>(null);
   const [thinkingSeconds, setThinkingSeconds] = useState(0);
 
-<<<<<<< HEAD
   /** Compacts the conversation into a summary and sets it as context for future runs. */
   const handleCompact = async (): Promise<void> => {
-=======
-  const handleCompact = async () => {
->>>>>>> 2cb83559
     setLoading(true);
     try {
       const summary = await generateCompactSummary(
@@ -322,7 +318,6 @@
       agentRef.current = undefined;
       forceUpdate(); // re‑render after teardown too
     };
-<<<<<<< HEAD
 
     // We intentionally omit 'approvalPolicy' and 'confirmationPrompt' from the deps
     // so switching modes or showing confirmation dialogs doesn’t tear down the loop.
@@ -335,12 +330,6 @@
     additionalWritableRoots,
     contextSummary,
   ]);
-=======
-    // We intentionally omit 'approvalPolicy' and 'confirmationPrompt' from the deps
-    // so switching modes or showing confirmation dialogs doesn’t tear down the loop.
-    // eslint-disable-next-line react-hooks/exhaustive-deps
-  }, [model, provider, config, requestConfirmation, additionalWritableRoots]);
->>>>>>> 2cb83559
 
   // Whenever loading starts/stops, reset or start a timer — but pause the
   // timer while a confirmation overlay is displayed so we don't trigger a
