import type { ApplyPatchCommand, ApprovalPolicy } from "../../approvals.js";
import type { CommandConfirmation } from "../../utils/agent/agent-loop.js";
import type { AppConfig } from "../../utils/config.js";
import type { ColorName } from "chalk";
import type { ResponseItem } from "openai/resources/responses/responses.mjs";


import TerminalChatInput from "./terminal-chat-input.js";
import { TerminalChatToolCallCommand } from "./terminal-chat-tool-call-command.js";
import TerminalMessageHistory from "./terminal-message-history.js";
import { formatCommandForDisplay } from "../../format-command.js";
import { useConfirmation } from "../../hooks/use-confirmation.js";
import { useTerminalSize } from "../../hooks/use-terminal-size.js";
import { AgentLoop } from "../../utils/agent/agent-loop.js";
import { ReviewDecision } from "../../utils/agent/review.js";
import { generateCompactSummary } from "../../utils/compact-summary.js";
import { getBaseUrl, getApiKey, saveConfig } from "../../utils/config.js";
import { extractAppliedPatches as _extractAppliedPatches } from "../../utils/extract-applied-patches.js";
import { getGitDiff } from "../../utils/get-diff.js";
import { createInputItem } from "../../utils/input-utils.js";
import { log } from "../../utils/logger/log.js";
import {
  getAvailableModels,
  calculateContextPercentRemaining,
  uniqueById,
} from "../../utils/model-utils.js";
import { CLI_VERSION } from "../../utils/session.js";
import { shortCwd } from "../../utils/short-path.js";
import { saveRollout } from "../../utils/storage/save-rollout.js";
import ApprovalModeOverlay from "../approval-mode-overlay.js";
import DiffOverlay from "../diff-overlay.js";
import HelpOverlay from "../help-overlay.js";
import HistoryOverlay from "../history-overlay.js";
import ModelOverlay from "../model-overlay.js";
import chalk from "chalk";
import { Box, Text } from "ink";
import { spawn } from "node:child_process";
import OpenAI from "openai";
import React, { useEffect, useMemo, useRef, useState } from "react";
import { inspect } from "util";

export type OverlayModeType =
  | "none"
  | "history"
  | "model"
  | "approval"
  | "help"
  | "diff";

type Props = {
  config: AppConfig;
  prompt?: string;
  imagePaths?: Array<string>;
  approvalPolicy: ApprovalPolicy;
  additionalWritableRoots: ReadonlyArray<string>;
  fullStdout: boolean;
};

const colorsByPolicy: Record<ApprovalPolicy, ColorName | undefined> = {
  "suggest": undefined,
  "auto-edit": "greenBright",
  "full-auto": "green",
};

/**
 * Generates an explanation for a shell command using the OpenAI API.
 *
 * @param command The command to explain
 * @param model The model to use for generating the explanation
 * @param flexMode Whether to use the flex-mode service tier
 * @param config The configuration object
 * @returns A human-readable explanation of what the command does
 */
async function generateCommandExplanation(
  command: Array<string>,
  model: string,
  flexMode: boolean,
  config: AppConfig,
): Promise<string> {
  try {
    // Create a temporary OpenAI client
    const oai = new OpenAI({
      apiKey: getApiKey(config.provider),
      baseURL: getBaseUrl(config.provider),
    });

    // Format the command for display
    const commandForDisplay = formatCommandForDisplay(command);

    // Create a prompt that asks for an explanation with a more detailed system prompt
    const response = await oai.chat.completions.create({
      model,
      ...(flexMode ? { service_tier: "flex" } : {}),
      messages: [
        {
          role: "system",
          content:
            "You are an expert in shell commands and terminal operations. Your task is to provide detailed, accurate explanations of shell commands that users are considering executing. Break down each part of the command, explain what it does, identify any potential risks or side effects, and explain why someone might want to run it. Be specific about what files or systems will be affected. If the command could potentially be harmful, make sure to clearly highlight those risks.",
        },
        {
          role: "user",
          content: `Please explain this shell command in detail: \`${commandForDisplay}\`\n\nProvide a structured explanation that includes:\n1. A brief overview of what the command does\n2. A breakdown of each part of the command (flags, arguments, etc.)\n3. What files, directories, or systems will be affected\n4. Any potential risks or side effects\n5. Why someone might want to run this command\n\nBe specific and technical - this explanation will help the user decide whether to approve or reject the command.`,
        },
      ],
    });
    // Extract the explanation from the response
    const explanation =
      response.choices[0]?.message.content || "Unable to generate explanation.";
    return explanation;
  } catch (error) {
    log(`Error generating command explanation: ${error}`);

    let errorMessage = "Unable to generate explanation due to an error.";
    if (error instanceof Error) {
      errorMessage = `Unable to generate explanation: ${error.message}`;
      if ("status" in error && typeof error.status === "number") {
        if (error.status === 401) {
          errorMessage =
            "Unable to generate explanation: API key is invalid or expired.";
        } else if (error.status === 429) {
          errorMessage =
            "Unable to generate explanation: Rate limit exceeded. Please try again later.";
        } else if (error.status >= 500) {
          errorMessage =
            "Unable to generate explanation: OpenAI service is currently unavailable. Please try again later.";
        }
      }
    }

    return errorMessage;
  }
}

export default function TerminalChat({
  config,
  prompt: _initialPrompt,
  imagePaths: _initialImagePaths,
  approvalPolicy: initialApprovalPolicy,
  additionalWritableRoots,
  fullStdout,
}: Props): React.ReactElement {
  const notify = Boolean(config.notify);
  const [model, setModel] = useState<string>(config.model);
  const [provider, setProvider] = useState<string>(config.provider || "openai");
  const [availableModels, setAvailableModels] = useState<Array<string>>([]);

  const [lastResponseId, setLastResponseId] = useState<string | null>(null);
  const [items, setItems] = useState<Array<ResponseItem>>([]);
  const [loading, setLoading] = useState<boolean>(false);
  const [approvalPolicy, setApprovalPolicy] = useState<ApprovalPolicy>(
    initialApprovalPolicy,
  );
  const [thinkingSeconds, setThinkingSeconds] = useState(0);

  const handleCompact = async () => {
    setLoading(true);
    try {
      const summary = await generateCompactSummary(
        items,
        model,
        Boolean(config.flexMode),
        config,
      );
      setItems([
        {
          id: `compact-${Date.now()}`,
          type: "message",
          role: "assistant",
          content: [{ type: "output_text", text: summary }],
        } as ResponseItem,
      ]);
    } catch (err) {
      setItems((prev) => [
        ...prev,
        {
          id: `compact-error-${Date.now()}`,
          type: "message",
          role: "system",
          content: [
            { type: "input_text", text: `Failed to compact context: ${err}` },
          ],
        } as ResponseItem,
      ]);
    } finally {
      setLoading(false);
    }
  };

  const {
    requestConfirmation,
    confirmationPrompt,
    explanation,
    submitConfirmation,
  } = useConfirmation();
  const [overlayMode, setOverlayMode] = useState<OverlayModeType>("none");

  // Store the diff text when opening the diff overlay so the view isn't
  // recomputed on every re‑render while it is open.
  const [diffText, _setDiffText] = useState<string>("");

  const [initialPrompt, setInitialPrompt] = useState(_initialPrompt);
  const [initialImagePaths, setInitialImagePaths] =
    useState(_initialImagePaths);

  const PWD = React.useMemo(() => shortCwd(), []);

  // Keep a single AgentLoop instance alive across renders;
  // recreate only when model/instructions/approvalPolicy change.
  const agentRef = React.useRef<AgentLoop>();
  const [, forceUpdate] = React.useReducer((c) => c + 1, 0); // trigger re‑render

  // DEBUG: log every render w/ key bits of state
  log(
    `render - agent? ${Boolean(agentRef.current)} loading=${loading} items=${
      items.length
    }`,
  );

  useEffect(() => {
    // Skip recreating the agent if awaiting a decision on a pending confirmation.
    if (confirmationPrompt != null) {
      log("skip AgentLoop recreation due to pending confirmationPrompt");
      return;
    }

    log("creating NEW AgentLoop");
    log(
      `model=${model} provider=${provider} instructions=${Boolean(
        config.instructions,
      )} approvalPolicy=${approvalPolicy}`,
    );

    // Tear down any existing loop before creating a new one.
    agentRef.current?.terminate();

    const sessionId = crypto.randomUUID();
    agentRef.current = new AgentLoop({
      model,
      provider,
      config,
      instructions: config.instructions,
      approvalPolicy,
      disableResponseStorage: config.disableResponseStorage,
      additionalWritableRoots,
      onLastResponseId: setLastResponseId,
      onItem: (item) => {
        log(`onItem: ${JSON.stringify(item)}`);
        setItems((prev) => {
          const updated = uniqueById([...prev, item as ResponseItem]);
          saveRollout(sessionId, updated);
          return updated;
        });
      },
      onLoading: setLoading,
      getCommandConfirmation: async (
        command: Array<string>,
        applyPatch: ApplyPatchCommand | undefined,
      ): Promise<CommandConfirmation> => {
        log(`getCommandConfirmation: ${command}`);
        const commandForDisplay = formatCommandForDisplay(command);

        // First request for confirmation
        let { decision: review, customDenyMessage } = await requestConfirmation(
          <TerminalChatToolCallCommand commandForDisplay={commandForDisplay} />,
        );

        // If the user wants an explanation, generate one and ask again.
        if (review === ReviewDecision.EXPLAIN) {
          log(`Generating explanation for command: ${commandForDisplay}`);
          const explanation = await generateCommandExplanation(
            command,
            model,
            Boolean(config.flexMode),
            config,
          );
          log(`Generated explanation: ${explanation}`);

          // Ask for confirmation again, but with the explanation.
          const confirmResult = await requestConfirmation(
            <TerminalChatToolCallCommand
              commandForDisplay={commandForDisplay}
              explanation={explanation}
            />,
          );

          // Update the decision based on the second confirmation.
          review = confirmResult.decision;
          customDenyMessage = confirmResult.customDenyMessage;

          // Return the final decision with the explanation.
          return { review, customDenyMessage, applyPatch, explanation };
        }

        return { review, customDenyMessage, applyPatch };
      },
    });

    // Force a render so JSX below can "see" the freshly created agent.
    forceUpdate();

    log(`AgentLoop created: ${inspect(agentRef.current, { depth: 1 })}`);

    return () => {
      log("terminating AgentLoop");
      agentRef.current?.terminate();
      agentRef.current = undefined;
      forceUpdate(); // re‑render after teardown too
    };
    // We intentionally omit 'approvalPolicy' and 'confirmationPrompt' from the deps
    // so switching modes or showing confirmation dialogs doesn't tear down the loop.
    // eslint-disable-next-line react-hooks/exhaustive-deps
  }, [model, provider, config, requestConfirmation, additionalWritableRoots]);

  // Whenever loading starts/stops, reset or start a timer — but pause the
  // timer while a confirmation overlay is displayed so we don't trigger a
  // re‑render every second during apply_patch reviews.
  useEffect(() => {
    let handle: ReturnType<typeof setInterval> | null = null;
    // Only tick the "thinking…" timer when the agent is actually processing
    // a request *and* the user is not being asked to review a command.
    if (loading && confirmationPrompt == null) {
      setThinkingSeconds(0);
      handle = setInterval(() => {
        setThinkingSeconds((s) => s + 1);
      }, 1000);
    } else {
      if (handle) {
        clearInterval(handle);
      }
      setThinkingSeconds(0);
    }
    return () => {
      if (handle) {
        clearInterval(handle);
      }
    };
  }, [loading, confirmationPrompt]);

  // Notify desktop with a preview when an assistant response arrives.
  const prevLoadingRef = useRef<boolean>(false);
  useEffect(() => {
    // Only notify when notifications are enabled.
    if (!notify) {
      prevLoadingRef.current = loading;
      return;
    }

    if (
      prevLoadingRef.current &&
      !loading &&
      confirmationPrompt == null &&
      items.length > 0
    ) {
      if (process.platform === "darwin") {
        // find the last assistant message
        const assistantMessages = items.filter(
          (i) => i.type === "message" && i.role === "assistant",
        );
        const last = assistantMessages[assistantMessages.length - 1];
        if (last) {
          const text = last.content
            .map((c) => {
              if (c.type === "output_text") {
                return c.text;
              }
              return "";
            })
            .join("")
            .trim();
          const preview = text.replace(/\n/g, " ").slice(0, 100);
          const safePreview = preview.replace(/"/g, '\\"');
          const title = "Codex CLI";
          const cwd = PWD;
          spawn("osascript", [
            "-e",
            `display notification "${safePreview}" with title "${title}" subtitle "${cwd}" sound name "Ping"`,
          ]);
        }
      }
    }
    prevLoadingRef.current = loading;
  }, [notify, loading, confirmationPrompt, items, PWD]);

  // Let's also track whenever the ref becomes available.
  const agent = agentRef.current;
  useEffect(() => {
    log(`agentRef.current is now ${Boolean(agent)}`);
  }, [agent]);

  // Dynamic layout constraints – keep total rendered rows <= terminal rows
  const { rows: terminalRows } = useTerminalSize();

  useEffect(() => {
    const processInitialInputItems = async () => {
      if (
        (!initialPrompt || initialPrompt.trim() === "") &&
        (!initialImagePaths || initialImagePaths.length === 0)
      ) {
        return;
      }
      const inputItems = [
        await createInputItem(initialPrompt || "", initialImagePaths || []),
      ];
      // Clear them to prevent subsequent runs.
      setInitialPrompt("");
      setInitialImagePaths([]);
      agent?.run(inputItems);
    };
    processInitialInputItems();
  }, [agent, initialPrompt, initialImagePaths]);

  // In-app warning if CLI --model isn't in fetched list
  useEffect(() => {
    (async () => {
      const available = await getAvailableModels(provider);
      setAvailableModels(available);
      if (model && available.length > 0 && !available.includes(model)) {
        setItems((prev) => [
          ...prev,
          {
            id: `unknown-model-${Date.now()}`,
            type: "message",
            role: "system",
            content: [
              {
                type: "input_text",
                text: `Warning: model "${model}" is not in the list of available models for provider "${provider}".`,
              },
            ],
          },
        ]);
      }
    })();
    // Run this effect when provider changes
    // eslint-disable-next-line react-hooks/exhaustive-deps
  }, [provider]);

  // Just render every item in order, no grouping/collapse.
  const lastMessageBatch = items.map((item) => ({ item }));
  const groupCounts: Record<string, number> = {};
  const userMsgCount = items.filter(
    (i) => i.type === "message" && i.role === "user",
  ).length;

  const contextLeftPercent = useMemo(
    () => calculateContextPercentRemaining(items, model),
    [items, model],
  );

  return (
    <Box flexDirection="column">
      <Box flexDirection="column">
        {agent ? (
          <TerminalMessageHistory
            setOverlayMode={setOverlayMode}
            batch={lastMessageBatch}
            groupCounts={groupCounts}
            items={items}
            userMsgCount={userMsgCount}
            confirmationPrompt={confirmationPrompt}
            loading={loading}
            thinkingSeconds={thinkingSeconds}
            fullStdout={fullStdout}
            headerProps={{
              terminalRows,
              version: CLI_VERSION,
              PWD,
              model,
              provider,
              approvalPolicy,
              colorsByPolicy,
              agent,
              initialImagePaths,
              flexModeEnabled: Boolean(config.flexMode),
            }}
          />
        ) : (
          <Box>
            <Text color="gray">Initializing agent…</Text>
          </Box>
        )}
        {overlayMode === "none" && agent && (
          <TerminalChatInput
            loading={loading}
            setItems={setItems}
            isNew={Boolean(items.length === 0)}
            setLastResponseId={setLastResponseId}
            confirmationPrompt={confirmationPrompt}
            explanation={explanation}
            submitConfirmation={(
              decision: ReviewDecision,
              customDenyMessage?: string,
            ) =>
              submitConfirmation({
                decision,
                customDenyMessage,
              })
            }
            contextLeftPercent={contextLeftPercent}
            openOverlay={() => setOverlayMode("history")}
            openModelOverlay={() => setOverlayMode("model")}
            openApprovalOverlay={() => setOverlayMode("approval")}
            openHelpOverlay={() => setOverlayMode("help")}
            openDiffOverlay={() => {
              const { isGitRepo, diff } = getGitDiff();
              let text: string;
              if (isGitRepo) {
                text = diff;
              } else {
                text = "`/diff` — _not inside a git repository_";
              }
              setItems((prev) => [
                ...prev,
                {
                  id: `diff-${Date.now()}`,
                  type: "message",
                  role: "system",
                  content: [{ type: "input_text", text }],
                } as ResponseItem,
              ]);
              setOverlayMode("none");
            }}
            onCompact={handleCompact}
            active={overlayMode === "none"}
            interruptAgent={() => {
              if (!agent) {
                return;
              }
              log(
                "TerminalChat: interruptAgent invoked – calling agent.cancel()",
              );
              agent.cancel();
              setLoading(false);

              // Add a system message to indicate the interruption
              setItems((prev) => [
                ...prev,
                {
                  id: `interrupt-${Date.now()}`,
                  type: "message",
                  role: "system",
                  content: [
                    {
                      type: "input_text",
                      text: "⏹️  Execution interrupted by user. You can continue typing.",
                    },
                  ],
                },
              ]);
            }}
            submitInput={(inputs) => {
              agent.run(inputs, lastResponseId || "");
              return {};
            }}
            items={items}
            thinkingSeconds={thinkingSeconds}
          />
        )}
        {overlayMode === "history" && (
          <HistoryOverlay items={items} onExit={() => setOverlayMode("none")} />
        )}
        {overlayMode === "model" && (
          <ModelOverlay
            currentModel={model}
            providers={config.providers}
            currentProvider={provider}
            hasLastResponse={Boolean(lastResponseId)}
<<<<<<< HEAD
            onSelect={(newModel) => {
              // Check if the selected model is available
              if (!availableModels.includes(newModel)) {
                // Display error message directly in chat history if not available
                setItems(
                  (prev) =>
                    [
                      ...prev,
                      {
                        id: `model-not-available-${Date.now()}`,
                        type: "message",
                        role: "system",
                        content: [
                          {
                            type: "input_text",
                            text: `${chalk.red("Error:")} Model "${chalk.bold(
                              newModel,
                            )}" is not available.\nAvailable models: ${chalk.green(
                              availableModels.join(", "),
                            )}`,
                          },
                        ],
                      },
                    ] as Array<ResponseItem>,
                );
                // Close the overlay without changing the model
                setOverlayMode("none");
                return; // Exit the handler if the model is unavailable
              }

              // If model is available, proceed with switching
=======
            onSelect={(allModels, newModel) => {
>>>>>>> bfe6fac4
              log(
                "TerminalChat: Switching model - cancelling agent and updating state",
              );
              if (!agent) {
                log("TerminalChat: agent is not ready yet during model switch");
              }
<<<<<<< HEAD
              agent?.cancel(); // Cancel any ongoing agent activity
              setLoading(false); // Stop loading indicator
              setModel(newModel); // Update the model state
=======
              agent?.cancel();
              setLoading(false);

              if (!allModels?.includes(newModel)) {
                // eslint-disable-next-line no-console
                console.error(
                  chalk.bold.red(
                    `Model "${chalk.yellow(
                      newModel,
                    )}" is not available for provider "${chalk.yellow(
                      provider,
                    )}".`,
                  ),
                );
                return;
              }

              setModel(newModel);
              setLastResponseId((prev) =>
                prev && newModel !== model ? null : prev,
              );
>>>>>>> bfe6fac4

              // Save model to config
              saveConfig({
                ...config,
                model: newModel,
                provider: provider,
              });

              // Reset lastResponseId if the model actually changed
              setLastResponseId((prev) =>
                prev && newModel !== model ? null : prev,
              );

              // Add a system message to indicate the model switch
              setItems(
                (prev) =>
                  [
                    ...prev,
                    {
                      id: `switch-model-${Date.now()}`,
                      type: "message",
                      role: "system",
                      content: [
                        {
                          type: "input_text",
                          text: `Switched model to ${newModel}`,
                        },
                      ],
                    },
                  ] as Array<ResponseItem>,
              );

              // Close the overlay
              setOverlayMode("none");
            }}
            onSelectProvider={(newProvider) => {
              log(
                "TerminalChat: interruptAgent invoked – calling agent.cancel()",
              );
              if (!agent) {
                log("TerminalChat: agent is not ready yet");
              }
              agent?.cancel();
              setLoading(false);

              // Select default model for the new provider.
              const defaultModel = model;

              // Save provider to config.
              const updatedConfig = {
                ...config,
                provider: newProvider,
                model: defaultModel,
              };
              saveConfig(updatedConfig);

              setProvider(newProvider);
              setModel(defaultModel);
              setLastResponseId((prev) =>
                prev && newProvider !== provider ? null : prev,
              );

              setItems((prev) => [
                ...prev,
                {
                  id: `switch-provider-${Date.now()}`,
                  type: "message",
                  role: "system",
                  content: [
                    {
                      type: "input_text",
                      text: `Switched provider to ${newProvider} with model ${defaultModel}`,
                    },
                  ],
                },
              ]);

              // Don't close the overlay so user can select a model for the new provider
            }}
            onExit={() => setOverlayMode("none")}
            availableModels={availableModels}
          />
        )}

        {overlayMode === "approval" && (
          <ApprovalModeOverlay
            currentMode={approvalPolicy}
            onSelect={(newMode) => {
              // Update approval policy without cancelling an in-progress session.
              if (newMode === approvalPolicy) {
                return;
              }

              setApprovalPolicy(newMode as ApprovalPolicy);
              if (agentRef.current) {
                (
                  agentRef.current as unknown as {
                    approvalPolicy: ApprovalPolicy;
                  }
                ).approvalPolicy = newMode as ApprovalPolicy;
              }
              setItems(
                (prev) =>
                  [
                    ...prev,
                    {
                      id: `switch-approval-${Date.now()}`,
                      type: "message",
                      role: "system",
                      content: [
                        {
                          type: "input_text",
                          text: `Switched approval mode to ${newMode}`,
                        },
                      ],
                    },
                  ] as Array<ResponseItem>,
              );

              setOverlayMode("none");
            }}
            onExit={() => setOverlayMode("none")}
          />
        )}

        {overlayMode === "help" && (
          <HelpOverlay onExit={() => setOverlayMode("none")} />
        )}

        {overlayMode === "diff" && (
          <DiffOverlay
            diffText={diffText}
            onExit={() => setOverlayMode("none")}
          />
        )}
      </Box>
    </Box>
  );
}<|MERGE_RESOLUTION|>--- conflicted
+++ resolved
@@ -80,8 +80,8 @@
   try {
     // Create a temporary OpenAI client
     const oai = new OpenAI({
-      apiKey: getApiKey(config.provider),
-      baseURL: getBaseUrl(config.provider),
+      apiKey: getApiKey(config.provider || "openai"),
+      baseURL: getBaseUrl(config.provider || "openai"),
     });
 
     // Format the command for display
@@ -158,8 +158,7 @@
       const summary = await generateCompactSummary(
         items,
         model,
-        Boolean(config.flexMode),
-        config,
+        Boolean(config.flexMode)
       );
       setItems([
         {
@@ -562,14 +561,21 @@
         {overlayMode === "model" && (
           <ModelOverlay
             currentModel={model}
-            providers={config.providers}
             currentProvider={provider}
             hasLastResponse={Boolean(lastResponseId)}
-<<<<<<< HEAD
-            onSelect={(newModel) => {
+            onSelect={(newModel: string) => {
+              log(
+                "TerminalChat: Switching model - cancelling agent and updating state",
+              );
+              if (!agent) {
+                log("TerminalChat: agent is not ready yet during model switch");
+              }
+              agent?.cancel(); // Cancel any ongoing agent activity
+              setLoading(false); // Stop loading indicator
+
               // Check if the selected model is available
               if (!availableModels.includes(newModel)) {
-                // Display error message directly in chat history if not available
+                // Display error message in chat history
                 setItems(
                   (prev) =>
                     [
@@ -583,7 +589,9 @@
                             type: "input_text",
                             text: `${chalk.red("Error:")} Model "${chalk.bold(
                               newModel,
-                            )}" is not available.\nAvailable models: ${chalk.green(
+                            )}" is not available for provider "${chalk.yellow(
+                              provider,
+                            )}".\nAvailable models: ${chalk.green(
                               availableModels.join(", "),
                             )}`,
                           },
@@ -591,30 +599,8 @@
                       },
                     ] as Array<ResponseItem>,
                 );
-                // Close the overlay without changing the model
-                setOverlayMode("none");
-                return; // Exit the handler if the model is unavailable
-              }
-
-              // If model is available, proceed with switching
-=======
-            onSelect={(allModels, newModel) => {
->>>>>>> bfe6fac4
-              log(
-                "TerminalChat: Switching model - cancelling agent and updating state",
-              );
-              if (!agent) {
-                log("TerminalChat: agent is not ready yet during model switch");
-              }
-<<<<<<< HEAD
-              agent?.cancel(); // Cancel any ongoing agent activity
-              setLoading(false); // Stop loading indicator
-              setModel(newModel); // Update the model state
-=======
-              agent?.cancel();
-              setLoading(false);
-
-              if (!allModels?.includes(newModel)) {
+                
+                // Also log to console for CLI feedback
                 // eslint-disable-next-line no-console
                 console.error(
                   chalk.bold.red(
@@ -625,14 +611,14 @@
                     )}".`,
                   ),
                 );
-                return;
+                
+                // Close the overlay without changing the model
+                setOverlayMode("none");
+                return; // Exit the handler
               }
 
-              setModel(newModel);
-              setLastResponseId((prev) =>
-                prev && newModel !== model ? null : prev,
-              );
->>>>>>> bfe6fac4
+              // If model is available, proceed with switching
+              setModel(newModel); // Update the model state
 
               // Save model to config
               saveConfig({
@@ -668,7 +654,7 @@
               // Close the overlay
               setOverlayMode("none");
             }}
-            onSelectProvider={(newProvider) => {
+            onSelectProvider={(newProvider: string) => {
               log(
                 "TerminalChat: interruptAgent invoked – calling agent.cancel()",
               );
