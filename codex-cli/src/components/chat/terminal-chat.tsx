--- conflicted
+++ resolved
@@ -15,13 +15,9 @@
 import { useConfirmation } from "../../hooks/use-confirmation.js";
 import { useTerminalSize } from "../../hooks/use-terminal-size.js";
 import { AgentLoop } from "../../utils/agent/agent-loop.js";
-<<<<<<< HEAD
 import { isLoggingEnabled, log } from "../../utils/agent/log.js";
-=======
-import { log, isLoggingEnabled } from "../../utils/agent/log.js";
 import { ReviewDecision } from "../../utils/agent/review.js";
 import { OPENAI_BASE_URL } from "../../utils/config.js";
->>>>>>> d5eed659
 import { createInputItem } from "../../utils/input-utils.js";
 import { getAvailableModels } from "../../utils/model-utils.js";
 import { CLI_VERSION } from "../../utils/session.js";
@@ -32,13 +28,9 @@
 import HistoryOverlay from "../history-overlay.js";
 import ModelOverlay from "../model-overlay.js";
 import { Box, Text } from "ink";
-<<<<<<< HEAD
 import { exec } from "node:child_process";
+import OpenAI from "openai";
 import React, { useEffect, useMemo, useRef, useState } from "react";
-=======
-import OpenAI from "openai";
-import React, { useEffect, useMemo, useState } from "react";
->>>>>>> d5eed659
 import { inspect } from "util";
 
 type Props = {
