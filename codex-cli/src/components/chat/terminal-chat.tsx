--- conflicted
+++ resolved
@@ -46,22 +46,6 @@
   | "help"
   | "diff";
 
-export type OverlayModeType =
-  | "none"
-  | "history"
-  | "model"
-  | "approval"
-  | "help"
-  | "diff";
-
-export type OverlayModeType =
-  | "none"
-  | "history"
-  | "model"
-  | "approval"
-  | "help"
-  | "diff";
-
 type Props = {
   config: AppConfig;
   prompt?: string;
@@ -115,7 +99,6 @@
         },
       ],
     });
-
     // Extract the explanation from the response
     const explanation =
       response.choices[0]?.message.content || "Unable to generate explanation.";
@@ -157,7 +140,7 @@
   // Desktop notification setting
   const notify = config.notify;
   const [model, setModel] = useState<string>(config.model);
-  const [availableModels, setAvailableModels] = useState<Array<string>>([]); // State to hold available models
+  const [availableModels, setAvailableModels] = useState<Array<string>>([]);
   const [lastResponseId, setLastResponseId] = useState<string | null>(null);
   const [items, setItems] = useState<Array<ResponseItem>>([]);
   const [loading, setLoading] = useState<boolean>(false);
@@ -206,11 +189,7 @@
   } = useConfirmation();
   const [overlayMode, setOverlayMode] = useState<OverlayModeType>("none");
 
-<<<<<<< HEAD
   // Store the diff text when opening the diff overlay so the view isn't
-=======
-  // Store the diff text when opening the diff overlay so the view isn’t
->>>>>>> b554b522
   // recomputed on every re‑render while it is open.
   // diffText is passed down to the DiffOverlay component. The setter is
   // currently unused but retained for potential future updates. Prefix with
@@ -326,11 +305,7 @@
       forceUpdate(); // re‑render after teardown too
     };
     // We intentionally omit 'approvalPolicy' and 'confirmationPrompt' from the deps
-<<<<<<< HEAD
     // so switching modes or showing confirmation dialogs doesn't tear down the loop.
-=======
-    // so switching modes or showing confirmation dialogs doesn’t tear down the loop.
->>>>>>> b554b522
     // eslint-disable-next-line react-hooks/exhaustive-deps
   }, [model, config, requestConfirmation, additionalWritableRoots]);
 
@@ -440,7 +415,7 @@
   useEffect(() => {
     (async () => {
       const available = await getAvailableModels();
-      setAvailableModels(available); // <--- ADDED THIS LINE (fixes available models list)
+      setAvailableModels(available);
       if (model && available.length > 0 && !available.includes(model)) {
         setItems((prev) => [
           ...prev,
@@ -485,7 +460,7 @@
             items={items}
             userMsgCount={userMsgCount}
             confirmationPrompt={confirmationPrompt}
-            explanation={explanation} // Pass explanation down
+            explanation={explanation}
             loading={loading}
             thinkingSeconds={thinkingSeconds}
             fullStdout={fullStdout}
@@ -529,16 +504,6 @@
             openApprovalOverlay={() => setOverlayMode("approval")}
             openHelpOverlay={() => setOverlayMode("help")}
             openDiffOverlay={() => {
-<<<<<<< HEAD
-              const { isGitRepo, diff } = getGitDiff(); // Uses the function from the missing file
-              let text: string;
-              if (isGitRepo) {
-                text = diff; // Use the actual diff
-              } else {
-                text = "`/diff` — _not inside a git repository_"; // Message if not a git repo
-              }
-              // Add the diff or message to the chat history
-=======
               const { isGitRepo, diff } = getGitDiff();
               let text: string;
               if (isGitRepo) {
@@ -546,25 +511,15 @@
               } else {
                 text = "`/diff` — _not inside a git repository_";
               }
->>>>>>> b554b522
               setItems((prev) => [
                 ...prev,
                 {
                   id: `diff-${Date.now()}`,
                   type: "message",
-<<<<<<< HEAD
-                  role: "system", // Or perhaps 'user' since it's a user command result
-                  content: [{ type: "input_text", text }],
-                } as ResponseItem, // Cast for type safety
-              ]);
-              // Ensure no overlay is shown immediately after /diff command is processed
-=======
                   role: "system",
                   content: [{ type: "input_text", text }],
-                },
+                } as ResponseItem,
               ]);
-              // Ensure no overlay is shown.
->>>>>>> b554b522
               setOverlayMode("none");
             }}
             onCompact={handleCompact}
@@ -606,16 +561,14 @@
         {overlayMode === "history" && (
           <HistoryOverlay items={items} onExit={() => setOverlayMode("none")} />
         )}
-        {/* ModelOverlay is rendered here */}
         {overlayMode === "model" && (
           <ModelOverlay
             currentModel={model}
             hasLastResponse={Boolean(lastResponseId)}
             onSelect={(newModel) => {
-<<<<<<< HEAD
-              // Check if the selected model is available (from your branch's changes)
+              // Check if the selected model is available
               if (!availableModels.includes(newModel)) {
-                // Display error message directly in chat history if not available (from your branch's changes)
+                // Display error message directly in chat history if not available
                 setItems(
                   (prev) =>
                     [
@@ -623,10 +576,10 @@
                       {
                         id: `model-not-available-${Date.now()}`,
                         type: "message",
-                        role: "system", // Consider 'system' for errors like this
+                        role: "system",
                         content: [
                           {
-                            type: "input_text", // Using input_text to render as a system message
+                            type: "input_text",
                             text: `${chalk.red("Error:")} Model "${chalk.bold(
                               newModel,
                             )}" is not available.\nAvailable models: ${chalk.green(
@@ -636,31 +589,18 @@
                         ],
                       },
                     ] as ResponseItem[],
-                ); // Cast for type safety
+                );
                 // Close the overlay without changing the model
                 setOverlayMode("none");
                 return; // Exit the handler if the model is unavailable
               }
 
-              // If model is available, proceed with switching (Combined logic from both branches)
-              // Note: Logging calls appear slightly different between branches, combined here
-              if (log) {
-                // Check if log is enabled before using it
-                log(
-                  "TerminalChat: Switching model - cancelling agent and updating state",
-                ); // More descriptive log message
-                if (!agent) {
-                  log(
-                    "TerminalChat: agent is not ready yet during model switch",
-                  );
-                }
-=======
+              // If model is available, proceed with switching
               log(
-                "TerminalChat: interruptAgent invoked – calling agent.cancel()",
+                "TerminalChat: Switching model - cancelling agent and updating state",
               );
               if (!agent) {
-                log("TerminalChat: agent is not ready yet");
->>>>>>> b554b522
+                log("TerminalChat: agent is not ready yet during model switch");
               }
               agent?.cancel(); // Cancel any ongoing agent activity
               setLoading(false); // Stop loading indicator
@@ -688,14 +628,13 @@
                       ],
                     },
                   ] as ResponseItem[],
-              ); // Cast for type safety
+              );
 
               // Close the overlay
               setOverlayMode("none");
             }}
             onExit={() => setOverlayMode("none")}
-            availableModels={availableModels} // Pass the fetched list down
-            // Removed setModels prop as ModelOverlay shouldn't manage availableModels state
+            availableModels={availableModels}
           />
         )}
 
@@ -733,7 +672,7 @@
                       ],
                     },
                   ] as ResponseItem[],
-              ); // Cast for type safety
+              );
 
               setOverlayMode("none");
             }}
