import type { ApplyPatchCommand, ApprovalPolicy } from "../../approvals.js";
import type { CommandConfirmation } from "../../utils/agent/agent-loop.js";
import type { AppConfig } from "../../utils/config.js";
import type { ColorName } from "chalk";
import type { ResponseItem } from "openai/resources/responses/responses.mjs";

import TerminalChatInput from "./terminal-chat-input.js";
import { TerminalChatToolCallCommand } from "./terminal-chat-tool-call-command.js";
import TerminalMessageHistory from "./terminal-message-history.js";
import { formatCommandForDisplay } from "../../format-command.js";
import { useConfirmation } from "../../hooks/use-confirmation.js";
import { useTerminalSize } from "../../hooks/use-terminal-size.js";
import { AgentLoop } from "../../utils/agent/agent-loop.js";
import { ReviewDecision } from "../../utils/agent/review.js";
import { generateCompactSummary } from "../../utils/compact-summary.js";
import { OPENAI_BASE_URL, saveConfig } from "../../utils/config.js";
import { extractAppliedPatches as _extractAppliedPatches } from "../../utils/extract-applied-patches.js";
import { getGitDiff } from "../../utils/get-diff.js";
import { createInputItem } from "../../utils/input-utils.js";
import { log } from "../../utils/logger/log.js";
import {
  getAvailableModels,
  calculateContextPercentRemaining,
  uniqueById,
} from "../../utils/model-utils.js";
import { CLI_VERSION } from "../../utils/session.js";
import { shortCwd } from "../../utils/short-path.js";
import { saveRollout } from "../../utils/storage/save-rollout.js";
import ApprovalModeOverlay from "../approval-mode-overlay.js";
import DiffOverlay from "../diff-overlay.js";
import HelpOverlay from "../help-overlay.js";
import HistoryOverlay from "../history-overlay.js";
import ModelOverlay from "../model-overlay.js";
import { Box, Text } from "ink";
import { spawn } from "node:child_process";
import OpenAI from "openai";
import React, { useEffect, useMemo, useRef, useState } from "react";
import { inspect } from "util";
import chalk from "chalk";

export type OverlayModeType =
  | "none"
  | "history"
  | "model"
  | "approval"
  | "help"
  | "diff";

type Props = {
  config: AppConfig;
  prompt?: string;
  imagePaths?: Array<string>;
  approvalPolicy: ApprovalPolicy;
  additionalWritableRoots: ReadonlyArray<string>;
  fullStdout: boolean;
};

const colorsByPolicy: Record<ApprovalPolicy, ColorName | undefined> = {
  "suggest": undefined,
  "auto-edit": "greenBright",
  "full-auto": "green",
};

/**
 * Generates an explanation for a shell command using the OpenAI API.
 *
 * @param command The command to explain
 * @param model The model to use for generating the explanation
 * @param flexMode Whether to use flex mode for the API call
 * @returns A human-readable explanation of what the command does
 */
async function generateCommandExplanation(
  command: Array<string>,
  model: string,
  flexMode: boolean,
): Promise<string> {
  try {
    // Create a temporary OpenAI client
    const oai = new OpenAI({
      apiKey: process.env["OPENAI_API_KEY"],
      baseURL: OPENAI_BASE_URL,
    });

    // Format the command for display
    const commandForDisplay = formatCommandForDisplay(command);

    // Create a prompt that asks for an explanation with a more detailed system prompt
    const response = await oai.chat.completions.create({
      model,
      ...(flexMode ? { service_tier: "flex" } : {}),
      messages: [
        {
          role: "system",
          content:
            "You are an expert in shell commands and terminal operations. Your task is to provide detailed, accurate explanations of shell commands that users are considering executing. Break down each part of the command, explain what it does, identify any potential risks or side effects, and explain why someone might want to run it. Be specific about what files or systems will be affected. If the command could potentially be harmful, make sure to clearly highlight those risks.",
        },
        {
          role: "user",
          content: `Please explain this shell command in detail: \`${commandForDisplay}\`\n\nProvide a structured explanation that includes:\n1. A brief overview of what the command does\n2. A breakdown of each part of the command (flags, arguments, etc.)\n3. What files, directories, or systems will be affected\n4. Any potential risks or side effects\n5. Why someone might want to run this command\n\nBe specific and technical - this explanation will help the user decide whether to approve or reject the command.`,
        },
      ],
    });
    // Extract the explanation from the response
    const explanation =
      response.choices[0]?.message.content || "Unable to generate explanation.";
    return explanation;
  } catch (error) {
    log(`Error generating command explanation: ${error}`);

    let errorMessage = "Unable to generate explanation due to an error.";
    if (error instanceof Error) {
      errorMessage = `Unable to generate explanation: ${error.message}`;
      if ("status" in error && typeof error.status === "number") {
        if (error.status === 401) {
          errorMessage =
            "Unable to generate explanation: API key is invalid or expired.";
        } else if (error.status === 429) {
          errorMessage =
            "Unable to generate explanation: Rate limit exceeded. Please try again later.";
        } else if (error.status >= 500) {
          errorMessage =
            "Unable to generate explanation: OpenAI service is currently unavailable. Please try again later.";
        }
      }
    }

    return errorMessage;
  }
}

export default function TerminalChat({
  config,
  prompt: _initialPrompt,
  imagePaths: _initialImagePaths,
  approvalPolicy: initialApprovalPolicy,
  additionalWritableRoots,
  fullStdout,
}: Props): React.ReactElement {
  const notify = config.notify;

  // Combined state variables from both branches
  const [model, setModel] = useState<string>(config.model);
  const [provider, setProvider] = useState<string>(config.provider || "openai");
  const [availableModels, setAvailableModels] = useState<Array<string>>([]);

  const [lastResponseId, setLastResponseId] = useState<string | null>(null);
  const [items, setItems] = useState<Array<ResponseItem>>([]);
  const [loading, setLoading] = useState<boolean>(false);
<<<<<<< HEAD

  // Allow switching approval modes at runtime via an overlay.
=======
>>>>>>> 2cb83559
  const [approvalPolicy, setApprovalPolicy] = useState<ApprovalPolicy>(
    initialApprovalPolicy,
  );
  const [thinkingSeconds, setThinkingSeconds] = useState(0);

  const handleCompact = async () => {
    setLoading(true);
    try {
      const summary = await generateCompactSummary(
        items,
        model,
        Boolean(config.flexMode),
      );
      setItems([
        {
          id: `compact-${Date.now()}`,
          type: "message",
          role: "assistant",
          content: [{ type: "output_text", text: summary }],
        } as ResponseItem,
      ]);
    } catch (err) {
      setItems((prev) => [
        ...prev,
        {
          id: `compact-error-${Date.now()}`,
          type: "message",
          role: "system",
          content: [
            { type: "input_text", text: `Failed to compact context: ${err}` },
          ],
        } as ResponseItem,
      ]);
    } finally {
      setLoading(false);
    }
  };

  const {
    requestConfirmation,
    confirmationPrompt,
    explanation,
    submitConfirmation,
  } = useConfirmation();
  const [overlayMode, setOverlayMode] = useState<OverlayModeType>("none");

  // Store the diff text when opening the diff overlay so the view isn't
  // recomputed on every re‑render while it is open.
  const [diffText, _setDiffText] = useState<string>("");

  const [initialPrompt, setInitialPrompt] = useState(_initialPrompt);
  const [initialImagePaths, setInitialImagePaths] =
    useState(_initialImagePaths);

  const PWD = React.useMemo(() => shortCwd(), []);

  // Keep a single AgentLoop instance alive across renders;
  // recreate only when model/instructions/approvalPolicy change.
  const agentRef = React.useRef<AgentLoop>();
  const [, forceUpdate] = React.useReducer((c) => c + 1, 0); // trigger re‑render

  // DEBUG: log every render w/ key bits of state
  log(
    `render - agent? ${Boolean(agentRef.current)} loading=${loading} items=${
      items.length
    }`,
  );

  useEffect(() => {
    // Skip recreating the agent if awaiting a decision on a pending confirmation.
    if (confirmationPrompt != null) {
      log("skip AgentLoop recreation due to pending confirmationPrompt");
      return;
    }

    log("creating NEW AgentLoop");
    log(
      `model=${model} provider=${provider} instructions=${Boolean(
        config.instructions,
      )} approvalPolicy=${approvalPolicy}`,
    );

    // Tear down any existing loop before creating a new one.
    agentRef.current?.terminate();

    const sessionId = crypto.randomUUID();
    agentRef.current = new AgentLoop({
      model,
      provider,
      config,
      instructions: config.instructions,
      approvalPolicy,
      disableResponseStorage: config.disableResponseStorage,
      additionalWritableRoots,
      onLastResponseId: setLastResponseId,
      onItem: (item) => {
        log(`onItem: ${JSON.stringify(item)}`);
        setItems((prev) => {
          const updated = uniqueById([...prev, item as ResponseItem]);
          saveRollout(sessionId, updated);
          return updated;
        });
      },
      onLoading: setLoading,
      getCommandConfirmation: async (
        command: Array<string>,
        applyPatch: ApplyPatchCommand | undefined,
      ): Promise<CommandConfirmation> => {
        log(`getCommandConfirmation: ${command}`);
        const commandForDisplay = formatCommandForDisplay(command);

        // First request for confirmation
        let { decision: review, customDenyMessage } = await requestConfirmation(
          <TerminalChatToolCallCommand commandForDisplay={commandForDisplay} />,
        );

        // If the user wants an explanation, generate one and ask again.
        if (review === ReviewDecision.EXPLAIN) {
          log(`Generating explanation for command: ${commandForDisplay}`);
          const explanation = await generateCommandExplanation(
            command,
            model,
            Boolean(config.flexMode),
          );
          log(`Generated explanation: ${explanation}`);

          // Ask for confirmation again, but with the explanation.
          const confirmResult = await requestConfirmation(
            <TerminalChatToolCallCommand
              commandForDisplay={commandForDisplay}
              explanation={explanation}
            />,
          );

          // Update the decision based on the second confirmation.
          review = confirmResult.decision;
          customDenyMessage = confirmResult.customDenyMessage;

          // Return the final decision with the explanation.
          return { review, customDenyMessage, applyPatch, explanation };
        }

        return { review, customDenyMessage, applyPatch };
      },
    });

    // Force a render so JSX below can "see" the freshly created agent.
    forceUpdate();

    log(`AgentLoop created: ${inspect(agentRef.current, { depth: 1 })}`);

    return () => {
      log("terminating AgentLoop");
      agentRef.current?.terminate();
      agentRef.current = undefined;
      forceUpdate(); // re‑render after teardown too
    };
<<<<<<< HEAD

    // We intentionally omit 'approvalPolicy' and 'confirmationPrompt' from the deps
    // so switching modes or showing confirmation dialogs doesn't tear down the loop.
=======
    // We intentionally omit 'approvalPolicy' and 'confirmationPrompt' from the deps
    // so switching modes or showing confirmation dialogs doesn’t tear down the loop.
>>>>>>> 2cb83559
    // eslint-disable-next-line react-hooks/exhaustive-deps
  }, [model, provider, config, requestConfirmation, additionalWritableRoots]);

  // Whenever loading starts/stops, reset or start a timer — but pause the
  // timer while a confirmation overlay is displayed so we don't trigger a
  // re‑render every second during apply_patch reviews.
  useEffect(() => {
    let handle: ReturnType<typeof setInterval> | null = null;
    // Only tick the "thinking…" timer when the agent is actually processing
    // a request *and* the user is not being asked to review a command.
    if (loading && confirmationPrompt == null) {
      setThinkingSeconds(0);
      handle = setInterval(() => {
        setThinkingSeconds((s) => s + 1);
      }, 1000);
    } else {
      if (handle) {
        clearInterval(handle);
      }
      setThinkingSeconds(0);
    }
    return () => {
      if (handle) {
        clearInterval(handle);
      }
    };
  }, [loading, confirmationPrompt]);

  // Notify desktop with a preview when an assistant response arrives.
  const prevLoadingRef = useRef<boolean>(false);
  useEffect(() => {
    // Only notify when notifications are enabled.
    if (!notify) {
      prevLoadingRef.current = loading;
      return;
    }

    if (
      prevLoadingRef.current &&
      !loading &&
      confirmationPrompt == null &&
      items.length > 0
    ) {
      if (process.platform === "darwin") {
        // find the last assistant message
        const assistantMessages = items.filter(
          (i) => i.type === "message" && i.role === "assistant",
        );
        const last = assistantMessages[assistantMessages.length - 1];
        if (last) {
          const text = last.content
            .map((c) => {
              if (c.type === "output_text") {
                return c.text;
              }
              return "";
            })
            .join("")
            .trim();
          const preview = text.replace(/\n/g, " ").slice(0, 100);
          const safePreview = preview.replace(/"/g, '\\"');
          const title = "Codex CLI";
          const cwd = PWD;
          spawn("osascript", [
            "-e",
            `display notification "${safePreview}" with title "${title}" subtitle "${cwd}" sound name "Ping"`,
          ]);
        }
      }
    }
    prevLoadingRef.current = loading;
  }, [notify, loading, confirmationPrompt, items, PWD]);

  // Let's also track whenever the ref becomes available.
  const agent = agentRef.current;
  useEffect(() => {
    log(`agentRef.current is now ${Boolean(agent)}`);
  }, [agent]);

  // Dynamic layout constraints – keep total rendered rows <= terminal rows
  const { rows: terminalRows } = useTerminalSize();

  useEffect(() => {
    const processInitialInputItems = async () => {
      if (
        (!initialPrompt || initialPrompt.trim() === "") &&
        (!initialImagePaths || initialImagePaths.length === 0)
      ) {
        return;
      }
      const inputItems = [
        await createInputItem(initialPrompt || "", initialImagePaths || []),
      ];
      // Clear them to prevent subsequent runs.
      setInitialPrompt("");
      setInitialImagePaths([]);
      agent?.run(inputItems);
    };
    processInitialInputItems();
  }, [agent, initialPrompt, initialImagePaths]);

  // In-app warning if CLI --model isn't in fetched list
  useEffect(() => {
    (async () => {
      const available = await getAvailableModels(provider);
      setAvailableModels(available);
      if (model && available.length > 0 && !available.includes(model)) {
        setItems((prev) => [
          ...prev,
          {
            id: `unknown-model-${Date.now()}`,
            type: "message",
            role: "system",
            content: [
              {
                type: "input_text",
                text: `Warning: model "${model}" is not in the list of available models for provider "${provider}".`,
              },
            ],
          },
        ]);
      }
    })();
    // Run this effect when provider changes
    // eslint-disable-next-line react-hooks/exhaustive-deps
  }, [provider]);

  // Just render every item in order, no grouping/collapse.
  const lastMessageBatch = items.map((item) => ({ item }));
  const groupCounts: Record<string, number> = {};
  const userMsgCount = items.filter(
    (i) => i.type === "message" && i.role === "user",
  ).length;

  const contextLeftPercent = useMemo(
    () => calculateContextPercentRemaining(items, model),
    [items, model],
  );

  return (
    <Box flexDirection="column">
      <Box flexDirection="column">
        {agent ? (
          <TerminalMessageHistory
            setOverlayMode={setOverlayMode}
            batch={lastMessageBatch}
            groupCounts={groupCounts}
            items={items}
            userMsgCount={userMsgCount}
            confirmationPrompt={confirmationPrompt}
            explanation={explanation}
            loading={loading}
            thinkingSeconds={thinkingSeconds}
            fullStdout={fullStdout}
            headerProps={{
              terminalRows,
              version: CLI_VERSION,
              PWD,
              model,
              provider,
              approvalPolicy,
              colorsByPolicy,
              agent,
              initialImagePaths,
              flexModeEnabled: Boolean(config.flexMode),
            }}
          />
        ) : (
          <Box>
            <Text color="gray">Initializing agent…</Text>
          </Box>
        )}
        {overlayMode === "none" && agent && (
          <TerminalChatInput
            loading={loading}
            setItems={setItems}
            isNew={Boolean(items.length === 0)}
            setLastResponseId={setLastResponseId}
            confirmationPrompt={confirmationPrompt}
            explanation={explanation}
            submitConfirmation={(
              decision: ReviewDecision,
              customDenyMessage?: string,
            ) =>
              submitConfirmation({
                decision,
                customDenyMessage,
              })
            }
            contextLeftPercent={contextLeftPercent}
            openOverlay={() => setOverlayMode("history")}
            openModelOverlay={() => setOverlayMode("model")}
            openApprovalOverlay={() => setOverlayMode("approval")}
            openHelpOverlay={() => setOverlayMode("help")}
            openDiffOverlay={() => {
              const { isGitRepo, diff } = getGitDiff();
              let text: string;
              if (isGitRepo) {
                text = diff;
              } else {
                text = "`/diff` — _not inside a git repository_";
              }
              setItems((prev) => [
                ...prev,
                {
                  id: `diff-${Date.now()}`,
                  type: "message",
                  role: "system",
                  content: [{ type: "input_text", text }],
                } as ResponseItem,
              ]);
              setOverlayMode("none");
            }}
            onCompact={handleCompact}
            active={overlayMode === "none"}
            interruptAgent={() => {
              if (!agent) {
                return;
              }
              log(
                "TerminalChat: interruptAgent invoked – calling agent.cancel()",
              );
              agent.cancel();
              setLoading(false);

              // Add a system message to indicate the interruption
              setItems((prev) => [
                ...prev,
                {
                  id: `interrupt-${Date.now()}`,
                  type: "message",
                  role: "system",
                  content: [
                    {
                      type: "input_text",
                      text: "⏹️  Execution interrupted by user. You can continue typing.",
                    },
                  ],
                },
              ]);
            }}
            submitInput={(inputs) => {
              agent.run(inputs, lastResponseId || "");
              return {};
            }}
            items={items}
            thinkingSeconds={thinkingSeconds}
          />
        )}
        {overlayMode === "history" && (
          <HistoryOverlay items={items} onExit={() => setOverlayMode("none")} />
        )}
        {overlayMode === "model" && (
          <ModelOverlay
            currentModel={model}
            currentProvider={provider}
            hasLastResponse={Boolean(lastResponseId)}
            onSelect={(newModel) => {
              // Check if the selected model is available
              if (!availableModels.includes(newModel)) {
                // Display error message directly in chat history if not available
                setItems(
                  (prev) =>
                    [
                      ...prev,
                      {
                        id: `model-not-available-${Date.now()}`,
                        type: "message",
                        role: "system",
                        content: [
                          {
                            type: "input_text",
                            text: `${chalk.red("Error:")} Model "${chalk.bold(
                              newModel,
                            )}" is not available.\nAvailable models: ${chalk.green(
                              availableModels.join(", "),
                            )}`,
                          },
                        ],
                      },
                    ] as ResponseItem[],
                );
                // Close the overlay without changing the model
                setOverlayMode("none");
                return; // Exit the handler if the model is unavailable
              }

              // If model is available, proceed with switching
              log(
                "TerminalChat: Switching model - cancelling agent and updating state",
              );
              if (!agent) {
                log("TerminalChat: agent is not ready yet during model switch");
              }
              agent?.cancel(); // Cancel any ongoing agent activity
              setLoading(false); // Stop loading indicator

              setModel(newModel); // Update the model state

              // Save model to config
              saveConfig({
                ...config,
                model: newModel,
                provider: provider,
              });

              // Reset lastResponseId if the model actually changed
              setLastResponseId((prev) =>
                prev && newModel !== model ? null : prev,
              );

              // Add a system message to indicate the model switch
              setItems(
                (prev) =>
                  [
                    ...prev,
                    {
                      id: `switch-model-${Date.now()}`,
                      type: "message",
                      role: "system",
                      content: [
                        {
                          type: "input_text",
                          text: `Switched model to ${newModel}`,
                        },
                      ],
                    },
                  ] as ResponseItem[],
              );

              // Close the overlay
              setOverlayMode("none");
            }}
            onSelectProvider={(newProvider) => {
              log(
                "TerminalChat: interruptAgent invoked – calling agent.cancel()",
              );
              if (!agent) {
                log("TerminalChat: agent is not ready yet");
              }
              agent?.cancel();
              setLoading(false);

              // Select default model for the new provider.
              const defaultModel = model;

              // Save provider to config.
              const updatedConfig = {
                ...config,
                provider: newProvider,
                model: defaultModel,
              };
              saveConfig(updatedConfig);

              setProvider(newProvider);
              setModel(defaultModel);
              setLastResponseId((prev) =>
                prev && newProvider !== provider ? null : prev,
              );

              setItems((prev) => [
                ...prev,
                {
                  id: `switch-provider-${Date.now()}`,
                  type: "message",
                  role: "system",
                  content: [
                    {
                      type: "input_text",
                      text: `Switched provider to ${newProvider} with model ${defaultModel}`,
                    },
                  ],
                },
              ]);

              // Don't close the overlay so user can select a model for the new provider
            }}
            onExit={() => setOverlayMode("none")}
            availableModels={availableModels}
          />
        )}

        {overlayMode === "approval" && (
          <ApprovalModeOverlay
            currentMode={approvalPolicy}
            onSelect={(newMode) => {
              // Update approval policy without cancelling an in-progress session.
              if (newMode === approvalPolicy) {
                return;
              }

              setApprovalPolicy(newMode as ApprovalPolicy);
              if (agentRef.current) {
                (
                  agentRef.current as unknown as {
                    approvalPolicy: ApprovalPolicy;
                  }
                ).approvalPolicy = newMode as ApprovalPolicy;
              }
              setItems(
                (prev) =>
                  [
                    ...prev,
                    {
                      id: `switch-approval-${Date.now()}`,
                      type: "message",
                      role: "system",
                      content: [
                        {
                          type: "input_text",
                          text: `Switched approval mode to ${newMode}`,
                        },
                      ],
                    },
                  ] as ResponseItem[],
              );

              setOverlayMode("none");
            }}
            onExit={() => setOverlayMode("none")}
          />
        )}

        {overlayMode === "help" && (
          <HelpOverlay onExit={() => setOverlayMode("none")} />
        )}

        {overlayMode === "diff" && (
          <DiffOverlay
            diffText={diffText}
            onExit={() => setOverlayMode("none")}
          />
        )}
      </Box>
    </Box>
  );
}<|MERGE_RESOLUTION|>--- conflicted
+++ resolved
@@ -146,11 +146,6 @@
   const [lastResponseId, setLastResponseId] = useState<string | null>(null);
   const [items, setItems] = useState<Array<ResponseItem>>([]);
   const [loading, setLoading] = useState<boolean>(false);
-<<<<<<< HEAD
-
-  // Allow switching approval modes at runtime via an overlay.
-=======
->>>>>>> 2cb83559
   const [approvalPolicy, setApprovalPolicy] = useState<ApprovalPolicy>(
     initialApprovalPolicy,
   );
@@ -308,14 +303,8 @@
       agentRef.current = undefined;
       forceUpdate(); // re‑render after teardown too
     };
-<<<<<<< HEAD
-
-    // We intentionally omit 'approvalPolicy' and 'confirmationPrompt' from the deps
-    // so switching modes or showing confirmation dialogs doesn't tear down the loop.
-=======
     // We intentionally omit 'approvalPolicy' and 'confirmationPrompt' from the deps
     // so switching modes or showing confirmation dialogs doesn’t tear down the loop.
->>>>>>> 2cb83559
     // eslint-disable-next-line react-hooks/exhaustive-deps
   }, [model, provider, config, requestConfirmation, additionalWritableRoots]);
 
