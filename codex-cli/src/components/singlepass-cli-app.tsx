/* eslint-disable no-await-in-loop */

import type { AppConfig } from "../utils/config";
import type { FileOperation } from "../utils/singlepass/file_ops";

import Spinner from "./vendor/ink-spinner"; // Third‑party / vendor components
import TextInput from "./vendor/ink-text-input";
<<<<<<< HEAD
import { 
  OPENAI_TIMEOUT_MS, 
  OPENAI_BASE_URL,
  OPENAI_ORGANIZATION,
  OPENAI_PROJECT 
} from "../utils/config";
=======
import { OPENAI_TIMEOUT_MS, getBaseUrl, getApiKey } from "../utils/config";
>>>>>>> b5051247
import {
  generateDiffSummary,
  generateEditSummary,
} from "../utils/singlepass/code_diff";
import { renderTaskContext } from "../utils/singlepass/context";
import {
  getFileContents,
  loadIgnorePatterns,
  makeAsciiDirectoryStructure,
} from "../utils/singlepass/context_files";
import { EditedFilesSchema } from "../utils/singlepass/file_ops";
import * as fsSync from "fs";
import * as fsPromises from "fs/promises";
import { Box, Text, useApp, useInput } from "ink";
import OpenAI from "openai";
import { zodResponseFormat } from "openai/helpers/zod";
import path from "path";
import React, { useEffect, useState, useRef } from "react";

/** Maximum number of characters allowed in the context passed to the model. */
const MAX_CONTEXT_CHARACTER_LIMIT = 2_000_000;

// --- prompt history support (same as for rest of CLI) ---
const PROMPT_HISTORY_KEY = "__codex_singlepass_prompt_history";
function loadPromptHistory(): Array<string> {
  try {
    if (typeof localStorage !== "undefined") {
      const raw = localStorage.getItem(PROMPT_HISTORY_KEY);
      if (raw) {
        return JSON.parse(raw);
      }
    }
  } catch {
    // ignore
  }
  // fallback to process.env-based temp storage if localStorage isn't available
  try {
    if (process && process.env && process.env["HOME"]) {
      const p = path.join(
        process.env["HOME"],
        ".codex_singlepass_history.json",
      );
      if (fsSync.existsSync(p)) {
        return JSON.parse(fsSync.readFileSync(p, "utf8"));
      }
    }
  } catch {
    // ignore
  }
  return [];
}

function savePromptHistory(history: Array<string>) {
  try {
    if (typeof localStorage !== "undefined") {
      localStorage.setItem(PROMPT_HISTORY_KEY, JSON.stringify(history));
    }
  } catch {
    // ignore
  }
  // fallback to process.env-based temp storage if localStorage isn't available
  try {
    if (process && process.env && process.env["HOME"]) {
      const p = path.join(
        process.env["HOME"],
        ".codex_singlepass_history.json",
      );
      fsSync.writeFileSync(p, JSON.stringify(history), "utf8");
    }
  } catch {
    // ignore
  }
}

/**
 * Small animated spinner shown while the request to OpenAI is in‑flight.
 */
function WorkingSpinner({ text = "Working" }: { text?: string }) {
  const [dots, setDots] = useState("");

  useEffect(() => {
    const interval = setInterval(() => {
      setDots((d) => (d.length < 3 ? d + "." : ""));
    }, 400);
    return () => clearInterval(interval);
  }, []);

  return (
    <Box gap={2}>
      <Spinner type="ball" />
      <Text>
        {text}
        {dots}
      </Text>
    </Box>
  );
}

function DirectoryInfo({
  rootPath,
  files,
  contextLimit,
  showStruct = false,
}: {
  rootPath: string;
  files: Array<{ path: string; content: string }>;
  contextLimit: number;
  showStruct?: boolean;
}) {
  const asciiStruct = React.useMemo(
    () =>
      showStruct
        ? makeAsciiDirectoryStructure(
            rootPath,
            files.map((fc) => fc.path),
          )
        : null,
    [showStruct, rootPath, files],
  );
  const totalChars = files.reduce((acc, fc) => acc + fc.content.length, 0);

  return (
    <Box flexDirection="column">
      <Box
        flexDirection="column"
        borderStyle="round"
        borderColor="gray"
        width={80}
        paddingX={1}
      >
        <Text>
          <Text color="magentaBright">↳</Text> <Text bold>Directory:</Text>{" "}
          {rootPath}
        </Text>
        <Text>
          <Text color="magentaBright">↳</Text>{" "}
          <Text bold>Paths in context:</Text> {rootPath} ({files.length} files)
        </Text>
        <Text>
          <Text color="magentaBright">↳</Text> <Text bold>Context size:</Text>{" "}
          {totalChars} / {contextLimit} ( ~
          {((totalChars / contextLimit) * 100).toFixed(2)}% )
        </Text>
        {showStruct ? (
          <Text>
            <Text color="magentaBright">↳</Text>
            <Text bold>Context structure:</Text>
            <Text>{asciiStruct}</Text>
          </Text>
        ) : (
          <Text>
            <Text color="magentaBright">↳</Text>{" "}
            <Text bold>Context structure:</Text>{" "}
            <Text dimColor>
              Hidden. Type <Text color="cyan">/context</Text> to show it.
            </Text>
          </Text>
        )}
        {totalChars > contextLimit ? (
          <Text color="red">
            Files exceed context limit. See breakdown below.
          </Text>
        ) : null}
      </Box>
    </Box>
  );
}

function SummaryAndDiffs({
  summary,
  diffs,
}: {
  summary: string;
  diffs: string;
}) {
  return (
    <Box flexDirection="column" marginTop={1}>
      <Text color="yellow" bold>
        Summary:
      </Text>
      <Text>{summary}</Text>
      <Text color="cyan" bold>
        Proposed Diffs:
      </Text>
      <Text>{diffs}</Text>
    </Box>
  );
}

/* -------------------------------------------------------------------------- */
/*                               Input prompts                                */
/* -------------------------------------------------------------------------- */

function InputPrompt({
  message,
  onSubmit,
  onCtrlC,
}: {
  message: string;
  onSubmit: (val: string) => void;
  onCtrlC?: () => void;
}) {
  const [value, setValue] = useState("");
  const [history] = useState(() => loadPromptHistory());
  const [historyIndex, setHistoryIndex] = useState<number | null>(null);
  const [draftInput, setDraftInput] = useState<string>("");
  const [, setShowDirInfo] = useState(false);

  useInput((input, key) => {
    if ((key.ctrl && (input === "c" || input === "C")) || input === "\u0003") {
      // Ctrl+C pressed – treat as interrupt
      if (onCtrlC) {
        onCtrlC();
      } else {
        process.exit(0);
      }
    } else if (key.return) {
      if (value.trim() !== "") {
        // Save to history (front of list)
        const updated =
          history[history.length - 1] === value ? history : [...history, value];
        savePromptHistory(updated.slice(-50));
      }
      onSubmit(value.trim());
    } else if (key.upArrow) {
      if (history.length > 0) {
        if (historyIndex == null) {
          setDraftInput(value);
        }
        let newIndex: number;
        if (historyIndex == null) {
          newIndex = history.length - 1;
        } else {
          newIndex = Math.max(0, historyIndex - 1);
        }
        setHistoryIndex(newIndex);
        setValue(history[newIndex] ?? "");
      }
    } else if (key.downArrow) {
      if (historyIndex == null) {
        return;
      }
      const newIndex = historyIndex + 1;
      if (newIndex >= history.length) {
        setHistoryIndex(null);
        setValue(draftInput);
      } else {
        setHistoryIndex(newIndex);
        setValue(history[newIndex] ?? "");
      }
    } else if (input === "/context" || input === ":context") {
      setShowDirInfo(true);
    }
  });

  return (
    <Box flexDirection="column">
      <Box>
        <Text>{message}</Text>
        <TextInput
          value={value}
          onChange={setValue}
          placeholder="Type here…"
          showCursor
          focus
        />
      </Box>
    </Box>
  );
}

function ConfirmationPrompt({
  message,
  onResult,
}: {
  message: string;
  onResult: (accept: boolean) => void;
}) {
  useInput((input, key) => {
    if (key.return || input.toLowerCase() === "y") {
      onResult(true);
    } else if (input.toLowerCase() === "n" || key.escape) {
      onResult(false);
    }
  });

  return (
    <Box gap={1}>
      <Text>{message} [y/N] </Text>
    </Box>
  );
}

function ContinuePrompt({ onResult }: { onResult: (cont: boolean) => void }) {
  useInput((input, key) => {
    if (input.toLowerCase() === "y" || key.return) {
      onResult(true);
    } else if (input.toLowerCase() === "n" || key.escape) {
      onResult(false);
    }
  });

  return (
    <Box gap={1}>
      <Text>Do you want to apply another edit? [y/N] </Text>
    </Box>
  );
}

/* -------------------------------------------------------------------------- */
/*                               Main component                               */
/* -------------------------------------------------------------------------- */

export interface SinglePassAppProps {
  originalPrompt?: string;
  config: AppConfig;
  rootPath: string;
  onExit?: () => void;
}

export function SinglePassApp({
  originalPrompt,
  config,
  rootPath,
  onExit,
}: SinglePassAppProps): JSX.Element {
  const app = useApp();
  const [state, setState] = useState<
    | "init"
    | "prompt"
    | "thinking"
    | "confirm"
    | "skipped"
    | "applied"
    | "noops"
    | "error"
    | "interrupted"
  >("init");

  // we don't need to read the current prompt / spinner state outside of
  // updating functions, so we intentionally ignore the first tuple element.
  const [, setPrompt] = useState(originalPrompt ?? "");
  const [files, setFiles] = useState<Array<{ path: string; content: string }>>(
    [],
  );
  const [diffInfo, setDiffInfo] = useState<{
    summary: string;
    diffs: string;
    ops: Array<FileOperation>;
  }>({ summary: "", diffs: "", ops: [] });
  const [, setShowSpinner] = useState(false);
  const [applyOps, setApplyOps] = useState<Array<FileOperation>>([]);
  const [quietExit, setQuietExit] = useState(false);
  const [showDirInfo, setShowDirInfo] = useState(false);
  const contextLimit = MAX_CONTEXT_CHARACTER_LIMIT;
  const inputPromptValueRef = useRef<string>("");

  /* ---------------------------- Load file context --------------------------- */
  useEffect(() => {
    (async () => {
      const ignorePats = loadIgnorePatterns();
      const fileContents = await getFileContents(rootPath, ignorePats);
      setFiles(fileContents);
    })();
  }, [rootPath]);

  useEffect(() => {
    if (files.length) {
      setState("prompt");
    }
  }, [files]);

  /* -------------------------------- Helpers -------------------------------- */

  async function runSinglePassTask(userPrompt: string) {
    setPrompt(userPrompt);
    setShowSpinner(true);
    setState("thinking");

    try {
      const taskContextStr = renderTaskContext({
        prompt: userPrompt,
        input_paths: [rootPath],
        input_paths_structure: "(omitted for brevity in single pass mode)",
        files,
      });

      const headers: Record<string, string> = {};
      if (OPENAI_ORGANIZATION) {
        headers["OpenAI-Organization"] = OPENAI_ORGANIZATION;
      }
      if (OPENAI_PROJECT) {
        headers["OpenAI-Project"] = OPENAI_PROJECT;
      }

      const openai = new OpenAI({
        apiKey: getApiKey(config.provider),
        baseURL: getBaseUrl(config.provider),
        timeout: OPENAI_TIMEOUT_MS,
        defaultHeaders: headers,
      });
      const chatResp = await openai.beta.chat.completions.parse({
        model: config.model,
        ...(config.flexMode ? { service_tier: "flex" } : {}),
        messages: [
          {
            role: "user",
            content: taskContextStr,
          },
        ],
        response_format: zodResponseFormat(EditedFilesSchema, "schema"),
      });

      const edited = chatResp.choices[0]?.message?.parsed ?? null;

      setShowSpinner(false);

      if (!edited || !Array.isArray(edited.ops)) {
        setState("noops");
        return;
      }

      const originalMap: Record<string, string> = {};
      for (const fc of files) {
        originalMap[fc.path] = fc.content;
      }

      const [combinedDiffs, opsToApply] = generateDiffSummary(
        edited,
        originalMap,
      );

      if (!opsToApply.length) {
        setState("noops");
        return;
      }

      const summary = generateEditSummary(opsToApply, originalMap);
      setDiffInfo({ summary, diffs: combinedDiffs, ops: opsToApply });
      setApplyOps(opsToApply);
      setState("confirm");
    } catch (err) {
      setShowSpinner(false);
      setState("error");
    }
  }

  async function applyFileOps(ops: Array<FileOperation>) {
    for (const op of ops) {
      if (op.delete) {
        try {
          await fsPromises.unlink(op.path);
        } catch {
          /* ignore */
        }
      } else if (op.move_to) {
        const newContent = op.updated_full_content || "";
        try {
          await fsPromises.mkdir(path.dirname(op.move_to), { recursive: true });
          await fsPromises.writeFile(op.move_to, newContent, "utf-8");
        } catch {
          /* ignore */
        }
        try {
          await fsPromises.unlink(op.path);
        } catch {
          /* ignore */
        }
      } else {
        const newContent = op.updated_full_content || "";
        try {
          await fsPromises.mkdir(path.dirname(op.path), { recursive: true });
          await fsPromises.writeFile(op.path, newContent, "utf-8");
        } catch {
          /* ignore */
        }
      }
    }
    setState("applied");
  }

  /* --------------------------------- Render -------------------------------- */

  useInput((_input, key) => {
    if (state === "applied") {
      setState("prompt");
    } else if (
      (key.ctrl && (_input === "c" || _input === "C")) ||
      _input === "\u0003"
    ) {
      // If in thinking mode, treat this as an interrupt and reset to prompt
      if (state === "thinking") {
        setState("interrupted");
        // If you want to exit the process altogether instead:
        // app.exit();
        // if (onExit) onExit();
      } else if (state === "prompt") {
        // Ctrl+C in prompt mode quits
        app.exit();
        if (onExit) {
          onExit();
        }
      }
    }
  });

  if (quietExit) {
    setTimeout(() => {
      onExit && onExit();
      app.exit();
    }, 100);
    return <Text>Session complete.</Text>;
  }

  if (state === "init") {
    return (
      <Box flexDirection="column">
        <Text>Directory: {rootPath}</Text>
        <Text color="gray">Loading file context…</Text>
      </Box>
    );
  }

  if (state === "error") {
    return (
      <Box flexDirection="column">
        <Text color="red">Error calling OpenAI API.</Text>
        <ContinuePrompt
          onResult={(cont) => {
            if (!cont) {
              setQuietExit(true);
            } else {
              setState("prompt");
            }
          }}
        />
      </Box>
    );
  }

  if (state === "noops") {
    return (
      <Box flexDirection="column">
        <Text color="yellow">No valid operations returned.</Text>
        <ContinuePrompt
          onResult={(cont) => {
            if (!cont) {
              setQuietExit(true);
            } else {
              setState("prompt");
            }
          }}
        />
      </Box>
    );
  }

  if (state === "applied") {
    return (
      <Box flexDirection="column">
        <Text color="green">Changes have been applied.</Text>
        <Text color="gray">Press any key to continue…</Text>
      </Box>
    );
  }

  if (state === "thinking") {
    return <WorkingSpinner />;
  }

  if (state === "interrupted") {
    // Reset prompt input value (clears what was typed before interruption)
    inputPromptValueRef.current = "";
    setTimeout(() => setState("prompt"), 250);
    return (
      <Box flexDirection="column">
        <Text color="red">
          Interrupted. Press Enter to return to prompt mode.
        </Text>
      </Box>
    );
  }

  if (state === "prompt") {
    return (
      <Box flexDirection="column" gap={1}>
        {/* Info Box */}
        <Box borderStyle="round" flexDirection="column" paddingX={1} width={80}>
          <Text>
            <Text bold color="magenta">
              OpenAI <Text bold>Codex</Text>
            </Text>{" "}
            <Text dimColor>(full context mode)</Text>
          </Text>
          <Text>
            <Text bold color="greenBright">
              →
            </Text>{" "}
            <Text bold>Model:</Text> {config.model}
          </Text>
        </Box>

        {/* Directory info */}
        <DirectoryInfo
          rootPath={rootPath}
          files={files}
          contextLimit={contextLimit}
          showStruct={showDirInfo}
        />

        {/* Prompt Input Box */}
        <Box borderStyle="round" paddingX={1}>
          <InputPrompt
            message=">>> "
            onSubmit={(val) => {
              // Support /context as a command to show the directory structure.
              if (val === "/context" || val === ":context") {
                setShowDirInfo(true);
                setPrompt("");
                return;
              } else {
                setShowDirInfo(false);
              }

              // Continue if prompt is empty.
              if (!val) {
                return;
              }

              runSinglePassTask(val);
            }}
            onCtrlC={() => {
              setState("interrupted");
            }}
          />
        </Box>

        <Box marginTop={1}>
          <Text dimColor>
            {"Type /context to display the directory structure."}
          </Text>
          <Text dimColor>
            {" Press Ctrl+C at any time to interrupt / exit."}
          </Text>
        </Box>
      </Box>
    );
  }

  if (state === "confirm") {
    return (
      <Box flexDirection="column">
        <SummaryAndDiffs summary={diffInfo.summary} diffs={diffInfo.diffs} />
        <ConfirmationPrompt
          message="Apply these changes?"
          onResult={(accept) => {
            if (accept) {
              applyFileOps(applyOps);
            } else {
              setState("skipped");
            }
          }}
        />
      </Box>
    );
  }

  if (state === "skipped") {
    setTimeout(() => {
      setState("prompt");
    }, 0);

    return (
      <Box flexDirection="column">
        <Text color="red">Skipped proposed changes.</Text>
      </Box>
    );
  }

  return <Text color="gray">…</Text>;
}

export default {};<|MERGE_RESOLUTION|>--- conflicted
+++ resolved
@@ -5,16 +5,13 @@
 
 import Spinner from "./vendor/ink-spinner"; // Third‑party / vendor components
 import TextInput from "./vendor/ink-text-input";
-<<<<<<< HEAD
 import { 
   OPENAI_TIMEOUT_MS, 
-  OPENAI_BASE_URL,
   OPENAI_ORGANIZATION,
-  OPENAI_PROJECT 
+  OPENAI_PROJECT,
+  getBaseUrl,
+  getApiKey 
 } from "../utils/config";
-=======
-import { OPENAI_TIMEOUT_MS, getBaseUrl, getApiKey } from "../utils/config";
->>>>>>> b5051247
 import {
   generateDiffSummary,
   generateEditSummary,
